import random
from typing import Optional

import numpy as np
import pytest

import ray
from ray.air import session
from ray.air.config import DatasetConfig, ScalingConfig
from ray.air.util.check_ingest import make_local_dataset_iterator
from ray.data import DatasetIterator
from ray.data.preprocessor import Preprocessor
from ray.data.preprocessors import BatchMapper
from ray.train.data_parallel_trainer import DataParallelTrainer


@pytest.fixture
def ray_start_4_cpus():
    address_info = ray.init(num_cpus=4)
    yield address_info
    ray.shutdown()


class TestBasic(DataParallelTrainer):
    _dataset_config = {
        "train": DatasetConfig(split=True, required=True),
        "test": DatasetConfig(),
        "baz": DatasetConfig(split=True),
    }

    def __init__(
        self, num_workers: int, expect_ds: bool, expect_sizes: Optional[dict], **kwargs
    ):
        def train_loop_per_worker():
            data_shard = session.get_dataset_shard("train")
            assert isinstance(data_shard, DatasetIterator), data_shard
            for k, v in expect_sizes.items():
                shard = session.get_dataset_shard(k)
                if v == -1:
                    assert shard is None, shard
                else:
                    count = 0
                    for batch in shard.iter_batches():
                        count += len(batch)
                    assert count == v, shard

        kwargs.pop("scaling_config", None)
        super().__init__(
            train_loop_per_worker=train_loop_per_worker,
            scaling_config=ScalingConfig(num_workers=num_workers),
            **kwargs,
        )


class TestWildcard(TestBasic):
    _dataset_config = {
        "train": DatasetConfig(split=True, required=True),
        "*": DatasetConfig(split=True),
    }


def test_basic(ray_start_4_cpus):
    ds = ray.data.range_table(10)

    # Single worker basic case.
    test = TestBasic(
        1,
        True,
        {"train": 10, "test": 10},
        dataset_config={},
        datasets={"train": ds, "test": ds},
    )
    test.fit()

    # Single worker, no test ds.
    test = TestBasic(
        1, True, {"train": 10, "test": -1}, dataset_config={}, datasets={"train": ds}
    )
    test.fit()

    # Two workers, train split.
    test = TestBasic(
        2, True, {"train": 5, "test": 10}, datasets={"train": ds, "test": ds}
    )
    test.fit()

    # Two workers, wild split.
    test = TestWildcard(
        2, True, {"train": 5, "wild": 5}, datasets={"train": ds, "wild": ds}
    )
    test.fit()

    # Two workers, both split.
    test = TestBasic(
        2,
        True,
        {"train": 5, "test": 5},
        dataset_config={"test": DatasetConfig(split=True)},
        datasets={"train": ds, "test": ds},
    )
    # Test get config.
    assert test.get_dataset_config()["train"].split
    assert test.get_dataset_config()["test"].split
    test.fit()


def test_error(ray_start_4_cpus):
    ds = ray.data.range_table(10)

    # Missing required dataset.
    with pytest.raises(ValueError):
        TestBasic(
            1, True, {"train": 10, "test": 10}, dataset_config={}, datasets={"test": ds}
        )

    # Missing optional dataset is OK.
    test = TestBasic(
        1,
        True,
        {"train": 10},
        dataset_config={},
        datasets={"train": ds},
        preprocessor=BatchMapper(lambda x: x, batch_format="pandas"),
    )
    test.fit()

    # Extra dataset.
    with pytest.raises(ValueError):
        TestBasic(
            1,
            True,
            {"train": 10, "test": 10},
            dataset_config={},
            datasets={"train": ds, "blah": ds},
        )


def test_use_stream_api_config(ray_start_4_cpus):
    ds = ray.data.range_table(10)

    # Single worker basic case.
    test = TestBasic(
        1,
        False,
        {"train": 10, "test": 10},
        dataset_config={"train": DatasetConfig(max_object_store_memory_fraction=1)},
        datasets={"train": ds, "test": ds},
    )
    test.fit()

    # Two worker split pipeline.
    test = TestBasic(
        2,
        False,
        {"train": 5, "test": 10},
        dataset_config={"train": DatasetConfig(max_object_store_memory_fraction=1)},
        datasets={"train": ds, "test": ds},
    )
    test.fit()


def test_fit_transform_config(ray_start_4_cpus):
    ds = ray.data.range_table(10)

    def drop_odd_pandas(batch):
        return batch[batch["value"] % 2 == 0]

    def drop_odd_numpy(batch):
        arr = batch["value"]
        return arr[arr % 2 == 0]

    prep_pandas = BatchMapper(drop_odd_pandas, batch_format="pandas")
    prep_numpy = BatchMapper(drop_odd_numpy, batch_format="numpy")

    # Single worker basic case.
    test = TestBasic(
        1,
        True,
        {"train": 5, "test": 5},
        dataset_config={},
        datasets={"train": ds, "test": ds},
        preprocessor=prep_pandas,
    )
    test.fit()

    # Single worker basic case.
    test = TestBasic(
        1,
        True,
        {"train": 5, "test": 5},
        dataset_config={},
        datasets={"train": ds, "test": ds},
        preprocessor=prep_numpy,
    )
    test.fit()

    # No transform for test.
    test = TestBasic(
        1,
        True,
        {"train": 5, "test": 10},
        dataset_config={"test": DatasetConfig(transform=False)},
        datasets={"train": ds, "test": ds},
        preprocessor=prep_pandas,
    )
    test.fit()


class TestStream(DataParallelTrainer):
    _dataset_config = {
        "train": DatasetConfig(
            split=True,
            required=True,
            # Use 30% of object store memory.
            max_object_store_memory_fraction=0.3,
        ),
    }

    def __init__(self, check_results_fn, **kwargs):
        kwargs.pop("scaling_config", None)
        super().__init__(
            train_loop_per_worker=lambda: self.train_loop_per_worker(
                session.get_dataset_shard("train"), check_results_fn
            ),
            scaling_config=ScalingConfig(num_workers=1),
            **kwargs,
        )

    @staticmethod
    def train_loop_per_worker(data_shard, check_results_fn):
        results = []
        for _ in range(2):
            result = []
            for batch in data_shard.iter_batches():
                for row in batch["value"]:
                    result.append(row)
            results.append(result)
        check_results_fn(data_shard, results)


class TestBatch(TestStream):
    _dataset_config = {
        "train": DatasetConfig(split=True, required=True),
    }


def test_stream_inf_window_cache_prep(ray_start_4_cpus):
    def checker(shard, results):
        results = [sorted(r) for r in results]
        assert len(results[0]) == 5, results
        # TODO(swang): Should modify the check to make sure that we are
        # applying the preprocessor on each epoch.
        assert results[0] == results[1], results
        stats = shard.stats()
        assert "Stage 1 ReadRange->BatchMapper: 1/1 blocks executed " in stats, stats

    def rand(x):
        x["value"] = x["value"].multiply(x["value"])
        return x

    prep = BatchMapper(rand, batch_format="pandas")
    ds = ray.data.range_table(5, parallelism=1)
    test = TestStream(
        checker,
        preprocessor=prep,
        datasets={"train": ds},
        dataset_config={"train": DatasetConfig(max_object_store_memory_fraction=-1)},
    )
    test.fit()


def test_stream_finite_window_nocache_prep(ray_start_4_cpus):
    def rand(x):
        x["value"] = [random.random() for _ in range(len(x))]
        return x

    prep = BatchMapper(rand, batch_format="pandas")
    ds = ray.data.range_table(5, parallelism=1)

    # Test 50% object store memory..
    def checker(shard, results):
        results = [sorted(r) for r in results]
        assert int(results[0][0]) != results[0][0]
        assert len(results[0]) == 5, results
        assert results[0] != results[1], results
        stats = shard.stats()
        assert (
            "Stage 1 ReadRange->RandomizeBlockOrder->"
            "BatchMapper: 1/1 blocks executed " in stats
        ), stats

    test = TestStream(
        checker,
        preprocessor=prep,
        datasets={"train": ds},
        dataset_config={"train": DatasetConfig(max_object_store_memory_fraction=0.5)},
    )
    test.fit()


def test_stream_transform_config(ray_start_4_cpus):
    """Tests that the preprocessor's transform config is
    respected when using the stream API."""
    batch_size = 2

    def check_batch(batch):
        assert isinstance(batch, dict)
        assert isinstance(batch["value"], np.ndarray)
        assert len(batch["value"]) == batch_size
        return batch

    prep = BatchMapper(check_batch, batch_format="numpy", batch_size=2)
    ds = ray.data.range_table(6, parallelism=1)

    test = TestStream(
        lambda *args: None,
        preprocessor=prep,
        datasets={"train": ds},
    )
    test.fit()


def test_global_shuffle(ray_start_4_cpus):
    def checker(shard, results):
        assert len(results[0]) == 5, results
        assert results[0] != results[1], results
        stats = shard.stats()
        assert "RandomizeBlockOrder->RandomShuffle" in stats, stats

    ds = ray.data.range_table(5)
    test = TestStream(
        checker,
        datasets={"train": ds},
        dataset_config={"train": DatasetConfig(global_shuffle=True)},
    )
    test.fit()

    def checker(shard, results):
        assert len(results[0]) == 5, results
        assert results[0] != results[1], results
        stats = shard.stats()
        assert "Stage 1 ReadRange->RandomShuffle" in stats, stats

    ds = ray.data.range_table(5)
    test = TestBatch(
        checker,
        datasets={"train": ds},
        dataset_config={"train": DatasetConfig(global_shuffle=True)},
    )
    test.fit()


def test_randomize_block_order(ray_start_4_cpus):
    def checker(shard, results):
        assert len(results[0]) == 5, results
        assert results[0] != results[1], results
        stats = shard.stats()
<<<<<<< HEAD
        assert "RandomizeBlockOrder: 5/5 blocks executed in 0s" in stats, stats
=======
        assert "RandomizeBlockOrder: 5/5 blocks executed in" in stats, stats
>>>>>>> 083aa7a0

    ds = ray.data.range_table(5)
    test = TestStream(
        checker,
        datasets={"train": ds},
    )
    test.fit()

    def checker(shard, results):
        stats = shard.stats()
        assert "RandomizeBlockOrder" not in stats, stats

    ds = ray.data.range_table(5)
    test = TestStream(
        checker,
        datasets={"train": ds},
        dataset_config={"train": DatasetConfig(randomize_block_order=False)},
    )
    test.fit()

    def checker(shard, results):
        assert len(results[0]) == 5, results
        # In streaming executor, the randomization in each epoch can be different, so
        # we eliminate the ordering in comparison.
        assert set(results[0]) == set(results[1]), results
        stats = shard.stats()
        assert "RandomizeBlockOrder: 5/5 blocks executed" in stats, stats

    ds = ray.data.range_table(5)
    test = TestBatch(
        checker,
        datasets={"train": ds},
    )
    test.fit()


def test_make_local_dataset_iterator(ray_start_4_cpus):
    def checker(shard, results):
        assert len(results[0]) == 5, results
        assert results[0] != results[1], results
        stats = shard.stats()
<<<<<<< HEAD
        assert "RandomizeBlockOrder: 5/5 blocks executed in 0s" in stats, stats
=======
        assert "RandomizeBlockOrder: 5/5 blocks executed in" in stats, stats
>>>>>>> 083aa7a0

    ds = ray.data.range_table(5)
    test = TestStream(
        checker,
        datasets={"train": ds},
    )
    test.fit()

    it = make_local_dataset_iterator(ds, None, TestStream._dataset_config["train"])
    TestStream.train_loop_per_worker(it, checker)

    # Check that make_local_dataset_iterator throws an error when called by a
    # worker.
    def check_error(shard, results):
        with pytest.raises(RuntimeError):
            make_local_dataset_iterator(ds, None, TestStream._dataset_config["train"])

    test = TestStream(
        check_error,
        datasets={"train": ds},
    )
    test.fit()


@pytest.mark.parametrize("max_object_store_memory_fraction", [None, 1, 0.3])
def test_deterministic_per_epoch_preprocessor(
    ray_start_4_cpus, max_object_store_memory_fraction
):
    ds = ray.data.range_table(5)

    def multiply(x):
        return x * 2

    it = make_local_dataset_iterator(
        ds,
        # Add some random noise to each integer.
        preprocessor=BatchMapper(
            lambda x: x + 0.1 * random.random(), batch_format="pandas"
        ),
        dataset_config=DatasetConfig(
            randomize_block_order=False,
            max_object_store_memory_fraction=max_object_store_memory_fraction,
            per_epoch_preprocessor=BatchMapper(multiply, batch_format="pandas"),
        ),
    )

    def checker(shard, results):
        assert len(results[0]) == 5, (max_object_store_memory_fraction, results)
        if max_object_store_memory_fraction is None:
            assert results[0] == results[1], (
                max_object_store_memory_fraction,
                results,
            )
        else:
            # Windowed pipelined ingest also reapplies the base
            # preprocessor on every epoch, so we get a random dataset each
            # time.
            assert results[0] != results[1], (
                max_object_store_memory_fraction,
                results,
            )
        # Per-epoch preprocessor was applied at least once.
        assert all(int(x) % 2 == 0 for x in results[0]), (
            max_object_store_memory_fraction,
            results,
        )
        # Per-epoch preprocessor was applied no more than once.
        assert any(int(x) % 4 != 0 for x in results[0]), (
            max_object_store_memory_fraction,
            results,
        )

    TestStream.train_loop_per_worker(it, checker)


@pytest.mark.parametrize("max_object_store_memory_fraction", [None, 1, 0.3])
def test_nondeterministic_per_epoch_preprocessor(
    ray_start_4_cpus, max_object_store_memory_fraction
):
    ds = ray.data.range_table(5)

    # Use randomized per-epoch preprocessor to check that it gets applied once
    # per epoch.
    def rand(x):
        return x * random.random()

    it = make_local_dataset_iterator(
        ds,
        preprocessor=None,
        dataset_config=DatasetConfig(
            randomize_block_order=False,
            max_object_store_memory_fraction=max_object_store_memory_fraction,
            per_epoch_preprocessor=BatchMapper(rand, batch_format="pandas"),
        ),
    )

    def checker(shard, results):
        assert len(results[0]) == 5, (max_object_store_memory_fraction, results)
        # Per-epoch preprocessor is randomized, so we should get a random
        # dataset on each epoch.
        assert results[0] != results[1], (max_object_store_memory_fraction, results)

    TestStream.train_loop_per_worker(it, checker)


def test_validate_per_epoch_preprocessor(ray_start_4_cpus):
    ds = ray.data.range_table(5)

    def multiply(x):
        return x * 2

    dataset_config = DatasetConfig(
        per_epoch_preprocessor=BatchMapper(multiply, batch_format="pandas")
    )
    DatasetConfig.validated(
        {
            "train": dataset_config,
        },
        {"train": ds},
    )

    with pytest.raises(ValueError):
        # Must specify a ray.data.Preprocessor.
        dataset_config = DatasetConfig(per_epoch_preprocessor=multiply)
        DatasetConfig.validated(
            {
                "train": dataset_config,
            },
            {"train": ds},
        )

    with pytest.raises(ValueError):
        # Must specify a non-fittable ray.data.Preprocessor.
        dataset_config = DatasetConfig(per_epoch_preprocessor=Preprocessor())
        DatasetConfig.validated(
            {
                "train": dataset_config,
            },
            {"train": ds},
        )


if __name__ == "__main__":
    import sys

    import pytest

    sys.exit(pytest.main(["-v", "-x", __file__]))<|MERGE_RESOLUTION|>--- conflicted
+++ resolved
@@ -355,11 +355,7 @@
         assert len(results[0]) == 5, results
         assert results[0] != results[1], results
         stats = shard.stats()
-<<<<<<< HEAD
-        assert "RandomizeBlockOrder: 5/5 blocks executed in 0s" in stats, stats
-=======
         assert "RandomizeBlockOrder: 5/5 blocks executed in" in stats, stats
->>>>>>> 083aa7a0
 
     ds = ray.data.range_table(5)
     test = TestStream(
@@ -401,11 +397,7 @@
         assert len(results[0]) == 5, results
         assert results[0] != results[1], results
         stats = shard.stats()
-<<<<<<< HEAD
-        assert "RandomizeBlockOrder: 5/5 blocks executed in 0s" in stats, stats
-=======
         assert "RandomizeBlockOrder: 5/5 blocks executed in" in stats, stats
->>>>>>> 083aa7a0
 
     ds = ray.data.range_table(5)
     test = TestStream(
