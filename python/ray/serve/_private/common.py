--- conflicted
+++ resolved
@@ -28,10 +28,7 @@
     route: str
 
 
-<<<<<<< HEAD
-=======
 # Keep in sync with ServeReplicaState in dashboard/client/src/type/serve.ts
->>>>>>> 083aa7a0
 class ReplicaState(str, Enum):
     STARTING = "STARTING"
     UPDATING = "UPDATING"
