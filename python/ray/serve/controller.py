import asyncio
import json
import logging
import os
import pickle
import time
from collections import defaultdict
from typing import Any, Dict, Iterable, List, Optional, Tuple, Union

import ray
from ray._private.utils import (
    import_attr,
    run_background_task,
)
from ray.util.scheduling_strategies import NodeAffinitySchedulingStrategy
from ray.actor import ActorHandle
from ray._private.gcs_utils import GcsClient
from ray.serve._private.autoscaling_policy import BasicAutoscalingPolicy
from ray.serve._private.common import (
    DeploymentInfo,
    EndpointInfo,
    EndpointTag,
    NodeId,
    RunningReplicaInfo,
    StatusOverview,
    ServeDeployMode,
)
from ray.serve.config import DeploymentConfig, HTTPOptions, ReplicaConfig
from ray.serve._private.constants import (
    CONTROL_LOOP_PERIOD_S,
    SERVE_LOGGER_NAME,
    CONTROLLER_MAX_CONCURRENCY,
    SERVE_ROOT_URL_ENV_KEY,
    SERVE_NAMESPACE,
    RAY_INTERNAL_SERVE_CONTROLLER_PIN_ON_NODE,
    SERVE_DEFAULT_APP_NAME,
    MULTI_APP_MIGRATION_MESSAGE,
)
from ray.serve._private.deployment_state import DeploymentStateManager, ReplicaState
from ray.serve._private.endpoint_state import EndpointState
from ray.serve._private.http_state import HTTPState
from ray.serve._private.logging_utils import configure_component_logger
from ray.serve._private.long_poll import LongPollHost
from ray.serve.exceptions import RayServeException
from ray.serve.schema import (
    ServeApplicationSchema,
    ServeDeploySchema,
    ApplicationDetails,
    ServeInstanceDetails,
    HTTPOptionsSchema,
)
from ray.serve._private.storage.kv_store import RayInternalKVStore
from ray.serve._private.utils import (
    override_runtime_envs_except_env_vars,
    get_random_letters,
)
from ray.serve._private.application_state import ApplicationStateManager

logger = logging.getLogger(SERVE_LOGGER_NAME)

# Used for testing purposes only. If this is set, the controller will crash
# after writing each checkpoint with the specified probability.
_CRASH_AFTER_CHECKPOINT_PROBABILITY = 0

SNAPSHOT_KEY = "serve-deployments-snapshot"
CONFIG_CHECKPOINT_KEY = "serve-app-config-checkpoint"


@ray.remote(num_cpus=0)
class ServeController:
    """Responsible for managing the state of the serving system.

    The controller implements fault tolerance by persisting its state in
    a new checkpoint each time a state change is made. If the actor crashes,
    the latest checkpoint is loaded and the state is recovered. Checkpoints
    are written/read using a provided KV-store interface.

    All hard state in the system is maintained by this actor and persisted via
    these checkpoints. Soft state required by other components is fetched by
    those actors from this actor on startup and updates are pushed out from
    this actor.

    All other actors started by the controller are named, detached actors
    so they will not fate share with the controller if it crashes.

    The following guarantees are provided for state-changing calls to the
    controller:
        - If the call succeeds, the change was made and will be reflected in
          the system even if the controller or other actors die unexpectedly.
        - If the call fails, the change may have been made but isn't guaranteed
          to have been. The client should retry in this case. Note that this
          requires all implementations here to be idempotent.
    """

    async def __init__(
        self,
        controller_name: str,
        *,
        http_config: HTTPOptions,
        head_node_id: str,
        detached: bool = False,
        _disable_http_proxy: bool = False,
    ):
        configure_component_logger(
            component_name="controller", component_id=str(os.getpid())
        )

        # Used to read/write checkpoints.
        self.ray_worker_namespace = ray.get_runtime_context().namespace
        self.controller_name = controller_name
        gcs_client = GcsClient(address=ray.get_runtime_context().gcs_address)
        kv_store_namespace = f"{self.controller_name}-{self.ray_worker_namespace}"
        self.kv_store = RayInternalKVStore(kv_store_namespace, gcs_client)
        self.snapshot_store = RayInternalKVStore(kv_store_namespace, gcs_client)

        # Dictionary of deployment_name -> proxy_name -> queue length.
        self.deployment_stats = defaultdict(lambda: defaultdict(dict))

        # Used to ensure that only a single state-changing operation happens
        # at any given time.
        self.write_lock = asyncio.Lock()

        self.long_poll_host = LongPollHost()

        if _disable_http_proxy:
            self.http_state = None
        else:
            self.http_state = HTTPState(
                controller_name,
                detached,
                http_config,
                head_node_id,
                gcs_client,
            )

        self.endpoint_state = EndpointState(self.kv_store, self.long_poll_host)

        # Fetch all running actors in current cluster as source of current
        # replica state for controller failure recovery
        all_current_actors = ray.util.list_named_actors(all_namespaces=True)
        all_serve_actor_names = [
            actor["name"]
            for actor in all_current_actors
            if actor["namespace"] == SERVE_NAMESPACE
        ]

        self.deployment_state_manager = DeploymentStateManager(
            controller_name,
            detached,
            self.kv_store,
            self.long_poll_host,
            all_serve_actor_names,
        )

        # Manage all applications' state
        self.application_state_manager = ApplicationStateManager(
            self.deployment_state_manager
        )

        # Keep track of single-app vs multi-app
        self.deploy_mode = ServeDeployMode.UNSET

        run_background_task(self.run_control_loop())

        self._recover_config_from_checkpoint()

    def check_alive(self) -> None:
        """No-op to check if this controller is alive."""
        return

    def get_pid(self) -> int:
        return os.getpid()

    def record_autoscaling_metrics(self, data: Dict[str, float], send_timestamp: float):
        self.deployment_state_manager.record_autoscaling_metrics(data, send_timestamp)

    def record_handle_metrics(self, data: Dict[str, float], send_timestamp: float):
        self.deployment_state_manager.record_handle_metrics(data, send_timestamp)

    def _dump_autoscaling_metrics_for_testing(self):
        return self.deployment_state_manager.get_autoscaling_metrics()

    def _dump_replica_states_for_testing(self, deployment_name):
        return self.deployment_state_manager._deployment_states[
            deployment_name
        ]._replicas

    def _stop_one_running_replica_for_testing(self, deployment_name):
        self.deployment_state_manager._deployment_states[
            deployment_name
        ]._stop_one_running_replica_for_testing()

    async def listen_for_change(self, keys_to_snapshot_ids: Dict[str, int]):
        """Proxy long pull client's listen request.

        Args:
            keys_to_snapshot_ids (Dict[str, int]): Snapshot IDs are used to
              determine whether or not the host should immediately return the
              data or wait for the value to be changed.
        """
        return await (self.long_poll_host.listen_for_change(keys_to_snapshot_ids))

    async def listen_for_change_java(self, keys_to_snapshot_ids_bytes: bytes):
        """Proxy long pull client's listen request.

        Args:
            keys_to_snapshot_ids_bytes (Dict[str, int]): the protobuf bytes of
              keys_to_snapshot_ids (Dict[str, int]).
        """
        return await (
            self.long_poll_host.listen_for_change_java(keys_to_snapshot_ids_bytes)
        )

    def get_all_endpoints(self) -> Dict[EndpointTag, Dict[str, Any]]:
        """Returns a dictionary of deployment name to config."""
        return self.endpoint_state.get_endpoints()

    def get_all_endpoints_java(self) -> bytes:
        """Returns a dictionary of deployment name to config."""
        from ray.serve.generated.serve_pb2 import (
            EndpointSet,
            EndpointInfo as EndpointInfoProto,
        )

        endpoints = self.get_all_endpoints()
        data = {
            endpoint_tag: EndpointInfoProto(route=endppint_dict["route"])
            for endpoint_tag, endppint_dict in endpoints.items()
        }
        return EndpointSet(endpoints=data).SerializeToString()

    def get_http_proxies(self) -> Dict[NodeId, ActorHandle]:
        """Returns a dictionary of node ID to http_proxy actor handles."""
        if self.http_state is None:
            return {}
        return self.http_state.get_http_proxy_handles()

    def get_http_proxy_names(self) -> bytes:
        """Returns the http_proxy actor name list serialized by protobuf."""
        if self.http_state is None:
            return None

        from ray.serve.generated.serve_pb2 import ActorNameList

        actor_name_list = ActorNameList(
            names=self.http_state.get_http_proxy_names().values()
        )
        return actor_name_list.SerializeToString()

    async def run_control_loop(self) -> None:
        # NOTE(edoakes): we catch all exceptions here and simply log them,
        # because an unhandled exception would cause the main control loop to
        # halt, which should *never* happen.
        while True:

            async with self.write_lock:
                if self.http_state:
                    try:
                        self.http_state.update()
                    except Exception:
                        logger.exception("Exception updating HTTP state.")
                try:
                    self.deployment_state_manager.update()
                except Exception:
                    logger.exception("Exception updating deployment state.")
                try:
                    self.application_state_manager.update()
                except Exception:
                    logger.exception("Exception updating application state.")

            try:
                self._put_serve_snapshot()
            except Exception:
                logger.exception("Exception putting serve snapshot.")
            await asyncio.sleep(CONTROL_LOOP_PERIOD_S)

    def _put_serve_snapshot(self) -> None:
        val = dict()
        for deployment_name, (
            deployment_info,
            route_prefix,
        ) in self.list_deployments_internal(include_deleted=True).items():
            entry = dict()
            entry["name"] = deployment_name
            entry["namespace"] = ray.get_runtime_context().namespace
            entry["ray_job_id"] = deployment_info.deployer_job_id
            entry["class_name"] = deployment_info.replica_config.deployment_def_name
            entry["version"] = deployment_info.version
            entry["http_route"] = route_prefix
            entry["start_time"] = deployment_info.start_time_ms
            entry["end_time"] = deployment_info.end_time_ms or 0
            entry["status"] = "DELETED" if deployment_info.end_time_ms else "RUNNING"
            entry["actors"] = dict()
            if entry["status"] == "RUNNING":
                replicas = self.deployment_state_manager._deployment_states[
                    deployment_name
                ]._replicas
                running_replicas = replicas.get([ReplicaState.RUNNING])
                for replica in running_replicas:
                    try:
                        actor_handle = replica.actor_handle
                    except ValueError:
                        # Actor died or hasn't yet been created.
                        continue
                    actor_id = actor_handle._ray_actor_id.hex()
                    replica_tag = replica.replica_tag
                    replica_version = (
                        None
                        if (replica.version is None or replica.version.unversioned)
                        else replica.version.code_version
                    )
                    entry["actors"][actor_id] = {
                        "replica_tag": replica_tag,
                        "version": replica_version,
                    }

            val[deployment_name] = entry
        self.snapshot_store.put(SNAPSHOT_KEY, json.dumps(val).encode("utf-8"))

    def _recover_config_from_checkpoint(self):
        checkpoint = self.kv_store.get(CONFIG_CHECKPOINT_KEY)
        if checkpoint is not None:
            deployment_time, deploy_mode, config_checkpoints_dict = pickle.loads(
                checkpoint
            )
            applications = [
                app_config_dict
                for app_config_dict, _ in config_checkpoints_dict.values()
            ]
            if deploy_mode == ServeDeployMode.SINGLE_APP:
                self.deploy_apps(
                    ServeApplicationSchema.parse_obj(applications[0]),
                    deployment_time,
                    False,
                )
            else:
                self.deploy_apps(
                    ServeDeploySchema.parse_obj({"applications": applications}),
                    deployment_time,
                    False,
                )

    def _all_running_replicas(self) -> Dict[str, List[RunningReplicaInfo]]:
        """Used for testing.

        Returned dictionary maps deployment names to replica infos.
        """

        return self.deployment_state_manager.get_running_replica_infos()

    def get_http_config(self):
        """Return the HTTP proxy configuration."""
        if self.http_state is None:
            return None
        return self.http_state.get_config()

    def get_root_url(self):
        """Return the root url for the serve instance."""
        if self.http_state is None:
            return None
        http_config = self.get_http_config()
        if http_config.root_url == "":
            if SERVE_ROOT_URL_ENV_KEY in os.environ:
                return os.environ[SERVE_ROOT_URL_ENV_KEY]
            else:
                return (
                    f"http://{http_config.host}:{http_config.port}"
                    f"{http_config.root_path}"
                )
        return http_config.root_url

    async def shutdown(self):
        """Shuts down the serve instance completely."""
        async with self.write_lock:
            self.kv_store.delete(CONFIG_CHECKPOINT_KEY)
            self.deployment_state_manager.shutdown()
            self.endpoint_state.shutdown()
            if self.http_state:
                self.http_state.shutdown()

    def deploy(
        self,
        name: str,
        deployment_config_proto_bytes: bytes,
        replica_config_proto_bytes: bytes,
        route_prefix: Optional[str],
        deployer_job_id: Union[str, bytes],
        docs_path: Optional[str] = None,
        is_driver_deployment: Optional[bool] = False,
    ) -> bool:
        if route_prefix is not None:
            assert route_prefix.startswith("/")
        if docs_path is not None:
            assert docs_path.startswith("/")

        deployment_config = DeploymentConfig.from_proto_bytes(
            deployment_config_proto_bytes
        )
        version = deployment_config.version
        replica_config = ReplicaConfig.from_proto_bytes(
            replica_config_proto_bytes, deployment_config.needs_pickle()
        )

        autoscaling_config = deployment_config.autoscaling_config
        if autoscaling_config is not None:
            if autoscaling_config.initial_replicas is not None:
                deployment_config.num_replicas = autoscaling_config.initial_replicas
            else:
                previous_deployment = self.deployment_state_manager.get_deployment(name)
                if previous_deployment is None:
                    deployment_config.num_replicas = autoscaling_config.min_replicas
                else:
                    deployment_config.num_replicas = (
                        previous_deployment.deployment_config.num_replicas
                    )

            autoscaling_policy = BasicAutoscalingPolicy(autoscaling_config)
        else:
            autoscaling_policy = None

        # Java API passes in JobID as bytes
        if isinstance(deployer_job_id, bytes):
            deployer_job_id = ray.JobID.from_int(
                int.from_bytes(deployer_job_id, "little")
            ).hex()

        deployment_info = DeploymentInfo(
            actor_name=name,
            version=version,
            deployment_config=deployment_config,
            replica_config=replica_config,
            deployer_job_id=deployer_job_id,
            start_time_ms=int(time.time() * 1000),
            autoscaling_policy=autoscaling_policy,
            is_driver_deployment=is_driver_deployment,
        )
        # TODO(architkulkarni): When a deployment is redeployed, even if
        # the only change was num_replicas, the start_time_ms is refreshed.
        # Is this the desired behaviour?
        updating = self.deployment_state_manager.deploy(name, deployment_info)

        if route_prefix is not None:
            endpoint_info = EndpointInfo(route=route_prefix)
            self.endpoint_state.update_endpoint(name, endpoint_info)
        else:
            self.endpoint_state.delete_endpoint(name)

        return updating

    def deploy_group(self, name: str, deployment_args_list: List[Dict]) -> List[bool]:
        """
        Takes in a list of dictionaries that contain keyword arguments for the
        controller's deploy() function. Calls deploy on all the argument
        dictionaries in the list. Effectively executes an atomic deploy on a
        group of deployments.
        If same app name deployed, old application will be overwrriten.

        Args:
            name: Application name.
            deployment_args_list: List of deployment infomation, each item in the list
                contains all the information for the single deployment.

        Returns: list of deployment status to indicate whether each deployment is
            deployed successfully or not.
        """

        deployments_to_delete = self.application_state_manager.deploy_application(
            name, deployment_args_list
        )
        self.delete_deployments(deployments_to_delete)
        return [self.deploy(**args) for args in deployment_args_list]

    def deploy_apps(
        self,
        config: Union[ServeApplicationSchema, ServeDeploySchema],
        deployment_time: float = 0,
        _internal: bool = False,
    ) -> None:
        """Kicks off a task that deploys a set of Serve applications.

        Cancels in-progress tasks that are deploying Serve applications with the same
        name as newly deployed applications.

        Args:
            config:
                [if ServeApplicationSchema]
                    name: Application name. If not provided, it is empty string.
                    import_path: Serve deployment graph's import path
                    runtime_env: runtime_env to run the deployment graph in
                    deployments: Dictionaries that contain argument-value options
                        that can be passed directly into a set_options() call. Overrides
                        deployment options set in the graph's code itself.
                [if ServeDeploySchema]
                    applications: Dictionaries of the format ServeApplicationSchema.

            deployment_time: set deployment_timestamp. If not provided, time.time() is
                used to indicate the deployment time.

            _internal: whether the config is provided by user or internally (i.e. it is
                restored from a checkpoint). If it is provided by the user, we need to
                prepend the app name to each deployment name. If not, it should already
                be prepended.
        """
        # TODO (zcin): We should still support single-app mode, i.e.
        # ServeApplicationSchema. Eventually, after migration is complete, we should
        # deprecate such usage.
        if isinstance(config, ServeApplicationSchema):
<<<<<<< HEAD
            config = config.to_deploy_schema()
=======
            if "name" in config.dict(exclude_unset=True):
                error_msg = (
                    "Specifying the name of an application is only allowed for apps "
                    "that are listed as part of a multi-app config file. "
                ) + MULTI_APP_MIGRATION_MESSAGE
                logger.warning(error_msg)
                raise RayServeException(error_msg)

            applications = [config]
>>>>>>> 083aa7a0
            if self.deploy_mode == ServeDeployMode.MULTI_APP:
                raise RayServeException(
                    "You are trying to deploy a single-application config, however "
                    "a multi-application config has been deployed to the current "
                    "Serve instance already. Mixing single-app and multi-app is not "
                    "allowed. Please either redeploy using the multi-application "
                    "config format `ServeDeploySchema`, or shutdown and restart Serve "
                    "to submit a single-app config of format `ServeApplicationSchema`. "
                    "If you are using the REST API, you can submit a single-app config "
                    "to the single-app API endpoint `/api/serve/deployments/`."
                )
            self.deploy_mode = ServeDeployMode.SINGLE_APP
        else:
<<<<<<< HEAD
=======
            applications = config.applications
>>>>>>> 083aa7a0
            if self.deploy_mode == ServeDeployMode.SINGLE_APP:
                raise RayServeException(
                    "You are trying to deploy a multi-application config, however "
                    "a single-application config has been deployed to the current "
                    "Serve instance already. Mixing single-app and multi-app is not "
                    "allowed. Please either redeploy using the single-application "
                    "config format `ServeApplicationSchema`, or shutdown and restart "
                    "Serve to submit a multi-app config of format `ServeDeploySchema`. "
                    "If you are using the REST API, you can submit a multi-app config "
                    "to the the multi-app API endpoint `/api/serve/applications/`."
                )
            self.deploy_mode = ServeDeployMode.MULTI_APP

        if not deployment_time:
            deployment_time = time.time()

        # Load checkpointed data from last time deploy_apps was called
        config_checkpoint = self.kv_store.get(CONFIG_CHECKPOINT_KEY)
        if config_checkpoint is None:
            config_checkpoints_dict = {}
        else:
            _, _, config_checkpoints_dict = pickle.loads(config_checkpoint)

        new_config_checkpoint = {}

        for app_config in applications:
            # Prepend app name to each deployment name
            if not _internal:
                app_config = app_config.prepend_app_name_to_deployment_names()

            app_config_dict = app_config.dict(exclude_unset=True)

            # Compare new config options with old ones, set versions of new deployments
            if app_config.name in config_checkpoints_dict:
                (prev_app_config, prev_versions) = config_checkpoints_dict[
                    app_config.name
                ]

                updated_versions = _generate_deployment_config_versions(
                    app_config_dict,
                    prev_app_config,
                    prev_versions,
                )
            else:
                updated_versions = _generate_deployment_config_versions(app_config_dict)

            deployment_override_options = app_config_dict.get("deployments", [])

            new_config_checkpoint[app_config.name] = (
                app_config_dict,
                updated_versions,
            )

            deploy_obj_ref = run_graph.options(
                runtime_env=app_config.runtime_env
            ).remote(
                app_config.import_path,
                app_config.runtime_env,
                deployment_override_options,
                updated_versions,
                app_config.name,
                app_config_dict.get("route_prefix", "/"),
            )

            self.application_state_manager.create_application_state(
                app_config.name,
                deploy_obj_ref=deploy_obj_ref,
                deployment_time=deployment_time,
            )

        self.kv_store.put(
            CONFIG_CHECKPOINT_KEY,
            pickle.dumps((deployment_time, self.deploy_mode, new_config_checkpoint)),
        )

        # Delete live applications not listed in config
        existing_applications = set(
            self.application_state_manager._application_states.keys()
        )
        new_applications = {app_config.name for app_config in applications}
        self.delete_apps(existing_applications.difference(new_applications))

    def delete_deployment(self, name: str):
        self.endpoint_state.delete_endpoint(name)
        return self.deployment_state_manager.delete_deployment(name)

    def delete_deployments(self, names: Iterable[str]) -> None:
        for name in names:
            self.delete_deployment(name)

    def get_deployment_info(self, name: str) -> bytes:
        """Get the current information about a deployment.

        Args:
            name: the name of the deployment.

        Returns:
            DeploymentRoute's protobuf serialized bytes

        Raises:
            KeyError if the deployment doesn't exist.
        """
        deployment_info = self.deployment_state_manager.get_deployment(name)
        if deployment_info is None:
            raise KeyError(f"Deployment {name} does not exist.")

        route = self.endpoint_state.get_endpoint_route(name)

        from ray.serve.generated.serve_pb2 import DeploymentRoute

        deployment_route = DeploymentRoute(
            deployment_info=deployment_info.to_proto(), route=route
        )
        return deployment_route.SerializeToString()

    def list_deployments_internal(
        self, include_deleted: Optional[bool] = False
    ) -> Dict[str, Tuple[DeploymentInfo, str]]:
        """Gets the current information about all deployments.

        Args:
            include_deleted: Whether to include information about
                deployments that have been deleted.

        Returns:
            Dict(deployment_name, (DeploymentInfo, route))

        Raises:
            KeyError if the deployment doesn't exist.
        """
        return {
            name: (
                self.deployment_state_manager.get_deployment(
                    name, include_deleted=include_deleted
                ),
                self.endpoint_state.get_endpoint_route(name),
            )
            for name in self.deployment_state_manager.get_deployment_configs(
                include_deleted=include_deleted
            )
        }

    def list_deployments(self, include_deleted: Optional[bool] = False) -> bytes:
        """Gets the current information about all deployments.

        Args:
            include_deleted: Whether to include information about
                deployments that have been deleted.

        Returns:
            DeploymentRouteList's protobuf serialized bytes
        """
        from ray.serve.generated.serve_pb2 import DeploymentRoute, DeploymentRouteList

        deployment_route_list = DeploymentRouteList()
        for deployment_name, (
            deployment_info,
            route_prefix,
        ) in self.list_deployments_internal(include_deleted=include_deleted).items():
            deployment_info_proto = deployment_info.to_proto()
            deployment_info_proto.name = deployment_name
            deployment_route_list.deployment_routes.append(
                DeploymentRoute(
                    deployment_info=deployment_info_proto, route=route_prefix
                )
            )
        return deployment_route_list.SerializeToString()

    def get_serve_instance_details(self) -> Dict:
        """Gets details on all applications on the cluster and system-level info.

        The information includes application and deployment statuses, config options,
        error messages, etc.

        Returns:
            Dict that follows the format of the schema ServeInstanceDetails. Currently,
            there is a value set for every field at all schema levels, except for the
            route_prefix in the deployment_config for each deployment.
        """

        http_config = self.get_http_config()
        applications = {}

        for (
            app_name,
            app_status_info,
        ) in self.application_state_manager.list_app_statuses().items():
            applications[app_name] = ApplicationDetails(
                name=app_name,
                route_prefix=self.application_state_manager.get_route_prefix(app_name),
                docs_path=self.get_docs_path(app_name),
                status=app_status_info.status,
                message=app_status_info.message,
                last_deployed_time_s=app_status_info.deployment_timestamp,
                deployed_app_config=self.get_app_config(app_name),
                deployments=self.application_state_manager.list_deployment_details(
                    app_name
                ),
            )

        # NOTE(zcin): We use exclude_unset here because we explicitly and intentionally
        # fill in all info that should be shown to users. Currently, every field is set
        # except for the route_prefix in the deployment_config of each deployment, since
        # route_prefix is set instead in each application.
        # Eventually we want to remove route_prefix from DeploymentSchema.
        return ServeInstanceDetails(
            proxy_location=http_config.location,
            http_options=HTTPOptionsSchema(
                host=http_config.host,
                port=http_config.port,
            ),
            deploy_mode=self.deploy_mode,
            applications=applications,
        ).dict(exclude_unset=True)

    def get_serve_status(self, name: str = SERVE_DEFAULT_APP_NAME) -> bytes:
        """Return application status
        Args:
            name: application name. If application name doesn't exist, app_status
            is NOT_STARTED.
        """

        app_status = self.application_state_manager.get_app_status(name)
        deployment_statuses = self.application_state_manager.get_deployments_statuses(
            name
        )
        status_info = StatusOverview(
            name=name,
            app_status=app_status,
            deployment_statuses=deployment_statuses,
        )
        return status_info.to_proto().SerializeToString()

    def get_serve_statuses(self, names: List[str]) -> List[bytes]:
        statuses = []
        for name in names:
            statuses.append(self.get_serve_status(name))
        return statuses

    def list_serve_statuses(self) -> List[bytes]:
        statuses = []
        for name in self.application_state_manager.list_app_statuses():
            statuses.append(self.get_serve_status(name))
        return statuses

    def get_app_config(self, name: str = SERVE_DEFAULT_APP_NAME) -> Dict:
        checkpoint = self.kv_store.get(CONFIG_CHECKPOINT_KEY)
        if checkpoint is None:
            return ServeApplicationSchema.get_empty_schema_dict()
        else:
            _, _, config_checkpoints_dict = pickle.loads(checkpoint)
            if name not in config_checkpoints_dict:
                return ServeApplicationSchema.get_empty_schema_dict()
            config, _ = config_checkpoints_dict[name]

            return (
                ServeApplicationSchema.parse_obj(config)
                .remove_app_name_from_deployment_names()
                .dict(exclude_unset=True)
            )

    def get_all_deployment_statuses(self) -> List[bytes]:
        """Gets deployment status bytes for all live deployments."""
        statuses = self.deployment_state_manager.get_deployment_statuses()
        return [status.to_proto().SerializeToString() for status in statuses]

    def get_deployment_status(self, name: str) -> Union[None, bytes]:
        """Get deployment status by deployment name"""
        status = self.deployment_state_manager.get_deployment_statuses([name])
        if not status:
            return None
        return status[0].to_proto().SerializeToString()

    def get_docs_path(self, name: str):
        """Docs path for application.

        Currently, this is the OpenAPI docs path for FastAPI-integrated applications."""
        return self.application_state_manager.get_docs_path(name)

    def delete_apps(self, names: Iterable[str]):
        """Delete applications based on names

        During deletion, the application status is DELETING
        """
        deployments_to_delete = []
        for name in names:
            deployments_to_delete.extend(
                self.application_state_manager.get_deployments(name)
            )
            self.application_state_manager.delete_application(name)
        self.delete_deployments(deployments_to_delete)


def _generate_deployment_config_versions(
    new_config: Dict,
    last_deployed_config: Dict = None,
    last_deployed_versions: Dict = None,
) -> Dict[str, str]:
    """
    This function determines whether each deployment's version should be changed based
    on the newly deployed config.

    When ``import_path`` or ``runtime_env`` is changed, the versions for all deployments
    should be changed, so old replicas are torn down. When the options for a deployment
    in ``deployments`` change, its version should generally change. The only deployment
    options that can be changed without tearing down replicas (i.e. changing the
    version) are:
    * num_replicas
    * user_config
    * autoscaling_config

    A deployment option is considered changed when:
    * it was not specified in last_deployed_config and is specified in new_config
    * it was specified in last_deployed_config and is not specified in new_config
    * it is specified in both last_deployed_config and new_config but the specified
      value has changed

    Args:
        new_config: Newly deployed config dict that follows ServeApplicationSchema
        last_deployed_config: Last deployed config dict that follows
            ServeApplicationSchema, which is an empty dictionary if there is no previous
            deployment
        last_deployed_versions: Dictionary of {deployment_name: str -> version: str}
            tracking the versions of deployments listed in the last deployed config

    Returns:
        Dictionary of {deployment_name: str -> version: str} containing updated
        versions for deployments listed in the new config
    """
    # If import_path or runtime_env is changed, it is considered a code change
    if last_deployed_config is None:
        last_deployed_config = {}
    if last_deployed_versions is None:
        last_deployed_versions = {}

    if last_deployed_config.get("import_path") != new_config.get(
        "import_path"
    ) or last_deployed_config.get("runtime_env") != new_config.get("runtime_env"):
        last_deployed_config, last_deployed_versions = {}, {}

    new_deployments = {d["name"]: d for d in new_config.get("deployments", [])}
    old_deployments = {
        d["name"]: d for d in last_deployed_config.get("deployments", [])
    }

    def exclude_lightweight_update_options(dict):
        # Exclude config options from dict that qualify for a lightweight config
        # update. Changes in any other config options are considered a code change,
        # and require a version change to trigger an update that tears
        # down existing replicas and replaces them with updated ones.
        lightweight_update_options = [
            "num_replicas",
            "user_config",
            "autoscaling_config",
        ]
        return {
            option: dict[option]
            for option in dict
            if option not in lightweight_update_options
        }

    updated_versions = {}
    for name in new_deployments:
        new_deployment = exclude_lightweight_update_options(new_deployments[name])
        old_deployment = exclude_lightweight_update_options(
            old_deployments.get(name, {})
        )

        # If config options haven't changed, version stays the same
        # otherwise, generate a new random version
        if old_deployment == new_deployment:
            updated_versions[name] = last_deployed_versions[name]
        else:
            updated_versions[name] = get_random_letters()

    return updated_versions


@ray.remote(num_cpus=0, max_calls=1)
def run_graph(
    import_path: str,
    graph_env: Dict,
    deployment_override_options: List[Dict],
    deployment_versions: Dict,
    name: str = SERVE_DEFAULT_APP_NAME,
    route_prefix: str = "/",
):
    """
    Build application object from user config

    Args:
        import_path: Serve deployment graph's import path
        graph_env: runtime env to run the deployment graph in
        deployment_override_options: Dictionary of options that overrides
            deployment options set in the graph's code itself.
        deployment_versions: Versions of each deployment, each of which is
            the same as the last deployment if it is a config update or
            a new randomly generated version if it is a code update
        name: application name. If specified, application will be deployed
            without removing existing applications.
        route_prefix: route_prefix. Define the route path for the application.
    """
    try:
        from ray import serve
        from ray.serve.api import build

        # Import and build the graph
        graph = import_attr(import_path)
        app = build(graph, name)

        # Override options for each deployment
        for options in deployment_override_options:
            deployment_name = options["name"]

            # Merge graph-level and deployment-level runtime_envs
            if "ray_actor_options" in options:
                # If specified, get ray_actor_options from config
                ray_actor_options = options["ray_actor_options"] or {}
            else:
                # Otherwise, get options from graph code (and default to {} if code
                # sets options to None)
                ray_actor_options = (
                    app.deployments[deployment_name].ray_actor_options or {}
                )
            deployment_env = ray_actor_options.get("runtime_env", {})
            merged_env = override_runtime_envs_except_env_vars(
                graph_env, deployment_env
            )
            ray_actor_options.update({"runtime_env": merged_env})
            options["ray_actor_options"] = ray_actor_options
            options["version"] = deployment_versions[deployment_name]
            # Update the deployment's options
            app.deployments[deployment_name].set_options(**options, _internal=True)

        # Run the graph locally on the cluster
        serve.run(app, name=name, route_prefix=route_prefix)
    except KeyboardInterrupt:
        # Error is raised when this task is canceled with ray.cancel(), which
        # happens when deploy_apps() is called.
        logger.debug("Existing config deployment request terminated.")


@ray.remote(num_cpus=0)
class ServeControllerAvatar:
    """A hack that proxy the creation of async actors from Java.

    To be removed after https://github.com/ray-project/ray/pull/26037

    Java api can not support python async actor. If we use java api create
    python async actor. The async init method won't be executed. The async
    method will fail with pickle error. And the run_control_loop of controller
    actor can't be executed too. We use this proxy actor create python async
    actor to avoid the above problem.
    """

    def __init__(
        self,
        controller_name: str,
        detached: bool = False,
        dedicated_cpu: bool = False,
        http_proxy_port: int = 8000,
    ):
        try:
            self._controller = ray.get_actor(controller_name, namespace="serve")
        except ValueError:
            self._controller = None
        if self._controller is None:
            # Used for scheduling things to the head node explicitly.
            head_node_id = ray.get_runtime_context().get_node_id()
            http_config = HTTPOptions()
            http_config.port = http_proxy_port
            self._controller = ServeController.options(
                num_cpus=1 if dedicated_cpu else 0,
                name=controller_name,
                lifetime="detached" if detached else None,
                max_restarts=-1,
                max_task_retries=-1,
                # Schedule the controller on the head node with a soft constraint. This
                # prefers it to run on the head node in most cases, but allows it to be
                # restarted on other nodes in an HA cluster.
                scheduling_strategy=NodeAffinitySchedulingStrategy(
                    head_node_id, soft=True
                )
                if RAY_INTERNAL_SERVE_CONTROLLER_PIN_ON_NODE
                else None,
                namespace="serve",
                max_concurrency=CONTROLLER_MAX_CONCURRENCY,
            ).remote(
                controller_name,
                http_config=http_config,
                head_node_id=head_node_id,
                detached=detached,
            )

    def check_alive(self) -> None:
        """No-op to check if this actor is alive."""
        return<|MERGE_RESOLUTION|>--- conflicted
+++ resolved
@@ -505,9 +505,6 @@
         # ServeApplicationSchema. Eventually, after migration is complete, we should
         # deprecate such usage.
         if isinstance(config, ServeApplicationSchema):
-<<<<<<< HEAD
-            config = config.to_deploy_schema()
-=======
             if "name" in config.dict(exclude_unset=True):
                 error_msg = (
                     "Specifying the name of an application is only allowed for apps "
@@ -517,7 +514,6 @@
                 raise RayServeException(error_msg)
 
             applications = [config]
->>>>>>> 083aa7a0
             if self.deploy_mode == ServeDeployMode.MULTI_APP:
                 raise RayServeException(
                     "You are trying to deploy a single-application config, however "
@@ -531,10 +527,7 @@
                 )
             self.deploy_mode = ServeDeployMode.SINGLE_APP
         else:
-<<<<<<< HEAD
-=======
             applications = config.applications
->>>>>>> 083aa7a0
             if self.deploy_mode == ServeDeployMode.SINGLE_APP:
                 raise RayServeException(
                     "You are trying to deploy a multi-application config, however "
