--- conflicted
+++ resolved
@@ -50,26 +50,12 @@
     logger.info(f"Blamed commit found for test {test_name}: {blamed_commit}")
 
 
-<<<<<<< HEAD
-def _bisect(test_name: str, commit_list: List[str]) -> str:
-    test = _get_test(test_name)
-=======
 def _bisect(test: Test, commit_list: List[str], concurrency: int) -> str:
->>>>>>> 6e2b9051
     while len(commit_list) > 2:
         logger.info(
             f"Bisecting between {len(commit_list)} commits: "
             f"{commit_list[0]} to {commit_list[-1]} with concurrency {concurrency}"
         )
-<<<<<<< HEAD
-        middle_commit_idx = len(commit_list) // 2
-        middle_commit = commit_list[middle_commit_idx]
-        is_passing = _run_test(test, middle_commit)
-        if is_passing:
-            commit_list = commit_list[middle_commit_idx:]
-        else:
-            commit_list = commit_list[: middle_commit_idx + 1]
-=======
         idx_to_commit = {}
         for i in range(concurrency):
             idx = len(commit_list) * (i + 1) // (concurrency + 1)
@@ -87,7 +73,6 @@
             if not is_passing and idx < failing_idx:
                 failing_idx = idx
         commit_list = commit_list[passing_idx : failing_idx + 1]
->>>>>>> 6e2b9051
     return commit_list[-1]
 
 
