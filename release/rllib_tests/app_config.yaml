base_image: {{ env["RAY_IMAGE_ML_NIGHTLY_GPU"] | default("anyscale/ray-ml:nightly-py38-gpu") }}
env_vars: {"LD_LIBRARY_PATH": "$LD_LIBRARY_PATH:/home/ray/.mujoco/mujoco210/bin", "RLLIB_TEST_NO_JAX_IMPORT": "1"}
debian_packages:
  - unzip
  - zip

  # Needed to run MuJoCo with gymnasium.
  - libosmesa6-dev
  - libgl1-mesa-glx
  - libglfw3
  - patchelf
  # End: MuJoCo.

python:
  pip_packages:
<<<<<<< HEAD
=======
  ## These dependencies should be handled by rllib-requirements.txt
  ## and removed here
  - gymnasium[atari,mujoco]==0.26.3
  - ale-py==0.8.0
  - gym==0.26.2
  - mujoco-py<2.2,>=2.1
>>>>>>> c07ed7ec
  # AutoROM downloads ROMs via torrent when they are built. The torrent is unreliable,
  # so we built it for py3 and use that instead. This wheel was tested for python 3.7, 3.8,
  # and 3.9.
  - https://ray-ci-deps-wheels.s3.us-west-2.amazonaws.com/AutoROM.accept_rom_license-0.5.4-py3-none-any.whl
  - pytest
  conda_packages: []

post_build_cmds:
  - pip3 uninstall -y ray || true && pip3 install -U {{ env["RAY_WHEELS"] | default("ray") }}
  - {{ env["RAY_WHEELS_SANITY_CHECK"] | default("echo No Ray wheels sanity check") }}
  # Clone the rl-experiments repo for offline-RL files.
  - git clone https://github.com/ray-project/rl-experiments.git
  - unzip rl-experiments/halfcheetah-sac/2022-12-17/halfcheetah_1500_mean_reward_sac.zip -d ~/.
  
  - pip3 install torch==2.0.0+cu118 torchvision==0.15.1+cu118 --index-url https://download.pytorch.org/whl/cu118

  # TODO(sven): remove once nightly image gets gymnasium and the other new dependencies.
  - wget https://mujoco.org/download/mujoco210-linux-x86_64.tar.gz
  - mkdir ~/.mujoco
  - mv mujoco210-linux-x86_64.tar.gz ~/.mujoco/.
  - cd ~/.mujoco
  - tar -xf ~/.mujoco/mujoco210-linux-x86_64.tar.gz

  # not strictly necessary, but makes debugging easier
  - git clone https://github.com/ray-project/ray.git<|MERGE_RESOLUTION|>--- conflicted
+++ resolved
@@ -13,15 +13,6 @@
 
 python:
   pip_packages:
-<<<<<<< HEAD
-=======
-  ## These dependencies should be handled by rllib-requirements.txt
-  ## and removed here
-  - gymnasium[atari,mujoco]==0.26.3
-  - ale-py==0.8.0
-  - gym==0.26.2
-  - mujoco-py<2.2,>=2.1
->>>>>>> c07ed7ec
   # AutoROM downloads ROMs via torrent when they are built. The torrent is unreliable,
   # so we built it for py3 and use that instead. This wheel was tested for python 3.7, 3.8,
   # and 3.9.
@@ -35,7 +26,7 @@
   # Clone the rl-experiments repo for offline-RL files.
   - git clone https://github.com/ray-project/rl-experiments.git
   - unzip rl-experiments/halfcheetah-sac/2022-12-17/halfcheetah_1500_mean_reward_sac.zip -d ~/.
-  
+
   - pip3 install torch==2.0.0+cu118 torchvision==0.15.1+cu118 --index-url https://download.pytorch.org/whl/cu118
 
   # TODO(sven): remove once nightly image gets gymnasium and the other new dependencies.
