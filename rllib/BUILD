--- conflicted
+++ resolved
@@ -1859,7 +1859,6 @@
 )
 
 py_test(
-<<<<<<< HEAD
     name = "test_torch_mlp_encoder",
     tags = ["team:rllib", "core", "models"],
     size = "small",
@@ -1874,10 +1873,7 @@
 )
 
 py_test(
-    name = "test_trainer_runner",
-=======
     name = "test_learner_group",
->>>>>>> 98b267f3
     tags = ["team:rllib", "multi_gpu", "exclusive"],
     size = "large",
     srcs = ["core/learner/tests/test_learner_group.py"]
