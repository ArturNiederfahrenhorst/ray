# --------------------------------------------------------------------
# BAZEL/Buildkite-CI test cases.
# --------------------------------------------------------------------

# To add new RLlib tests, first find the correct category of your new test
# within this file.

# All new tests - within their category - should be added alphabetically!
# Do not just add tests to the bottom of the file.

# Currently we have the following categories:

# - Learning tests/regression, tagged:
# -- "learning_tests_[discrete|continuous]": distinguish discrete
#    actions vs continuous actions.
# -- "crashing_cartpole" and "stateless_cartpole" to distinguish between
#    simple CartPole and more advanced variants of it.
# -- "fake_gpus": Tests that run using 2 fake GPUs.

# - Quick algo compilation/tune-train tests, tagged "quick_train".
#   NOTE: These should be obsoleted in favor of "algorithms_dir" tests as
#         they cover the same functionality.

# - Folder-bound tests, tagged with the name of the top-level dir:
#   - `env` directory tests.
#   - `evaluation` directory tests.
#   - `execution` directory tests.
#   - `models` directory tests.
#   - `offline` directory tests.
#   - `policy` directory tests.
#   - `utils` directory tests.

# - Algorithm tests, tagged "algorithms_dir".

# - Tests directory (everything in rllib/tests/...), tagged: "tests_dir"

# - Examples directory (everything in rllib/examples/...), tagged: "examples"

# - Memory leak tests tagged "memory_leak_tests".

# Note: There is a special directory in examples: "documentation" which contains
# all code that is linked to from within the RLlib docs. This code is tested
# separately via the "documentation" tag.

# Additional tags are:
# - "team:rllib": Indicating that all tests in this file are the responsibility of
#   the RLlib Team.
# - "needs_gpu": Indicating that a test needs to have a GPU in order to run.
# - "gpu": Indicating that a test may (but doesn't have to) be run in the GPU
#   pipeline, defined in .buildkite/pipeline.gpu.yml.
# - "multi_gpu": Indicating that a test will definitely be run in the Large GPU
#   pipeline, defined in .buildkite/pipeline.gpu.large.yml.
# - "no_gpu": Indicating that a test should not be run in the GPU pipeline due
#   to certain incompatibilities.
# - "no_tf_eager_tracing": Exclude this test from tf-eager tracing tests.
# - "torch_only": Only run this test case with framework=torch.

# Our .buildkite/pipeline.yml and .buildkite/pipeline.gpu.yml files execute all
# these tests in n different jobs.

load("//bazel:python.bzl", "py_test_module_list")

# --------------------------------------------------------------------
# Algorithms learning regression tests.
#
# Tag: learning_tests
#
# This will test all yaml files (via `rllib train`)
# inside rllib/tuned_examples/[algo-name] for actual learning success.
# --------------------------------------------------------------------

# A2C
# py_test(
#    name = "learning_tests_cartpole_a2c",
#    main = "tests/run_regression_tests.py",
#    tags = ["team:rllib", "", "learning_tests", "learning_tests_cartpole", "learning_tests_discrete"],
#    size = "large",
#    srcs = ["tests/run_regression_tests.py"],
#    data = ["tuned_examples/a2c/cartpole-a2c.yaml"],
#    args = ["--dir=tuned_examples/a2c"]
# )

py_test(
    name = "learning_tests_cartpole_a2c_microbatch",
    main = "tests/run_regression_tests.py",
    tags = ["team:rllib", "exclusive", "learning_tests", "learning_tests_cartpole", "learning_tests_discrete"],
    size = "large",
    srcs = ["tests/run_regression_tests.py"],
    data = ["tuned_examples/a2c/cartpole-a2c-microbatch.yaml"],
    args = ["--dir=tuned_examples/a2c"]
)

py_test(
    name = "learning_tests_cartpole_a2c_fake_gpus",
    main = "tests/run_regression_tests.py",
    tags = ["team:rllib", "exclusive", "learning_tests", "learning_tests_cartpole", "learning_tests_discrete", "fake_gpus"],
    size = "medium",
    srcs = ["tests/run_regression_tests.py"],
    data = ["tuned_examples/a2c/cartpole-a2c-fake-gpus.yaml"],
    args = ["--dir=tuned_examples/a2c"]
)

# A3C

# py_test(
#    name = "learning_tests_cartpole_a3c",
#    main = "tests/run_regression_tests.py",
#    tags = ["team:rllib", "exclusive", "learning_tests", "learning_tests_cartpole", "learning_tests_discrete"],
#    size = "large",
#    srcs = ["tests/run_regression_tests.py"],
#    data = ["tuned_examples/a3c/cartpole-a3c.yaml"],
#    args = ["--dir=tuned_examples/a3c"]
# )

# AlphaStar
py_test(
    name = "learning_tests_cartpole_alpha_star",
    main = "tests/run_regression_tests.py",
    tags = ["team:rllib", "exclusive", "learning_tests", "learning_tests_cartpole", "learning_tests_discrete"],
    size = "medium",
    srcs = ["tests/run_regression_tests.py"],
    data = ["tuned_examples/alpha_star/multi-agent-cartpole-alpha-star.yaml"],
    args = ["--dir=tuned_examples/alpha_star", "--num-cpus=10"]
)

# AlphaZero
py_test(
    name = "learning_tests_cartpole_sparse_rewards_alpha_zero",
    tags = ["team:rllib", "exclusive", "torch_only", "learning_tests", "learning_tests_discrete"],
    main = "tests/run_regression_tests.py",
    size = "medium",
    srcs = ["tests/run_regression_tests.py"],
    data = ["tuned_examples/alpha_zero/cartpole-sparse-rewards-alpha-zero.yaml"],
    args = ["--dir=tuned_examples/alpha_zero", "--num-cpus=8"]
)

# APEX-DQN
# py_test(
#    name = "learning_tests_cartpole_apex",
#    main = "tests/run_regression_tests.py",
#    tags = ["team:rllib", "exclusive", "learning_tests", "learning_tests_cartpole", "learning_tests_discrete"],
#    size = "large",
#    srcs = ["tests/run_regression_tests.py"],
#    data = [
#        "tuned_examples/apex_dqn/cartpole-apex.yaml",
#    ],
#    args = ["--dir=tuned_examples/apex_dqn", "--num-cpus=6"]
# )

# Once APEX supports multi-GPU.
# py_test(
#    name = "learning_cartpole_apex_fake_gpus",
#    main = "tests/run_regression_tests.py",
#    tags = ["team:rllib", "exclusive", "learning_tests", "learning_tests_cartpole", "learning_tests_discrete", "fake_gpus"],
#    size = "large",
#    srcs = ["tests/run_regression_tests.py"],
#    data = ["tuned_examples/apex_dqn/cartpole-apex-fake-gpus.yaml"],
#    args = ["--dir=tuned_examples/apex_dqn"]
# )

# APPO
py_test(
    name = "learning_tests_cartpole_appo_no_vtrace",
    main = "tests/run_regression_tests.py",
    tags = ["team:rllib", "exclusive", "learning_tests", "learning_tests_cartpole", "learning_tests_discrete"],
    size = "medium", # bazel may complain about it being too long sometimes - medium is on purpose as some frameworks take longer
    srcs = ["tests/run_regression_tests.py"],
    data = ["tuned_examples/appo/cartpole-appo.yaml"],
    args = ["--dir=tuned_examples/appo"]
)

# py_test(
#    name = "learning_tests_cartpole_appo_vtrace",
#    main = "tests/run_regression_tests.py",
#    tags = ["team:rllib", "exclusive", "learning_tests", "learning_tests_cartpole", "learning_tests_discrete"],
#    size = "large",
#    srcs = ["tests/run_regression_tests.py"],
#    data = ["tuned_examples/appo/cartpole-appo-vtrace.yaml"],
#    args = ["--dir=tuned_examples/appo"]
# )

py_test(
    name = "learning_tests_cartpole_separate_losses_appo",
    main = "tests/run_regression_tests.py",
    tags = ["team:rllib", "tf_only", "exclusive", "learning_tests", "learning_tests_cartpole", "learning_tests_discrete"],
    size = "medium",
    srcs = ["tests/run_regression_tests.py"],
    data = [
        "tuned_examples/appo/cartpole-appo-vtrace-separate-losses.yaml"
    ],
    args = ["--dir=tuned_examples/appo"]
)

py_test(
    name = "learning_tests_multi_agent_cartpole_appo",
    main = "tests/run_regression_tests.py",
    tags = ["team:rllib", "exclusive", "learning_tests", "learning_tests_cartpole", "learning_tests_discrete"],
    size = "medium",
    srcs = ["tests/run_regression_tests.py"],
    data = ["tuned_examples/appo/multi-agent-cartpole-appo.yaml"],
    args = ["--dir=tuned_examples/appo"]
)

py_test(
    name = "learning_tests_multi_agent_cartpole_w_100_policies_appo",
    main = "tests/run_regression_tests.py",
    tags = ["team:rllib", "exclusive", "learning_tests", "learning_tests_cartpole", "learning_tests_discrete"],
    size = "large",
    srcs = ["tests/run_regression_tests.py"],
    data = ["tuned_examples/appo/multi-agent-cartpole-w-100-policies-appo.py"],
    args = ["--dir=tuned_examples/appo"]
)

# py_test(
#    name = "learning_tests_frozenlake_appo",
#    main = "tests/run_regression_tests.py",
#    tags = ["team:rllib", "exclusive", "learning_tests", "learning_tests_discrete"],
#    size = "large",
#    srcs = ["tests/run_regression_tests.py"],
#    data = ["tuned_examples/appo/frozenlake-appo-vtrace.yaml"],
#    args = ["--dir=tuned_examples/appo"]
# )

py_test(
    name = "learning_tests_cartpole_appo_fake_gpus",
    main = "tests/run_regression_tests.py",
    tags = ["team:rllib", "exclusive", "learning_tests", "learning_tests_cartpole", "learning_tests_discrete", "fake_gpus"],
    size = "medium",
    srcs = ["tests/run_regression_tests.py"],
    data = ["tuned_examples/appo/cartpole-appo-vtrace-fake-gpus.yaml"],
    args = ["--dir=tuned_examples/appo"]
)

# ARS
py_test(
    name = "learning_tests_cartpole_ars",
    main = "tests/run_regression_tests.py",
    tags = ["team:rllib", "exclusive", "learning_tests", "learning_tests_cartpole", "learning_tests_discrete"],
    size = "medium",
    srcs = ["tests/run_regression_tests.py"],
    data = ["tuned_examples/ars/cartpole-ars.yaml"],
    args = ["--dir=tuned_examples/ars"]
)

# CQL
py_test(
    name = "learning_tests_pendulum_cql",
    main = "tests/run_regression_tests.py",
    tags = ["team:rllib", "exclusive", "learning_tests", "learning_tests_pendulum", "learning_tests_continuous"],
    size = "medium",
    srcs = ["tests/run_regression_tests.py"],
    # Include the zipped json data file as well.
    data = [
        "tuned_examples/cql/pendulum-cql.yaml",
        "tests/data/pendulum/enormous.zip",
    ],
    args = ["--dir=tuned_examples/cql"]
)


# CRR
py_test(
   name = "learning_tests_pendulum_crr",
   main = "tests/run_regression_tests.py",
   tags = ["team:rllib", "torch_only", "learning_tests", "learning_tests_pendulum", "learning_tests_continuous"],
   size = "large",
   srcs = ["tests/run_regression_tests.py"],
   # Include an offline json data file as well.
   data = [
       "tuned_examples/crr/pendulum-v1-crr.yaml",
       "tests/data/pendulum/pendulum_replay_v1.1.0.zip",
   ],
   args = ["--dir=tuned_examples/crr"]
)

py_test(
    name = "learning_tests_cartpole_crr",
    main = "tests/run_regression_tests.py",
    tags = ["team:rllib", "torch_only", "learning_tests", "learning_tests_cartpole", "learning_tests_discrete"],
    size = "medium",
    srcs = ["tests/run_regression_tests.py"],
    # Include an offline json data file as well.
    data = [
        "tuned_examples/crr/cartpole-v1-crr.yaml",
        "tests/data/cartpole/large.json",
    ],
    args = ["--dir=tuned_examples/crr", '--framework=torch']
)

py_test(
    name = "learning_tests_cartpole_crr_expectation",
    main = "tests/run_regression_tests.py",
    tags = ["team:rllib", "torch_only", "learning_tests", "learning_tests_cartpole", "learning_tests_discrete"],
    size = "large",
    srcs = ["tests/run_regression_tests.py"],
    # Include an offline json data file as well.
    data = [
        "tuned_examples/crr/cartpole-v1-crr_expectation.yaml",
        "tests/data/cartpole/large.json",
    ],
    args = ["--dir=tuned_examples/crr", '--framework=torch']
)

# DDPG
# py_test(
#   name = "learning_tests_pendulum_ddpg",
#   main = "tests/run_regression_tests.py",
#   tags = ["team:rllib", "exclusive", "learning_tests", "learning_tests_pendulum", "learning_tests_continuous"],
#   size = "large",
#   srcs = ["tests/run_regression_tests.py"],
#   data = glob(["tuned_examples/ddpg/pendulum-ddpg.yaml"]),
#   args = ["--dir=tuned_examples/ddpg"]
# )

py_test(
   name = "learning_tests_pendulum_ddpg_fake_gpus",
   main = "tests/run_regression_tests.py",
   tags = ["team:rllib", "exclusive", "learning_tests", "learning_tests_pendulum", "learning_tests_continuous", "fake_gpus"],
   size = "large",
   srcs = ["tests/run_regression_tests.py"],
   data = ["tuned_examples/ddpg/pendulum-ddpg-fake-gpus.yaml"],
   args = ["--dir=tuned_examples/ddpg"]
)

# DDPPO
py_test(
    name = "learning_tests_cartpole_ddppo",
    main = "tests/run_regression_tests.py",
    tags = ["team:rllib", "exclusive", "torch_only", "learning_tests", "learning_tests_cartpole", "learning_tests_discrete"],
    size = "small",
    srcs = ["tests/run_regression_tests.py"],
    data = glob(["tuned_examples/ddppo/cartpole-ddppo.yaml"]),
    args = ["--dir=tuned_examples/ddppo"]
)

py_test(
    name = "learning_tests_pendulum_ddppo",
    main = "tests/run_regression_tests.py",
    tags = ["team:rllib", "exclusive", "torch_only", "learning_tests", "learning_tests_pendulum", "learning_tests_continuous"],
    size = "large",
    srcs = ["tests/run_regression_tests.py"],
    data = glob(["tuned_examples/ddppo/pendulum-ddppo.yaml"]),
    args = ["--dir=tuned_examples/ddppo"]
)

# DQN
# py_test(
#    name = "learning_tests_cartpole_dqn",
#    main = "tests/run_regression_tests.py",
#    tags = ["team:rllib", "exclusive", "learning_tests", "learning_tests_cartpole", "learning_tests_discrete"],
#    size = "large",
#    srcs = ["tests/run_regression_tests.py"],
#    data = ["tuned_examples/dqn/cartpole-dqn.yaml"],
#    args = ["--dir=tuned_examples/dqn"]
# )

py_test(
    name = "learning_tests_cartpole_dqn_softq",
    main = "tests/run_regression_tests.py",
    tags = ["team:rllib", "exclusive", "learning_tests", "learning_tests_cartpole", "learning_tests_discrete"],
    size = "large", # bazel may complain about it being too long sometimes - large is on purpose as some frameworks take longer
    srcs = ["tests/run_regression_tests.py"],
    data = ["tuned_examples/dqn/cartpole-dqn-softq.yaml"],
    args = ["--dir=tuned_examples/dqn"]
)

# Does not work with tf-eager tracing due to Exploration's postprocessing
# method injecting a tensor into a new graph. Revisit when tf-eager tracing
# is better supported.
py_test(
    name = "learning_tests_cartpole_dqn_param_noise",
    main = "tests/run_regression_tests.py",
    tags = ["team:rllib", "exclusive", "learning_tests", "learning_tests_cartpole", "learning_tests_discrete", "no_tf_eager_tracing"],
    size = "medium",
    srcs = ["tests/run_regression_tests.py"],
    data = ["tuned_examples/dqn/cartpole-dqn-param-noise.yaml"],
    args = ["--dir=tuned_examples/dqn"]
)

py_test(
    name = "learning_tests_cartpole_dqn_fake_gpus",
    main = "tests/run_regression_tests.py",
    tags = ["team:rllib", "exclusive", "learning_tests", "learning_tests_cartpole", "learning_tests_discrete", "fake_gpus"],
    size = "large",
    srcs = ["tests/run_regression_tests.py"],
    data = ["tuned_examples/dqn/cartpole-dqn-fake-gpus.yaml"],
    args = ["--dir=tuned_examples/dqn"]
)

# DT
py_test(
   name = "learning_tests_pendulum_dt",
   main = "tests/run_regression_tests.py",
   tags = ["team:rllib", "torch_only", "learning_tests", "learning_tests_pendulum", "learning_tests_continuous"],
   size = "large",
   srcs = ["tests/run_regression_tests.py"],
   # Include an offline json data file as well.
   data = [
       "tuned_examples/dt/pendulum-v1-dt.yaml",
       "tests/data/pendulum/pendulum_expert_sac_50eps.zip",
   ],
   args = ["--dir=tuned_examples/dt"]
)

py_test(
    name = "learning_tests_cartpole_dt",
    main = "tests/run_regression_tests.py",
    tags = ["team:rllib", "torch_only", "learning_tests", "learning_tests_cartpole", "learning_tests_discrete"],
    size = "medium",
    srcs = ["tests/run_regression_tests.py"],
    # Include an offline json data file as well.
    data = [
        "tuned_examples/dt/cartpole-v1-dt.yaml",
        "tests/data/cartpole/large.json",
    ],
    args = ["--dir=tuned_examples/dt"]
)

# Simple-Q
py_test(
    name = "learning_tests_cartpole_simpleq",
    main = "tests/run_regression_tests.py",
    tags = ["team:rllib", "exclusive", "learning_tests", "learning_tests_cartpole", "learning_tests_discrete"],
    size = "medium",
    srcs = ["tests/run_regression_tests.py"],
    data = [
        "tuned_examples/simple_q/cartpole-simpleq.yaml",
    ],
    args = ["--dir=tuned_examples/simple_q"]
)

py_test(
    name = "learning_tests_cartpole_simpleq_fake_gpus",
    main = "tests/run_regression_tests.py",
    tags = ["team:rllib", "exclusive", "learning_tests", "learning_tests_cartpole", "learning_tests_discrete", "fake_gpus"],
    size = "medium",
    srcs = ["tests/run_regression_tests.py"],
    data = ["tuned_examples/simple_q/cartpole-simpleq-fake-gpus.yaml"],
    args = ["--dir=tuned_examples/simple_q"]
)

# ES
# py_test(
#    name = "learning_tests_cartpole_es",
#    main = "tests/run_regression_tests.py",
#    tags = ["team:rllib", "exclusive", "learning_tests", "learning_tests_cartpole", "learning_tests_discrete"],
#    size = "large",
#    srcs = ["tests/run_regression_tests.py"],
#    data = ["tuned_examples/es/cartpole-es.yaml"],
#    args = ["--dir=tuned_examples/es"]
# )

# IMPALA
# py_test(
#    name = "learning_tests_cartpole_impala",
#    main = "tests/run_regression_tests.py",
#    tags = ["team:rllib", "exclusive", "learning_tests", "learning_tests_cartpole", "learning_tests_discrete"],
#    size = "large",
#    srcs = ["tests/run_regression_tests.py"],
#    data = ["tuned_examples/impala/cartpole-impala.yaml"],
#    args = ["--dir=tuned_examples/impala"]
# )

py_test(
    name = "learning_tests_multi_agent_cartpole_impala",
    main = "tests/run_regression_tests.py",
    tags = ["team:rllib", "exclusive", "learning_tests", "learning_tests_cartpole", "learning_tests_discrete"],
    size = "medium",
    srcs = ["tests/run_regression_tests.py"],
    data = ["tuned_examples/impala/multi-agent-cartpole-impala.yaml"],
    args = ["--dir=tuned_examples/impala"]
)

py_test(
    name = "learning_tests_cartpole_impala_fake_gpus",
    main = "tests/run_regression_tests.py",
    tags = ["team:rllib", "exclusive", "learning_tests", "learning_tests_cartpole", "learning_tests_discrete", "fake_gpus"],
    size = "large",
    srcs = ["tests/run_regression_tests.py"],
    data = ["tuned_examples/impala/cartpole-impala-fake-gpus.yaml"],
    args = ["--dir=tuned_examples/impala"]
)

# MADDPG
py_test(
    name = "learning_tests_two_step_game_maddpg",
    main = "tests/run_regression_tests.py",
    tags = ["team:rllib", "exclusive", "tf_only", "no_tf_eager_tracing", "learning_tests", "learning_tests_discrete"],
    size = "large", # bazel may complain about it being too long sometimes - large is on purpose as some frameworks take longer
    srcs = ["tests/run_regression_tests.py"],
    data = ["tuned_examples/maddpg/two-step-game-maddpg.yaml"],
    args = ["--dir=tuned_examples/maddpg", "--framework=tf"]
)

# Working, but takes a long time to learn (>15min).
# Removed due to Higher API conflicts with Pytorch-Import tests
## MB-MPO
#py_test(
#    name = "learning_tests_pendulum_mbmpo",
#    main = "tests/run_regression_tests.py",
#    tags = ["team:rllib", "exclusive", "torch_only", "learning_tests", "learning_tests_pendulum", "learning_tests_continuous"],
#    size = "large",
#    srcs = ["tests/run_regression_tests.py"],
#    data = ["tuned_examples/mbmpo/pendulum-mbmpo.yaml"],
#    args = ["--dir=tuned_examples/mbmpo"]
#)

# PG
py_test(
    name = "learning_tests_cartpole_pg",
    main = "tests/run_regression_tests.py",
    tags = ["team:rllib", "exclusive", "learning_tests", "learning_tests_cartpole", "learning_tests_discrete"],
    size = "medium", # bazel may complain about it being too long sometimes - medium is on purpose as some frameworks take longer
    srcs = ["tests/run_regression_tests.py"],
    data = ["tuned_examples/pg/cartpole-pg.yaml"],
    args = ["--dir=tuned_examples/pg"]
)

py_test(
    name = "learning_tests_cartpole_crashing_pg",
    main = "tests/run_regression_tests.py",
    tags = ["team:rllib", "exclusive", "learning_tests", "learning_tests_cartpole", "learning_tests_discrete", "crashing_cartpole"],
    size = "large", # bazel may complain about it being too long sometimes - large is on purpose as some frameworks take longer
    srcs = ["tests/run_regression_tests.py"],
    data = ["tuned_examples/pg/cartpole-crashing-pg.yaml"],
    args = ["--dir=tuned_examples/pg"]
)

py_test(
    name = "learning_tests_cartpole_crashing_with_remote_envs_pg",
    main = "tests/run_regression_tests.py",
    tags = ["team:rllib", "exclusive", "learning_tests", "learning_tests_cartpole", "learning_tests_discrete", "crashing_cartpole"],
    size = "large", # bazel may complain about it being too long sometimes - large is on purpose as some frameworks take longer
    srcs = ["tests/run_regression_tests.py"],
    data = ["tuned_examples/pg/cartpole-crashing-with-remote-envs-pg.yaml"],
    args = ["--dir=tuned_examples/pg"]
)

py_test(
    name = "learning_tests_multi_agent_cartpole_crashing_restart_sub_envs_pg",
    main = "tests/run_regression_tests.py",
    tags = ["team:rllib", "exclusive", "learning_tests", "learning_tests_cartpole", "learning_tests_discrete", "crashing_cartpole"],
    size = "large", # bazel may complain about it being too long sometimes - large is on purpose as some frameworks take longer
    srcs = ["tests/run_regression_tests.py"],
    data = ["tuned_examples/pg/multi-agent-cartpole-crashing-restart-sub-envs-pg.yaml"],
    args = ["--dir=tuned_examples/pg"]
)

py_test(
    name = "learning_tests_multi_agent_cartpole_crashing_with_remote_envs_pg",
    main = "tests/run_regression_tests.py",
    tags = ["team:rllib", "exclusive", "learning_tests", "learning_tests_cartpole", "learning_tests_discrete", "crashing_cartpole"],
    size = "large", # bazel may complain about it being too long sometimes - large is on purpose as some frameworks take longer
    srcs = ["tests/run_regression_tests.py"],
    data = ["tuned_examples/pg/multi-agent-cartpole-crashing-with-remote-envs-pg.yaml"],
    args = ["--dir=tuned_examples/pg", "--num-cpus=14"]
)

py_test(
    name = "learning_tests_cartpole_pg_fake_gpus",
    main = "tests/run_regression_tests.py",
    tags = ["team:rllib", "exclusive", "learning_tests", "learning_tests_cartpole", "learning_tests_discrete", "fake_gpus"],
    size = "medium",
    srcs = ["tests/run_regression_tests.py"],
    data = ["tuned_examples/pg/cartpole-pg-fake-gpus.yaml"],
    args = ["--dir=tuned_examples/pg"]
)

# PPO
py_test(
    name = "learning_tests_cartpole_truncated_ppo",
    main = "tests/run_regression_tests.py",
    tags = ["team:rllib", "exclusive", "learning_tests", "learning_tests_cartpole", "learning_tests_discrete"],
    size = "large",
    srcs = ["tests/run_regression_tests.py"],
    data = ["tuned_examples/ppo/cartpole-truncated-ppo.py"],
    args = ["--dir=tuned_examples/ppo"]
)

py_test(
    name = "learning_tests_pendulum_ppo",
    main = "tests/run_regression_tests.py",
    tags = ["team:rllib", "exclusive", "learning_tests", "learning_tests_pendulum", "learning_tests_continuous"],
    size = "large", # bazel may complain about it being too long sometimes - large is on purpose as some frameworks take longer
    srcs = ["tests/run_regression_tests.py"],
    data = ["tuned_examples/ppo/pendulum-ppo.yaml"],
    args = ["--dir=tuned_examples/ppo"]
)

py_test(
    name = "learning_tests_pendulum_ppo_with_rl_module_torch",
    main = "tests/run_regression_tests.py",
    tags = ["team:rllib", "exclusive", "learning_tests", "learning_tests_pendulum", "learning_tests_continuous", "torch_only"],
    size = "large", # bazel may complain about it being too long sometimes - large is on purpose as some frameworks take longer
    srcs = ["tests/run_regression_tests.py"],
    data = ["tuned_examples/ppo/pendulum-ppo-with-rl-module.yaml"],
    args = ["--dir=tuned_examples/ppo"]
)

py_test(
    name = "learning_tests_pendulum_ppo_with_rl_module_tf2_eager",
    main = "tests/run_regression_tests.py",
    tags = ["team:rllib", "exclusive", "learning_tests", "learning_tests_pendulum", "learning_tests_continuous", "tf2_only", "no_tf_static_graph"],
    size = "large", # bazel may complain about it being too long sometimes - large is on purpose as some frameworks take longer
    srcs = ["tests/run_regression_tests.py"],
    data = ["tuned_examples/ppo/pendulum-ppo-with-rl-module.yaml"],
    args = ["--dir=tuned_examples/ppo"]
)

py_test(
    name = "learning_tests_multi_agent_pendulum_ppo",
    main = "tests/run_regression_tests.py",
    tags = ["team:rllib", "exclusive", "learning_tests", "learning_tests_pendulum", "learning_tests_continuous"],
    size = "large", # bazel may complain about it being too long sometimes - large is on purpose as some frameworks take longer
    srcs = ["tests/run_regression_tests.py"],
    data = ["tuned_examples/ppo/multi_agent_pendulum_ppo.py"],
    args = ["--dir=tuned_examples/ppo"]
)

py_test(
    name = "learning_tests_transformed_actions_pendulum_ppo",
    main = "tests/run_regression_tests.py",
    tags = ["team:rllib", "exclusive", "learning_tests", "learning_tests_pendulum", "learning_tests_continuous"],
    size = "large", # bazel may complain about it being too long sometimes - large is on purpose as some frameworks take longer
    srcs = ["tests/run_regression_tests.py"],
    data = ["tuned_examples/ppo/pendulum-transformed-actions-ppo.yaml"],
    args = ["--dir=tuned_examples/ppo"]
)

py_test(
    name = "learning_tests_repeat_after_me_ppo",
    main = "tests/run_regression_tests.py",
    tags = ["team:rllib", "exclusive", "learning_tests", "learning_tests_discrete"],
    size = "medium",
    srcs = ["tests/run_regression_tests.py"],
    data = ["tuned_examples/ppo/repeatafterme-ppo-lstm.yaml"],
    args = ["--dir=tuned_examples/ppo"]
)

py_test(
    name = "learning_tests_cartpole_ppo_fake_gpus",
    main = "tests/run_regression_tests.py",
    tags = ["team:rllib", "exclusive", "learning_tests", "learning_tests_cartpole", "learning_tests_discrete", "fake_gpus"],
    size = "large",
    srcs = ["tests/run_regression_tests.py"],
    data = ["tuned_examples/ppo/cartpole-ppo-fake-gpus.yaml"],
    args = ["--dir=tuned_examples/ppo"]
)

# QMIX
py_test(
    name = "learning_tests_two_step_game_qmix",
    main = "tests/run_regression_tests.py",
    tags = ["team:rllib", "exclusive", "learning_tests", "learning_tests_discrete"],
    size = "large",
    srcs = ["tests/run_regression_tests.py"],
    data = ["tuned_examples/qmix/two-step-game-qmix.yaml"],
    args = ["--dir=tuned_examples/qmix", "--framework=torch"]
)

py_test(
    name = "learning_tests_two_step_game_qmix_vdn_mixer",
    main = "tests/run_regression_tests.py",
    tags = ["team:rllib", "exclusive", "learning_tests", "learning_tests_discrete"],
    size = "large",
    srcs = ["tests/run_regression_tests.py"],
    data = ["tuned_examples/qmix/two-step-game-qmix-vdn-mixer.yaml"],
    args = ["--dir=tuned_examples/qmix", "--framework=torch"]
)

py_test(
    name = "learning_tests_two_step_game_qmix_no_mixer",
    main = "tests/run_regression_tests.py",
    tags = ["team:rllib", "exclusive", "learning_tests", "learning_tests_discrete"],
    size = "medium", # bazel may complain about it being too long sometimes - medium is on purpose as some frameworks take longer
    srcs = ["tests/run_regression_tests.py"],
    data = ["tuned_examples/qmix/two-step-game-qmix-no-mixer.yaml"],
    args = ["--dir=tuned_examples/qmix", "--framework=torch"]
)

# R2D2
py_test(
    name = "learning_tests_stateless_cartpole_r2d2",
    main = "tests/run_regression_tests.py",
    tags = ["team:rllib", "exclusive", "learning_tests", "learning_tests_cartpole", "learning_tests_discrete", "stateless_cartpole"],
    size = "large",
    srcs = ["tests/run_regression_tests.py"],
    data = ["tuned_examples/r2d2/stateless-cartpole-r2d2.yaml"],
    args = ["--dir=tuned_examples/r2d2"]
)

py_test(
    name = "learning_tests_stateless_cartpole_r2d2_fake_gpus",
    main = "tests/run_regression_tests.py",
    tags = ["team:rllib", "exclusive", "learning_tests", "learning_tests_cartpole", "stateless_cartpole", "fake_gpus"],
    size = "large",
    srcs = ["tests/run_regression_tests.py"],
    data = ["tuned_examples/r2d2/stateless-cartpole-r2d2-fake-gpus.yaml"],
    args = ["--dir=tuned_examples/r2d2"]
)

# SAC
py_test(
    name = "learning_tests_cartpole_sac",
    main = "tests/run_regression_tests.py",
    tags = ["team:rllib", "exclusive", "learning_tests", "learning_tests_cartpole", "learning_tests_discrete"],
    size = "large",
    srcs = ["tests/run_regression_tests.py"],
    data = ["tuned_examples/sac/cartpole-sac.yaml"],
    args = ["--dir=tuned_examples/sac"]
)

# py_test(
#    name = "learning_tests_cartpole_continuous_pybullet_sac",
#    main = "tests/run_regression_tests.py",
#    tags = ["team:rllib", "exclusive", "learning_tests", "learning_tests_cartpole", "learning_tests_continuous"],
#    size = "large",
#    srcs = ["tests/run_regression_tests.py"],
#    data = ["tuned_examples/sac/cartpole-continuous-pybullet-sac.yaml"],
#    args = ["--dir=tuned_examples/sac"]
# )

# py_test(
#    name = "learning_tests_pendulum_sac",
#    main = "tests/run_regression_tests.py",
#    tags = ["team:rllib", "exclusive", "learning_tests", "learning_tests_pendulum", "learning_tests_continuous"],
#    size = "large",
#    srcs = ["tests/run_regression_tests.py"],
#    data = ["tuned_examples/sac/pendulum-sac.yaml"],
#    args = ["--dir=tuned_examples/sac"]
# )

# py_test(
#    name = "learning_tests_transformed_actions_pendulum_sac",
#    main = "tests/run_regression_tests.py",
#    tags = ["team:rllib", "exclusive", "learning_tests", "learning_tests_pendulum", "learning_tests_continuous"],
#    size = "large",
#    srcs = ["tests/run_regression_tests.py"],
#    data = ["tuned_examples/sac/pendulum-transformed-actions-sac.yaml"],
#    args = ["--dir=tuned_examples/sac"]
# )

# py_test(
#    name = "learning_tests_pendulum_sac_fake_gpus",
#    main = "tests/run_regression_tests.py",
#    tags = ["team:rllib", "exclusive", "learning_tests", "learning_tests_pendulum", "learning_tests_continuous", "fake_gpus"],
#    size = "large",
#    srcs = ["tests/run_regression_tests.py"],
#    data = ["tuned_examples/sac/pendulum-sac-fake-gpus.yaml"],
#    args = ["--dir=tuned_examples/sac"]
# )

# SlateQ
# py_test(
#    name = "learning_tests_interest_evolution_10_candidates_recsim_env_slateq",
#    main = "tests/run_regression_tests.py",
#    tags = ["team:rllib", "exclusive", "learning_tests", "learning_tests_discrete"],
#    size = "large",
#    srcs = ["tests/run_regression_tests.py"],
#    data = ["tuned_examples/slateq/interest-evolution-10-candidates-recsim-env-slateq.yaml"],
#    args = ["--dir=tuned_examples/slateq"]
# )

py_test(
    name = "learning_tests_interest_evolution_10_candidates_recsim_env_slateq_fake_gpus",
    main = "tests/run_regression_tests.py",
    tags = ["team:rllib", "exclusive", "learning_tests", "learning_tests_discrete", "fake_gpus"],
    size = "large",
    srcs = ["tests/run_regression_tests.py"],
    data = ["tuned_examples/slateq/interest-evolution-10-candidates-recsim-env-slateq.yaml"],
    args = ["--dir=tuned_examples/slateq"]
)

# TD3
# py_test(
#    name = "learning_tests_pendulum_td3",
#    main = "tests/run_regression_tests.py",
#    tags = ["team:rllib", "exclusive", "learning_tests", "learning_tests_pendulum", "learning_tests_continuous"],
#    size = "large",
#    srcs = ["tests/run_regression_tests.py"],
#    data = ["tuned_examples/ddpg/pendulum-td3.yaml"],
#    args = ["--dir=tuned_examples/ddpg"]
# )


# --------------------------------------------------------------------
# Algorithms (Compilation, Losses, simple functionality tests)
# rllib/algorithms/
#
# Tag: algorithms_dir
# --------------------------------------------------------------------

# Generic (all Algorithms)

py_test(
    name = "test_algorithm",
    tags = ["team:rllib", "algorithms_dir", "algorithms_dir_generic"],
    size = "large",
    srcs = ["algorithms/tests/test_algorithm.py"],
    data = ["tests/data/cartpole/small.json"],
)

py_test(
    name = "test_algorithm_config",
    tags = ["team:rllib", "algorithms_dir", "algorithms_dir_generic"],
    size = "small",
    srcs = ["algorithms/tests/test_algorithm_config.py"],
)

py_test(
    name = "test_algorithm_export_checkpoint",
    tags = ["team:rllib", "algorithms_dir", "algorithms_dir_generic"],
    size = "medium",
    srcs = ["algorithms/tests/test_algorithm_export_checkpoint.py"],
)

py_test(
    name = "test_callbacks",
    tags = ["team:rllib", "algorithms_dir", "algorithms_dir_generic"],
    size = "large",
    srcs = ["algorithms/tests/test_callbacks.py"]
)

py_test(
    name = "test_memory_leaks_generic",
    main = "algorithms/tests/test_memory_leaks.py",
    tags = ["team:rllib", "algorithms_dir"],
    size = "medium",
    srcs = ["algorithms/tests/test_memory_leaks.py"]
)

py_test(
    name = "test_node_failure",
    tags = ["team:rllib", "tests_dir", "exclusive"],
    size = "medium",
    srcs = ["tests/test_node_failure.py"],
)

py_test(
    name = "test_registry",
    tags = ["team:rllib", "algorithms_dir", "algorithms_dir_generic"],
    size = "small",
    srcs = ["algorithms/tests/test_registry.py"],
)

py_test(
    name = "test_worker_failures",
    tags = ["team:rllib", "algorithms_dir", "algorithms_dir_generic", "exclusive"],
    size = "large",
    srcs = ["algorithms/tests/test_worker_failures.py"]
)

# Specific Algorithms

# A2C
py_test(
    name = "test_a2c",
    tags = ["team:rllib", "algorithms_dir"],
    size = "large",
    srcs = ["algorithms/a2c/tests/test_a2c.py"]
)

# A3C
py_test(
    name = "test_a3c",
    tags = ["team:rllib", "algorithms_dir"],
    size = "large",
    srcs = ["algorithms/a3c/tests/test_a3c.py"]
)

# AlphaStar
py_test(
    name = "test_alpha_star",
    tags = ["team:rllib", "algorithms_dir"],
    size = "large",
    srcs = ["algorithms/alpha_star/tests/test_alpha_star.py"]
)

# AlphaZero
py_test(
    name = "test_alpha_zero",
    tags = ["team:rllib", "algorithms_dir"],
    size = "medium",
    srcs = ["algorithms/alpha_zero/tests/test_alpha_zero.py"]
)

# LeelaChessZero
py_test(
    name = "test_leela_chess_zero",
    tags = ["team:rllib","torch_only", "algorithms_dir"],
    size = "medium",
    srcs = ["algorithms/leela_chess_zero/tests/test_leela_chess_zero.py"]
)

# APEX-DQN
py_test(
    name = "test_apex_dqn",
    tags = ["team:rllib", "algorithms_dir"],
    size = "large",
    srcs = ["algorithms/apex_dqn/tests/test_apex_dqn.py"]
)

# APEX-DDPG
py_test(
    name = "test_apex_ddpg",
    tags = ["team:rllib", "algorithms_dir"],
    size = "medium",
    srcs = ["algorithms/apex_ddpg/tests/test_apex_ddpg.py"]
)

# APPO
py_test(
    name = "test_appo",
    tags = ["team:rllib", "algorithms_dir"],
    size = "large",
    srcs = ["algorithms/appo/tests/test_appo.py"]
)

py_test(
    name = "test_appo_off_policyness",
    tags = ["team:rllib", "algorithms_dir", "multi_gpu", "exclusive"],
    size = "large",
    srcs = ["algorithms/appo/tests/test_appo_off_policyness.py"]
)

# ARS
py_test(
    name = "test_ars",
    tags = ["team:rllib", "algorithms_dir"],
    size = "medium",
    srcs = ["algorithms/ars/tests/test_ars.py"]
)

# Bandits
py_test(
    name = "test_bandits",
    tags = ["team:rllib", "algorithms_dir"],
    size = "large",
    srcs = ["algorithms/bandit/tests/test_bandits.py"],
)

# BC
py_test(
    name = "test_bc",
    tags = ["team:rllib", "algorithms_dir"],
    size = "medium",
    # Include the json data file.
    data = ["tests/data/cartpole/large.json"],
    srcs = ["algorithms/bc/tests/test_bc.py"]
)

# CQL
py_test(
    name = "test_cql",
    tags = ["team:rllib", "algorithms_dir"],
    size = "large",
    data = ["tests/data/pendulum/small.json"],
    srcs = ["algorithms/cql/tests/test_cql.py"]
)

# CRR
py_test(
    name = "test_crr",
    tags = ["team:rllib", "algorithms_dir"],
    size = "medium",
    srcs = ["algorithms/crr/tests/test_crr.py"],
    data = ["tests/data/pendulum/large.json"],
)

# DDPG
py_test(
    name = "test_ddpg",
    tags = ["team:rllib", "algorithms_dir"],
    size = "large",
    srcs = ["algorithms/ddpg/tests/test_ddpg.py"]
)

# DDPPO
py_test(
    name = "test_ddppo",
    tags = ["team:rllib", "algorithms_dir"],
    size = "medium",
    srcs = ["algorithms/ddppo/tests/test_ddppo.py"]
)

# DQN
py_test(
    name = "test_dqn",
    tags = ["team:rllib", "algorithms_dir"],
    size = "large",
    srcs = ["algorithms/dqn/tests/test_dqn.py"]
)

# DQN Reproducibility
py_test(
    name = "test_repro_dqn",
    tags = ["team:rllib", "algorithms_dir", "gpu"],
    size = "large",
    srcs = ["algorithms/dqn/tests/test_repro_dqn.py"]
)

# Dreamer
py_test(
    name = "test_dreamer",
    tags = ["team:rllib", "algorithms_dir"],
    size = "medium",
    srcs = ["algorithms/dreamer/tests/test_dreamer.py"]
)

# DT
py_test(
    name = "test_segmentation_buffer",
    tags = ["team:rllib", "algorithms_dir"],
    size = "small",
    srcs = ["algorithms/dt/tests/test_segmentation_buffer.py"]
)

py_test(
    name = "test_dt_model",
    tags = ["team:rllib", "algorithms_dir"],
    size = "small",
    srcs = ["algorithms/dt/tests/test_dt_model.py"]
)

py_test(
    name = "test_dt_policy",
    tags = ["team:rllib", "algorithms_dir"],
    size = "small",
    srcs = ["algorithms/dt/tests/test_dt_policy.py"]
)

py_test(
    name = "test_dt",
    tags = ["team:rllib", "algorithms_dir"],
    size = "medium",
    srcs = ["algorithms/dt/tests/test_dt.py"],
    data = ["tests/data/pendulum/large.json"],
)

# ES
py_test(
    name = "test_es",
    tags = ["team:rllib", "algorithms_dir"],
    size = "medium",
    srcs = ["algorithms/es/tests/test_es.py"]
)

# Impala
py_test(
    name = "test_impala",
    tags = ["team:rllib", "algorithms_dir"],
    size = "large",
    srcs = ["algorithms/impala/tests/test_impala.py"]
)
py_test(
    name = "test_vtrace",
    tags = ["team:rllib", "algorithms_dir"],
    size = "small",
    srcs = ["algorithms/impala/tests/test_vtrace.py"]
)
py_test(
    name = "test_impala_off_policyness",
    tags = ["team:rllib", "algorithms_dir", "multi_gpu", "exclusive"],
    size = "large",
    srcs = ["algorithms/impala/tests/test_impala_off_policyness.py"]
)

# MARWIL
py_test(
    name = "test_marwil",
    tags = ["team:rllib", "algorithms_dir"],
    size = "large",
    # Include the json data file.
    data = [
        "tests/data/cartpole/large.json",
        "tests/data/pendulum/large.json",
        "tests/data/cartpole/small.json",
    ],
    srcs = ["algorithms/marwil/tests/test_marwil.py"]
)

# MADDPG
py_test(
    name = "test_maddpg",
    tags = ["team:rllib", "algorithms_dir"],
    size = "medium",
    srcs = ["algorithms/maddpg/tests/test_maddpg.py"]
)

# MAML
py_test(
    name = "test_maml",
    tags = ["team:rllib", "algorithms_dir"],
    size = "medium",
    srcs = ["algorithms/maml/tests/test_maml.py"]
)

# MBMPO
py_test(
    name = "test_mbmpo",
    tags = ["team:rllib", "algorithms_dir"],
    size = "medium",
    srcs = ["algorithms/mbmpo/tests/test_mbmpo.py"]
)

# PG
py_test(
    name = "test_pg",
    tags = ["team:rllib", "algorithms_dir"],
    size = "large",
    srcs = ["algorithms/pg/tests/test_pg.py"]
)

# PPO
py_test(
    name = "test_ppo",
    tags = ["team:rllib", "algorithms_dir"],
    size = "large",
    srcs = ["algorithms/ppo/tests/test_ppo.py"]
)

py_test(
    name = "test_ppo_with_rl_module",
    tags = ["team:rllib", "algorithms_dir"],
    size = "large",
    srcs = ["algorithms/ppo/tests/test_ppo_with_rl_module.py"]
)

py_test(
    name = "test_ppo_rl_module",
    tags = ["team:rllib", "algorithms_dir"],
    size = "large",
    srcs = ["algorithms/ppo/tests/test_ppo_rl_module.py"]
)


py_test(
    name = "test_ppo_learner",
    tags = ["team:rllib", "algorithms_dir"],
    size = "medium",
    srcs = ["algorithms/ppo/tests/test_ppo_learner.py"]
)

# PPO Reproducibility
py_test(
    name = "test_repro_ppo",
    tags = ["team:rllib", "algorithms_dir", "gpu"],
    size = "large",
    srcs = ["algorithms/ppo/tests/test_repro_ppo.py"]
)

# QMix
py_test(
    name = "test_qmix",
    tags = ["team:rllib", "algorithms_dir"],
    size = "medium",
    srcs = ["algorithms/qmix/tests/test_qmix.py"]
)

# R2D2
py_test(
    name = "test_r2d2",
    tags = ["team:rllib", "algorithms_dir"],
    size = "medium",
    srcs = ["algorithms/r2d2/tests/test_r2d2.py"]
)

# RandomAgent
py_test(
    name = "test_random_agent",
    main = "algorithms/random_agent/random_agent.py",
    tags = ["team:rllib", "algorithms_dir"],
    size = "small",
    srcs = ["algorithms/random_agent/random_agent.py"]
)

# RNNSAC
py_test(
    name = "test_rnnsac",
    tags = ["team:rllib", "algorithms_dir"],
    size = "small",
    srcs = ["algorithms/sac/tests/test_rnnsac.py"]
)

# SAC
py_test(
    name = "test_sac",
    tags = ["team:rllib", "algorithms_dir"],
    size = "large",
    srcs = ["algorithms/sac/tests/test_sac.py"]
)

# SimpleQ
py_test(
    name = "test_simple_q",
    tags = ["team:rllib", "algorithms_dir"],
    size = "medium",
    srcs = ["algorithms/simple_q/tests/test_simple_q.py"]
)

# SimpleQ Reproducibility
py_test(
    name = "test_repro_simple_q",
    tags = ["team:rllib", "algorithms_dir", "gpu"],
    size = "large",
    srcs = ["algorithms/simple_q/tests/test_repro_simple_q.py"]
)

# SlateQ
py_test(
    name = "test_slateq",
    tags = ["team:rllib", "algorithms_dir"],
    size = "medium",
    srcs = ["algorithms/slateq/tests/test_slateq.py"]
)

# TD3
py_test(
    name = "test_td3",
    tags = ["team:rllib", "algorithms_dir"],
    size = "medium",
    srcs = ["algorithms/td3/tests/test_td3.py"]
)


# --------------------------------------------------------------------
# Memory leak tests
#
# Tag: memory_leak_tests
# --------------------------------------------------------------------

py_test(
    name = "test_memory_leak_a3c",
    tags = ["team:rllib", "memory_leak_tests"],
    main = "utils/tests/run_memory_leak_tests.py",
    size = "large",
    srcs = ["utils/tests/run_memory_leak_tests.py"],
    data = ["tuned_examples/a3c/memory-leak-test-a3c.yaml"],
    args = ["--dir=tuned_examples/a3c"]
)

py_test(
    name = "test_memory_leak_appo",
    tags = ["team:rllib", "memory_leak_tests"],
    main = "utils/tests/run_memory_leak_tests.py",
    size = "large",
    srcs = ["utils/tests/run_memory_leak_tests.py"],
    data = ["tuned_examples/appo/memory-leak-test-appo.yaml"],
    args = ["--dir=tuned_examples/appo"]
)

py_test(
    name = "test_memory_leak_ddpg",
    tags = ["team:rllib", "memory_leak_tests"],
    main = "utils/tests/run_memory_leak_tests.py",
    size = "large",
    srcs = ["utils/tests/run_memory_leak_tests.py"],
    data = ["tuned_examples/ddpg/memory-leak-test-ddpg.yaml"],
    args = ["--dir=tuned_examples/ddpg"]
)

py_test(
    name = "test_memory_leak_dqn",
    tags = ["team:rllib", "memory_leak_tests"],
    main = "utils/tests/run_memory_leak_tests.py",
    size = "large",
    srcs = ["utils/tests/run_memory_leak_tests.py"],
    data = ["tuned_examples/dqn/memory-leak-test-dqn.yaml"],
    args = ["--dir=tuned_examples/dqn"]
)

py_test(
    name = "test_memory_leak_impala",
    tags = ["team:rllib", "memory_leak_tests"],
    main = "utils/tests/run_memory_leak_tests.py",
    size = "large",
    srcs = ["utils/tests/run_memory_leak_tests.py"],
    data = ["tuned_examples/impala/memory-leak-test-impala.yaml"],
    args = ["--dir=tuned_examples/impala"]
)

py_test(
    name = "test_memory_leak_ppo",
    tags = ["team:rllib", "memory_leak_tests"],
    main = "utils/tests/run_memory_leak_tests.py",
    size = "large",
    srcs = ["utils/tests/run_memory_leak_tests.py"],
    data = ["tuned_examples/ppo/memory-leak-test-ppo.yaml"],
    args = ["--dir=tuned_examples/ppo"]
)

py_test(
    name = "test_memory_leak_sac",
    tags = ["team:rllib", "memory_leak_tests"],
    main = "utils/tests/run_memory_leak_tests.py",
    size = "large",
    srcs = ["utils/tests/run_memory_leak_tests.py"],
    data = ["tuned_examples/sac/memory-leak-test-sac.yaml"],
    args = ["--dir=tuned_examples/sac"]
)

# --------------------------------------------------------------------
# Algorithms (quick training test iterations via `rllib train`)
#
# Tag: quick_train
#
# These are not(!) learning tests, we only test here compilation and
# support for certain envs, spaces, setups.
# Should all be very short tests with label: "quick_train".
# --------------------------------------------------------------------

# A2C/A3C

py_test(
    name = "test_a3c_torch_pong_v5",
    main = "train.py", srcs = ["train.py"],
    tags = ["team:rllib", "quick_train"],
    args = [
        "--env", "ALE/Pong-v5",
        "--run", "A3C",
        "--stop", "'{\"training_iteration\": 1}'",
        "--config", "'{\"framework\": \"torch\", \"num_workers\": 2, \"sample_async\": false, \"model\": {\"use_lstm\": false, \"grayscale\": true, \"zero_mean\": false, \"dim\": 84}, \"preprocessor_pref\": \"rllib\"}'",
        "--ray-num-cpus", "4"
        ]
)

py_test(
    name = "test_a3c_tf_pong_ram_v5",
    main = "train.py", srcs = ["train.py"],
    tags = ["team:rllib", "quick_train"],
    args = [
        "--env", "ALE/Pong-ram-v5",
        "--run", "A3C",
        "--stop", "'{\"training_iteration\": 1}'",
        "--config", "'{\"framework\": \"tf\", \"num_workers\": 2}'",
        "--ray-num-cpus", "4"
        ]
)

# DDPG/APEX-DDPG/TD3

py_test(
    name = "test_ddpg_mountaincar_continuous_v0_num_workers_0",
    main = "train.py", srcs = ["train.py"],
    tags = ["team:rllib", "quick_train"],
    args = [
        "--env", "MountainCarContinuous-v0",
        "--run", "DDPG",
        "--stop", "'{\"training_iteration\": 1}'",
        "--config", "'{\"framework\": \"tf\", \"num_workers\": 0}'"
        ]
)

py_test(
    name = "test_ddpg_mountaincar_continuous_v0_num_workers_1",
    main = "train.py", srcs = ["train.py"],
    tags = ["team:rllib", "quick_train"],
    args = [
        "--env", "MountainCarContinuous-v0",
        "--run", "DDPG",
        "--stop", "'{\"training_iteration\": 1}'",
        "--config", "'{\"framework\": \"tf\", \"num_workers\": 1}'"
        ]
)

py_test(
    name = "test_apex_ddpg_pendulum_v1_complete_episode_batches",
    main = "train.py", srcs = ["train.py"],
    tags = ["team:rllib", "quick_train"],
    args = [
        "--env", "Pendulum-v1",
        "--run", "APEX_DDPG",
        "--stop", "'{\"training_iteration\": 1}'",
        "--config", "'{\"framework\": \"tf\", \"num_workers\": 2, \"optimizer\": {\"num_replay_buffer_shards\": 1}, \"num_steps_sampled_before_learning_starts\": 100, \"min_time_s_per_iteration\": 1, \"batch_mode\": \"complete_episodes\"}'",
        "--ray-num-cpus", "4",
        ]
)

# DQN/APEX

py_test(
    name = "test_dqn_frozenlake_v1",
    main = "train.py", srcs = ["train.py"],
    size = "medium",
    tags = ["team:rllib", "quick_train"],
    args = [
        "--env", "FrozenLake-v1",
        "--run", "DQN",
        "--config", "'{\"framework\": \"tf\"}'",
        "--stop", "'{\"training_iteration\": 1}'"
        ]
)

py_test(
    name = "test_dqn_cartpole_v1_no_dueling",
    main = "train.py", srcs = ["train.py"],
    size = "medium",
    tags = ["team:rllib", "quick_train"],
    args = [
        "--env", "CartPole-v1",
        "--run", "DQN",
        "--stop", "'{\"training_iteration\": 1}'",
        "--config", "'{\"framework\": \"tf\", \"lr\": 1e-3, \"exploration_config\": {\"epsilon_timesteps\": 10000, \"final_epsilon\": 0.02}, \"dueling\": false, \"hiddens\": [], \"model\": {\"fcnet_hiddens\": [64], \"fcnet_activation\": \"relu\"}}'"
        ]
)

py_test(
    name = "test_dqn_cartpole_v1",
    main = "train.py", srcs = ["train.py"],
    tags = ["team:rllib", "quick_train"],
    args = [
        "--env", "CartPole-v1",
        "--run", "DQN",
        "--stop", "'{\"training_iteration\": 1}'",
        "--config", "'{\"framework\": \"tf\", \"num_workers\": 2}'",
        "--ray-num-cpus", "4"
        ]
)

py_test(
    name = "test_dqn_cartpole_v1_with_offline_input_and_softq",
    main = "train.py", srcs = ["train.py"],
    tags = ["team:rllib", "quick_train", "external_files"],
    size = "medium",
    # Include the json data file.
    data = ["tests/data/cartpole/small.json"],
    args = [
        "--env", "CartPole-v1",
        "--run", "DQN",
        "--stop", "'{\"training_iteration\": 1}'",
        "--config", "'{\"framework\": \"tf\", \"input\": \"tests/data/cartpole\", \"num_steps_sampled_before_learning_starts\": 0, \"off_policy_estimation_methods\": {\"wis\": {\"type\": \"ray.rllib.offline.estimators.weighted_importance_sampling.WeightedImportanceSampling\"}, \"is\": {\"type\": \"ray.rllib.offline.estimators.importance_sampling.ImportanceSampling\"}}, \"exploration_config\": {\"type\": \"SoftQ\"}}'"
        ]
)

py_test(
    name = "test_dqn_pong_v5",
    main = "train.py", srcs = ["train.py"],
    tags = ["team:rllib", "quick_train"],
    args = [
        "--env", "ALE/Pong-v5",
        "--run", "DQN",
        "--stop", "'{\"training_iteration\": 1}'",
        "--config", "'{\"framework\": \"tf\", \"lr\": 1e-4, \"exploration_config\": {\"epsilon_timesteps\": 200000, \"final_epsilon\": 0.01}, \"replay_buffer_config\": {\"capacity\": 10000}, \"num_steps_sampled_before_learning_starts\": 10000, \"rollout_fragment_length\": 4, \"target_network_update_freq\": 1000, \"gamma\": 0.99}'"
        ]
)

# IMPALA

py_test(
    name = "test_impala_buffers_2",
    main = "train.py", srcs = ["train.py"],
    tags = ["team:rllib", "quick_train"],
    args = [
        "--env", "CartPole-v1",
        "--run", "IMPALA",
        "--stop", "'{\"training_iteration\": 1}'",
        "--config", "'{\"framework\": \"tf\", \"num_gpus\": 0, \"num_workers\": 2, \"min_time_s_per_iteration\": 1, \"num_multi_gpu_tower_stacks\": 2, \"replay_buffer_num_slots\": 100, \"replay_proportion\": 1.0}'",
        "--ray-num-cpus", "4",
        ]
)

py_test(
    name = "test_impala_cartpole_v1_buffers_2_lstm",
    main = "train.py",
    srcs = ["train.py"],
    tags = ["team:rllib", "quick_train"],
    args = [
        "--env", "CartPole-v1",
        "--run", "IMPALA",
        "--stop", "'{\"training_iteration\": 1}'",
        "--config", "'{\"framework\": \"tf\", \"num_gpus\": 0, \"num_workers\": 2, \"min_time_s_per_iteration\": 1, \"num_multi_gpu_tower_stacks\": 2, \"replay_buffer_num_slots\": 100, \"replay_proportion\": 1.0, \"model\": {\"use_lstm\": true}}'",
        "--ray-num-cpus", "4",
        ]
)

py_test(
    name = "test_impala_pong_v5_40k_ts_1G_obj_store",
    main = "train.py",
    srcs = ["train.py"],
    tags = ["team:rllib", "quick_train"],
    size = "large", # bazel may complain about it being too long sometimes - large is on purpose as some frameworks take longer
    args = [
        "--env", "ALE/Pong-v5",
        "--run", "IMPALA",
        "--stop", "'{\"timesteps_total\": 30000}'",
        "--ray-object-store-memory=1000000000",
        "--config", "'{\"framework\": \"tf\", \"num_workers\": 1, \"num_gpus\": 0, \"num_envs_per_worker\": 32, \"rollout_fragment_length\": 50, \"train_batch_size\": 50, \"learner_queue_size\": 1}'"
        ]
)

# PG

py_test(
    name = "test_pg_tf_cartpole_v1_lstm",
    main = "train.py", srcs = ["train.py"],
    tags = ["team:rllib", "quick_train"],
    args = [
        "--env", "CartPole-v1",
        "--run", "PG",
        "--stop", "'{\"training_iteration\": 1}'",
        "--config", "'{\"framework\": \"tf\", \"train_batch_size\": 500, \"num_workers\": 1, \"model\": {\"use_lstm\": true, \"max_seq_len\": 100}}'"
        ]
)

py_test(
    name = "test_pg_tf_cartpole_v1_multi_envs_per_worker",
    main = "train.py", srcs = ["train.py"],
    size = "medium",
    tags = ["team:rllib", "quick_train"],
    args = [
        "--env", "CartPole-v1",
        "--run", "PG",
        "--stop", "'{\"training_iteration\": 1}'",
        "--config", "'{\"framework\": \"tf\", \"train_batch_size\": 5000, \"num_workers\": 1, \"num_envs_per_worker\": 10}'"
        ]
)


py_test(
    name = "test_pg_tf_pong_v5",
    main = "train.py", srcs = ["train.py"],
    tags = ["team:rllib", "quick_train"],
    args = [
        "--env", "ALE/Pong-v5",
        "--run", "PG",
        "--stop", "'{\"training_iteration\": 1}'",
        "--config", "'{\"framework\": \"tf\", \"train_batch_size\": 500, \"num_workers\": 1}'"
        ]
)

# PPO/APPO

py_test(
    name = "test_ppo_tf_cartpole_v1_complete_episode_batches",
    main = "train.py", srcs = ["train.py"],
    tags = ["team:rllib", "quick_train"],
    args = [
        "--env", "CartPole-v1",
        "--run", "PPO",
        "--stop", "'{\"training_iteration\": 1}'",
        "--config", "'{\"framework\": \"tf\", \"kl_coeff\": 1.0, \"num_sgd_iter\": 10, \"lr\": 1e-4, \"sgd_minibatch_size\": 64, \"train_batch_size\": 2000, \"num_workers\": 1, \"use_gae\": false, \"batch_mode\": \"complete_episodes\"}'"
        ]
)

py_test(
    name = "test_ppo_tf_cartpole_v1_remote_worker_envs",
    main = "train.py", srcs = ["train.py"],
    tags = ["team:rllib", "quick_train"],
    args = [
        "--env", "CartPole-v1",
        "--run", "PPO",
        "--stop", "'{\"training_iteration\": 1}'",
        "--config", "'{\"framework\": \"tf\", \"remote_worker_envs\": true, \"remote_env_batch_wait_ms\": 99999999, \"num_envs_per_worker\": 2, \"num_workers\": 1, \"train_batch_size\": 100, \"sgd_minibatch_size\": 50}'"
        ]
)

py_test(
    name = "test_ppo_tf_cartpole_v1_remote_worker_envs_b",
    main = "train.py", srcs = ["train.py"],
    tags = ["team:rllib", "quick_train"],
    args = [
        "--env", "CartPole-v1",
        "--run", "PPO",
        "--stop", "'{\"training_iteration\": 2}'",
        "--config", "'{\"framework\": \"tf\", \"remote_worker_envs\": true, \"num_envs_per_worker\": 2, \"num_workers\": 1, \"train_batch_size\": 100, \"sgd_minibatch_size\": 50}'"
        ]
)

py_test(
    name = "test_appo_tf_pendulum_v1_no_gpus",
    main = "train.py", srcs = ["train.py"],
    tags = ["team:rllib", "quick_train"],
    args = [
        "--env", "Pendulum-v1",
        "--run", "APPO",
        "--stop", "'{\"training_iteration\": 1}'",
        "--config", "'{\"framework\": \"tf\", \"num_workers\": 2, \"num_gpus\": 0}'",
        "--ray-num-cpus", "4"
        ]
)

# --------------------------------------------------------------------
# Connector tests
# rllib/connector/
#
# Tag: connector
# --------------------------------------------------------------------

py_test(
    name = "connectors/tests/test_connector",
    tags = ["team:rllib", "connector"],
    size = "small",
    srcs = ["connectors/tests/test_connector.py"]
)

py_test(
    name = "connectors/tests/test_action",
    tags = ["team:rllib", "connector"],
    size = "small",
    srcs = ["connectors/tests/test_action.py"]
)

py_test(
    name = "connectors/tests/test_agent",
    tags = ["team:rllib", "connector"],
    size = "small",
    srcs = ["connectors/tests/test_agent.py"]
)

# --------------------------------------------------------------------
# Env tests
# rllib/env/
#
# Tag: env
# --------------------------------------------------------------------

py_test(
    name = "env/tests/test_env_with_subprocess",
    tags = ["team:rllib", "env"],
    size = "medium",
    srcs = ["env/tests/test_env_with_subprocess.py"]
)

py_test(
    name = "env/tests/test_external_env",
    tags = ["team:rllib", "env"],
    size = "large",
    srcs = ["env/tests/test_external_env.py"]
)

py_test(
    name = "env/tests/test_external_multi_agent_env",
    tags = ["team:rllib", "env"],
    size = "small",
    srcs = ["env/tests/test_external_multi_agent_env.py"]
)

sh_test(
    name = "env/tests/test_local_inference_cartpole",
    tags = ["team:rllib", "env"],
    size = "medium",
    srcs = ["env/tests/test_policy_client_server_setup.sh"],
    args = ["local", "cartpole", "8800"],
    data = glob(["examples/serving/*.py"]),
)

sh_test(
    name = "env/tests/test_local_inference_cartpole_w_2_concurrent_episodes",
    tags = ["team:rllib", "env"],
    size = "medium",
    srcs = ["env/tests/test_policy_client_server_setup.sh"],
    args = ["local", "cartpole-dummy-2-episodes", "8830"],
    data = glob(["examples/serving/*.py"]),
)

sh_test(
    name = "env/tests/test_local_inference_unity3d",
    tags = ["team:rllib", "env"],
    size = "large", # bazel may complain about it being too long sometimes - large is on purpose as some frameworks take longer
    srcs = ["env/tests/test_policy_client_server_setup.sh"],
    args = ["local", "unity3d", "8850"],
    data = glob(["examples/serving/*.py"]),
)

py_test(
    name = "env/tests/test_multi_agent_env",
    tags = ["team:rllib", "tests_dir"],
    size = "medium",
    srcs = ["env/tests/test_multi_agent_env.py"]
)

sh_test(
    name = "env/tests/test_remote_inference_cartpole",
    tags = ["team:rllib", "env", "exclusive"],
    size = "large", # bazel may complain about it being too long sometimes - large is on purpose as some frameworks take longer
    srcs = ["env/tests/test_policy_client_server_setup.sh"],
    args = ["remote", "cartpole", "8810"],
    data = glob(["examples/serving/*.py"]),
)

sh_test(
    name = "env/tests/test_remote_inference_cartpole_lstm",
    tags = ["team:rllib", "env", "exclusive"],
    size = "large", # bazel may complain about it being too long sometimes - large is on purpose as some frameworks take longer
    srcs = ["env/tests/test_policy_client_server_setup.sh"],
    args = ["remote", "cartpole_lstm", "8820"],
    data = glob(["examples/serving/*.py"]),
)

sh_test(
    name = "env/tests/test_remote_inference_cartpole_w_2_concurrent_episodes",
    tags = ["team:rllib", "env", "exclusive"],
    size = "large", # bazel may complain about it being too long sometimes - large is on purpose as some frameworks take longer
    srcs = ["env/tests/test_policy_client_server_setup.sh"],
    args = ["remote", "cartpole-dummy-2-episodes", "8840"],
    data = glob(["examples/serving/*.py"]),
)

sh_test(
    name = "env/tests/test_remote_inference_unity3d",
    tags = ["team:rllib", "env", "exclusive"],
    size = "small",
    srcs = ["env/tests/test_policy_client_server_setup.sh"],
    args = ["remote", "unity3d", "8860"],
    data = glob(["examples/serving/*.py"]),
)

py_test(
    name = "env/tests/test_remote_worker_envs",
    tags = ["team:rllib", "env"],
    size = "medium",
    srcs = ["env/tests/test_remote_worker_envs.py"]
)

py_test(
    name = "env/wrappers/tests/test_exception_wrapper",
    tags = ["team:rllib", "env"],
    size = "small",
    srcs = ["env/wrappers/tests/test_exception_wrapper.py"]
)

py_test(
    name = "env/wrappers/tests/test_group_agents_wrapper",
    tags = ["team:rllib", "env"],
    size = "small",
    srcs = ["env/wrappers/tests/test_group_agents_wrapper.py"]
)

py_test(
    name = "env/wrappers/tests/test_recsim_wrapper",
    tags = ["team:rllib", "env"],
    size = "small",
    srcs = ["env/wrappers/tests/test_recsim_wrapper.py"]
)

py_test(
    name = "env/wrappers/tests/test_unity3d_env",
    tags = ["team:rllib", "env"],
    size = "small",
    srcs = ["env/wrappers/tests/test_unity3d_env.py"]
)

# --------------------------------------------------------------------
# Evaluation components
# rllib/evaluation/
#
# Tag: evaluation
# --------------------------------------------------------------------
py_test(
    name = "evaluation/tests/test_agent_collector",
    tags = ["team:rllib", "evaluation"],
    size = "small",
    srcs = ["evaluation/tests/test_agent_collector.py"]
)

py_test(
    name = "evaluation/tests/test_envs_that_crash",
    tags = ["team:rllib", "evaluation"],
    size = "medium",
    srcs = ["evaluation/tests/test_envs_that_crash.py"]
)

py_test(
    name = "evaluation/tests/test_episode",
    tags = ["team:rllib", "evaluation"],
    size = "small",
    srcs = ["evaluation/tests/test_episode.py"]
)

py_test(
    name = "evaluation/tests/test_env_runner_v2",
    tags = ["team:rllib", "evaluation"],
    size = "small",
    srcs = ["evaluation/tests/test_env_runner_v2.py"]
)

py_test(
    name = "evaluation/tests/test_episode_v2",
    tags = ["team:rllib", "evaluation"],
    size = "small",
    srcs = ["evaluation/tests/test_episode_v2.py"]
)

py_test(
    name = "evaluation/tests/test_postprocessing",
    tags = ["team:rllib", "evaluation"],
    size = "small",
    srcs = ["evaluation/tests/test_postprocessing.py"]
)

py_test(
    name = "evaluation/tests/test_worker_set",
    tags = ["team:rllib", "evaluation", "exclusive"],
    size = "small",
    srcs = ["evaluation/tests/test_worker_set.py"]
)

py_test(
    name = "evaluation/tests/test_rollout_worker",
    tags = ["team:rllib", "evaluation", "exclusive"],
    size = "large",
    srcs = ["evaluation/tests/test_rollout_worker.py"]
)

py_test(
    name = "evaluation/tests/test_trajectory_view_api",
    tags = ["team:rllib", "evaluation"],
    size = "large",
    srcs = ["evaluation/tests/test_trajectory_view_api.py"]
)

# --------------------------------------------------------------------
# Execution Utils
# rllib/execution/
#
# Tag: execution
# --------------------------------------------------------------------

py_test(
    name = "test_async_requests_manager",
    tags = ["team:rllib", "execution", "exclusive"],
    size = "medium",
    srcs = ["execution/tests/test_async_requests_manager.py"]
)

# --------------------------------------------------------------------
# RLlib core
# rllib/core/
#
# Tag: core
# --------------------------------------------------------------------

py_test(
    name = "test_torch_rl_module",
    tags = ["team:rllib", "core"],
    size = "medium",
    srcs = ["core/rl_module/torch/tests/test_torch_rl_module.py"]
)

py_test(
    name = "test_tf_rl_module",
    tags = ["team:rllib", "core"],
    size = "medium",
    srcs = ["core/rl_module/tf/tests/test_tf_rl_module.py"]
)

py_test(
    name = "test_marl_module",
    tags = ["team:rllib", "core"],
    size = "medium",
    srcs = ["core/rl_module/tests/test_marl_module.py"]
)

py_test(
    name = "test_rl_module_specs",
    tags = ["team:rllib", "core"],
    size = "medium",
    srcs = ["core/rl_module/tests/test_rl_module_specs.py"]
)

py_test(
<<<<<<< HEAD
    name = "test_torch_cnn_encoder",
    tags = ["team:rllib", "core", "models"],
    size = "small",
    srcs = ["core/models/torch/tests/test_cnn_encoder.py"]
=======
    name = "test_tf_mlp_head",
    tags = ["team:rllib", "core", "models"],
    size = "small",
    srcs = ["core/models/tf/tests/test_mlp_head.py"]
>>>>>>> 8db27ff2
)

py_test(
    name = "test_torch_mlp_encoder",
    tags = ["team:rllib", "core", "models"],
    size = "small",
    srcs = ["core/models/torch/tests/test_mlp_encoder.py"]
)

py_test(
    name = "test_torch_mlp_head",
    tags = ["team:rllib", "core", "models"],
    size = "small",
    srcs = ["core/models/torch/tests/test_mlp_head.py"]
)

py_test(
    name = "test_learner_group",
    tags = ["team:rllib", "multi_gpu", "exclusive"],
    size = "large",
    srcs = ["core/learner/tests/test_learner_group.py"]
)

py_test(
    name = "test_learner_group_config",
    tags = ["team:rllib", "core"],
    size = "medium",
    srcs = ["core/learner/tests/test_learner_group_config.py"]
)

py_test(
    name = "test_learner",
    tags = ["team:rllib", "core"],
    size = "medium",
    srcs = ["core/learner/tests/test_learner.py"]
)

# TODO (Kourosh): to be removed in favor of test_learner.py
py_test(
    name = "test_torch_learner",
    tags = ["team:rllib", "core"],
    size = "medium",
    srcs = ["core/learner/torch/tests/test_torch_learner.py"]
)

py_test(
    name = "test_bc_algorithm",
    tags = ["team:rllib", "core"],
    size = "medium",
    srcs = ["core/testing/tests/test_bc_algorithm.py"]
)

# --------------------------------------------------------------------
# Models and Distributions
# rllib/models/
#
# Tag: models
# --------------------------------------------------------------------

py_test(
    name = "test_attention_nets",
    tags = ["team:rllib", "models"],
    size = "large",
    srcs = ["models/tests/test_attention_nets.py"]
)

py_test(
    name = "test_check_specs",
    tags = ["team:rllib", "models"],
    size = "small",
    srcs = ["models/specs/tests/test_check_specs.py"]
)

py_test(
    name = "test_conv2d_default_stacks",
    tags = ["team:rllib", "models"],
    size = "small",
    srcs = ["models/tests/test_conv2d_default_stacks.py"]
)

py_test(
    name = "test_convtranspose2d_stack",
    tags = ["team:rllib", "models"],
    size = "small",
    data = glob(["tests/data/images/obstacle_tower.png"]),
    srcs = ["models/tests/test_convtranspose2d_stack.py"]
)

py_test(
    name = "test_action_distributions",
    tags = ["team:rllib", "models"],
    size = "medium",
    srcs = ["models/tests/test_action_distributions.py"]
)

py_test(
    name = "test_distributions",
    tags = ["team:rllib", "models"],
    size = "small",
    srcs = ["models/tests/test_distributions.py"]
)

py_test(
    name = "test_lstms",
    tags = ["team:rllib", "models"],
    size = "large",
    srcs = ["models/tests/test_lstms.py"]
)

py_test(
    name = "test_models",
    tags = ["team:rllib", "models"],
    size = "medium",
    srcs = ["models/tests/test_models.py"]
)

py_test(
    name = "test_preprocessors",
    tags = ["team:rllib", "models"],
    size = "medium",
    srcs = ["models/tests/test_preprocessors.py"]
)

# Test Tensor specs
py_test(
    name = "test_tensor_spec",
    tags = ["team:rllib", "models"],
    size = "small",
    srcs = ["models/specs/tests/test_tensor_spec.py"]
)

# test abstract base models
py_test(
    name = "test_base_model",
    tags = ["team:rllib", "models"],
    size = "small",
    srcs = ["models/tests/test_base_model.py"]
)

# test torch base models
py_test(
    name = "test_torch_model",
    tags = ["team:rllib", "models"],
    size = "small",
    srcs = ["models/tests/test_torch_model.py"]
)

# test ModelSpec
py_test(
    name = "test_spec_dict",
    tags = ["team:rllib", "models"],
    size = "small",
    srcs = ["models/specs/tests/test_spec_dict.py"]
)


# --------------------------------------------------------------------
# Offline
# rllib/offline/
#
# Tag: offline
# --------------------------------------------------------------------

py_test(
    name = "test_dataset_reader",
    tags = ["team:rllib", "offline"],
    size = "small",
    srcs = ["offline/tests/test_dataset_reader.py"],
    data = [
        "tests/data/pendulum/large.json",
        "tests/data/pendulum/enormous.zip",
    ],
)

py_test(
    name = "test_feature_importance",
    tags = ["team:rllib", "offline", "torch_only"],
    size = "medium",
    srcs = ["offline/tests/test_feature_importance.py"]
)

py_test(
    name = "test_json_reader",
    tags = ["team:rllib", "offline"],
    size = "small",
    srcs = ["offline/tests/test_json_reader.py"],
    data = ["tests/data/pendulum/large.json"],
)

py_test(
    name = "test_ope",
    tags = ["team:rllib", "offline"],
    size = "medium",
    srcs = ["offline/estimators/tests/test_ope.py"],
    data = ["tests/data/cartpole/small.json"],
)

py_test(
    name = "test_ope_math",
    tags = ["team:rllib", "offline"],
    size = "small",
    srcs = ["offline/estimators/tests/test_ope_math.py"]
)

py_test(
    name = "test_dm_learning",
    tags = ["team:rllib", "offline"],
    size = "large",
    srcs = ["offline/estimators/tests/test_dm_learning.py"],
)

py_test(
    name = "test_dr_learning",
    tags = ["team:rllib", "offline"],
    size = "large",
    srcs = ["offline/estimators/tests/test_dr_learning.py"],
)

# --------------------------------------------------------------------
# Policies
# rllib/policy/
#
# Tag: policy
# --------------------------------------------------------------------

py_test(
    name = "policy/tests/test_compute_log_likelihoods",
    tags = ["team:rllib", "policy"],
    size = "medium",
    srcs = ["policy/tests/test_compute_log_likelihoods.py"]
)

py_test(
    name = "policy/tests/test_export_checkpoint_and_model",
    tags = ["team:rllib", "policy"],
    size = "large",
    srcs = ["policy/tests/test_export_checkpoint_and_model.py"]
)

py_test(
    name = "policy/tests/test_multi_agent_batch",
    tags = ["team:rllib", "policy"],
    size = "small",
    srcs = ["policy/tests/test_multi_agent_batch.py"]
)

py_test(
    name = "policy/tests/test_policy",
    tags = ["team:rllib", "policy"],
    size = "medium",
    srcs = ["policy/tests/test_policy.py"]
)

py_test(
    name = "policy/tests/test_policy_map",
    tags = ["team:rllib", "policy"],
    size = "medium",
    srcs = ["policy/tests/test_policy_map.py"]
)

py_test(
    name = "policy/tests/test_policy_state_swapping",
    tags = ["team:rllib", "policy", "gpu"],
    size = "medium",
    srcs = ["policy/tests/test_policy_state_swapping.py"]
)

py_test(
    name = "policy/tests/test_rnn_sequencing",
    tags = ["team:rllib", "policy"],
    size = "small",
    srcs = ["policy/tests/test_rnn_sequencing.py"]
)

py_test(
    name = "policy/tests/test_sample_batch",
    tags = ["team:rllib", "policy", "multi_gpu"],
    size = "small",
    srcs = ["policy/tests/test_sample_batch.py"]
)

py_test(
    name = "policy/tests/test_view_requirement",
    tags = ["team:rllib", "policy"],
    size = "small",
    srcs = ["policy/tests/test_view_requirement.py"]
)


# --------------------------------------------------------------------
# Utils:
# rllib/utils/
#
# Tag: utils
# --------------------------------------------------------------------

# Checkpoint Utils
py_test(
    name = "test_checkpoint_utils",
    tags = ["team:rllib", "utils"],
    size = "small",
    srcs = ["utils/tests/test_checkpoint_utils.py"]
)

py_test(
    name = "test_errors",
    tags = ["team:rllib", "utils"],
    size = "medium",
    srcs = ["utils/tests/test_errors.py"]
)

py_test(
    name = "test_nested_dict",
    tags = ["team:rllib", "utils"],
    size = "small",
    srcs = ["utils/tests/test_nested_dict.py"]
)

py_test(
    name = "test_serialization",
    tags = ["team:rllib", "utils"],
    size = "small",
    srcs = ["utils/tests/test_serialization.py"]
)

py_test(
    name = "test_curiosity",
    tags = ["team:rllib", "utils"],
    size = "large",
    srcs = ["utils/exploration/tests/test_curiosity.py"]
)

py_test(
    name = "test_explorations",
    tags = ["team:rllib", "utils"],
    size = "large",
    srcs = ["utils/exploration/tests/test_explorations.py"]
)

py_test(
    name = "test_parameter_noise",
    tags = ["team:rllib", "utils"],
    size = "medium",
    srcs = ["utils/exploration/tests/test_parameter_noise.py"]
)

py_test(
    name = "test_random_encoder",
    tags = ["team:rllib", "utils"],
    size = "large",
    srcs = ["utils/exploration/tests/test_random_encoder.py"]
)

py_test(
    name = "utils/tests/test_torch_utils",
    tags = ["team:rllib", "utils"],
    size = "small",
    srcs = ["utils/tests/test_torch_utils.py"]
)

# Schedules
py_test(
    name = "test_schedules",
    tags = ["team:rllib", "utils"],
    size = "small",
    srcs = ["utils/schedules/tests/test_schedules.py"]
)

py_test(
    name = "test_framework_agnostic_components",
    tags = ["team:rllib", "utils"],
    size = "small",
    data = glob(["utils/tests/**"]),
    srcs = ["utils/tests/test_framework_agnostic_components.py"]
)

# Spaces/Space utils.
py_test(
    name = "test_space_utils",
    tags = ["team:rllib", "utils"],
    size = "small",
    srcs = ["utils/spaces/tests/test_space_utils.py"]
)

# TaskPool
py_test(
    name = "test_taskpool",
    tags = ["team:rllib", "utils"],
    size = "small",
    srcs = ["utils/tests/test_taskpool.py"]
)

# ReplayBuffers
py_test(
    name = "test_multi_agent_mixin_replay_buffer",
    tags = ["team:rllib", "utils"],
    size = "small",
    srcs = ["utils/replay_buffers/tests/test_multi_agent_mixin_replay_buffer.py"]
)

py_test(
    name = "test_multi_agent_prioritized_replay_buffer",
    tags = ["team:rllib", "utils"],
    size = "small",
    srcs = ["utils/replay_buffers/tests/test_multi_agent_prioritized_replay_buffer.py"]
)

py_test(
    name = "test_multi_agent_replay_buffer",
    tags = ["team:rllib", "utils"],
    size = "small",
    srcs = ["utils/replay_buffers/tests/test_multi_agent_replay_buffer.py"]
)

py_test(
    name = "test_prioritized_replay_buffer_replay_buffer_api",
    tags = ["team:rllib", "utils"],
    size = "small",
    srcs = ["utils/replay_buffers/tests/test_prioritized_replay_buffer_replay_buffer_api.py"]
)

py_test(
    name = "test_replay_buffer",
    tags = ["team:rllib", "utils"],
    size = "small",
    srcs = ["utils/replay_buffers/tests/test_replay_buffer.py"]
)

py_test(
    name = "test_fifo_replay_buffer",
    tags = ["team:rllib", "utils"],
    size = "small",
    srcs = ["utils/replay_buffers/tests/test_fifo_replay_buffer.py"]
)

py_test(
    name = "test_reservoir_buffer",
    tags = ["team:rllib", "utils"],
    size = "small",
    srcs = ["utils/replay_buffers/tests/test_reservoir_buffer.py"]
)

py_test(
    name = "test_segment_tree_replay_buffer_api",
    tags = ["team:rllib", "utils"],
    size = "small",
    srcs = ["utils/replay_buffers/tests/test_segment_tree_replay_buffer_api.py"]
)

py_test(
    name = "test_check_env",
    tags = ["team:rllib", "utils"],
    size = "small",
    srcs = ["utils/tests/test_check_env.py"]
)

py_test(
    name = "test_check_multi_agent",
    tags = ["team:rllib", "utils"],
    size = "small",
    srcs = ["utils/tests/test_check_multi_agent.py"]
)

py_test(
    name = "test_actor_manager",
    tags = ["team:rllib", "utils", "exclusive"],
    size = "medium",
    srcs = ["utils/tests/test_actor_manager.py"],
    data = ["utils/tests/random_numbers.pkl"],
)

# --------------------------------------------------------------------
# rllib/tests/ directory
#
# Tag: tests_dir
#
# NOTE: Add tests alphabetically into this list.
# --------------------------------------------------------------------

py_test(
    name = "tests/backward_compat/test_backward_compat",
    tags = ["team:rllib", "tests_dir"],
    size = "medium",
    srcs = ["tests/backward_compat/test_backward_compat.py"],
    data = glob(["tests/backward_compat/checkpoints/**"]),
)

py_test(
    name = "tests/backward_compat/test_gym_env_apis",
    tags = ["team:rllib", "env"],
    size = "medium",
    srcs = ["tests/backward_compat/test_gym_env_apis.py"]
)

py_test(
    name = "tests/test_algorithm_imports",
    tags = ["team:rllib", "tests_dir"],
    size = "small",
    srcs = ["tests/test_algorithm_imports.py"]
)

py_test(
    name = "tests/test_catalog",
    tags = ["team:rllib", "tests_dir"],
    size = "medium",
    srcs = ["tests/test_catalog.py"]
)

py_test(
    name = "tests/test_checkpoint_restore_pg",
    main = "tests/test_algorithm_checkpoint_restore.py",
    tags = ["team:rllib", "tests_dir"],
    size = "large",
    srcs = ["tests/test_algorithm_checkpoint_restore.py"],
    args = ["TestCheckpointRestorePG"]
)

py_test(
    name = "tests/test_checkpoint_restore_off_policy",
    main = "tests/test_algorithm_checkpoint_restore.py",
    tags = ["team:rllib", "tests_dir"],
    size = "large",
    srcs = ["tests/test_algorithm_checkpoint_restore.py"],
    args = ["TestCheckpointRestoreOffPolicy"]
)

py_test(
    name = "tests/test_checkpoint_restore_evolution_algos",
    main = "tests/test_algorithm_checkpoint_restore.py",
    tags = ["team:rllib", "tests_dir"],
    size = "medium",
    srcs = ["tests/test_algorithm_checkpoint_restore.py"],
    args = ["TestCheckpointRestoreEvolutionAlgos"]
)

py_test(
    name = "policy/tests/test_policy_checkpoint_restore",
    main = "policy/tests/test_policy_checkpoint_restore.py",
    tags = ["team:rllib", "tests_dir"],
    size = "large",
    data = glob([
        "tests/data/checkpoints/APPO_CartPole-v1-connector-enabled/**",
    ]),
    srcs = ["policy/tests/test_policy_checkpoint_restore.py"],
)

py_test(
    name = "tests/test_custom_resource",
    tags = ["team:rllib", "tests_dir"],
    size = "large", # bazel may complain about it being too long sometimes - large is on purpose as some frameworks take longer
    srcs = ["tests/test_custom_resource.py"]
)

py_test(
    name = "tests/test_dependency_tf",
    tags = ["team:rllib", "tests_dir"],
    size = "small",
    srcs = ["tests/test_dependency_tf.py"]
)

py_test(
    name = "tests/test_dependency_torch",
    tags = ["team:rllib", "tests_dir"],
    size = "small",
    srcs = ["tests/test_dependency_torch.py"]
)

py_test(
    name = "tests/test_eager_support_pg",
    main = "tests/test_eager_support.py",
    tags = ["team:rllib", "tests_dir"],
    size = "small",
    srcs = ["tests/test_eager_support.py"],
    args = ["TestEagerSupportPG"]
)

py_test(
    name = "tests/test_eager_support_off_policy",
    main = "tests/test_eager_support.py",
    tags = ["team:rllib", "tests_dir"],
    size = "small",
    srcs = ["tests/test_eager_support.py"],
    args = ["TestEagerSupportOffPolicy"]
)

py_test(
    name = "tests/test_filters",
    tags = ["team:rllib", "tests_dir"],
    size = "small",
    srcs = ["tests/test_filters.py"]
)

py_test(
    name = "tests/test_gpus",
    tags = ["team:rllib", "tests_dir"],
    size = "large",
    srcs = ["tests/test_gpus.py"]
)

py_test(
    name = "tests/test_io",
    tags = ["team:rllib", "tests_dir"],
    size = "large",
    srcs = ["tests/test_io.py"]
)

py_test(
    name = "tests/test_local",
    tags = ["team:rllib", "tests_dir"],
    size = "small",
    srcs = ["tests/test_local.py"]
)

py_test(
    name = "tests/test_lstm",
    tags = ["team:rllib", "tests_dir"],
    size = "medium",
    srcs = ["tests/test_lstm.py"]
)

py_test(
    name = "tests/test_model_imports",
    tags = ["team:rllib", "tests_dir", "model_imports"],
    size = "medium",
    data = glob(["tests/data/model_weights/**"]),
    srcs = ["tests/test_model_imports.py"]
)

py_test(
    name = "tests/test_nested_action_spaces",
    main = "tests/test_nested_action_spaces.py",
    tags = ["team:rllib", "tests_dir"],
    size = "medium",
    srcs = ["tests/test_nested_action_spaces.py"]
)

py_test(
    name = "tests/test_nested_observation_spaces",
    main = "tests/test_nested_observation_spaces.py",
    tags = ["team:rllib", "tests_dir"],
    size = "medium",
    srcs = ["tests/test_nested_observation_spaces.py"]
)

py_test(
    name = "tests/test_nn_framework_import_errors",
    tags = ["team:rllib", "tests_dir"],
    size = "small",
    srcs = ["tests/test_nn_framework_import_errors.py"]
)

py_test(
    name = "tests/test_pettingzoo_env",
    tags = ["team:rllib", "tests_dir"],
    size = "medium",
    srcs = ["tests/test_pettingzoo_env.py"]
)

py_test(
    name = "tests/test_placement_groups",
    tags = ["team:rllib", "tests_dir"],
    size = "large", # bazel may complain about it being too long sometimes - large is on purpose as some frameworks take longer
    srcs = ["tests/test_placement_groups.py"]
)

py_test(
    name = "tests/test_ray_client",
    tags = ["team:rllib", "tests_dir"],
    size = "large",
    srcs = ["tests/test_ray_client.py"]
)

py_test(
    name = "tests/test_reproducibility",
    tags = ["team:rllib", "tests_dir"],
    size = "medium",
    srcs = ["tests/test_reproducibility.py"]
)

# Test [train|evaluate].py scripts (w/o confirming evaluation performance).
py_test(
    name = "test_rllib_evaluate_1",
    main = "tests/test_rllib_train_and_evaluate.py",
    tags = ["team:rllib", "tests_dir"],
    size = "large",
    data = ["train.py", "evaluate.py"],
    srcs = ["tests/test_rllib_train_and_evaluate.py"],
    args = ["TestEvaluate1"]
)

py_test(
    name = "test_rllib_evaluate_2",
    main = "tests/test_rllib_train_and_evaluate.py",
    tags = ["team:rllib", "tests_dir"],
    size = "large",
    data = ["train.py", "evaluate.py"],
    srcs = ["tests/test_rllib_train_and_evaluate.py"],
    args = ["TestEvaluate2"]
)

py_test(
    name = "test_rllib_evaluate_3",
    main = "tests/test_rllib_train_and_evaluate.py",
    tags = ["team:rllib", "tests_dir"],
    size = "large",
    data = ["train.py", "evaluate.py"],
    srcs = ["tests/test_rllib_train_and_evaluate.py"],
    args = ["TestEvaluate3"]
)

py_test(
    name = "test_rllib_evaluate_4",
    main = "tests/test_rllib_train_and_evaluate.py",
    tags = ["team:rllib", "tests_dir"],
    size = "large",
    data = ["train.py", "evaluate.py"],
    srcs = ["tests/test_rllib_train_and_evaluate.py"],
    args = ["TestEvaluate4"]
)

# Test [train|evaluate].py scripts (and confirm `rllib evaluate` performance is same
# as the final one from the `rllib train` run).
py_test(
    name = "test_rllib_train_and_evaluate",
    main = "tests/test_rllib_train_and_evaluate.py",
    tags = ["team:rllib", "tests_dir"],
    size = "large",
    data = ["train.py", "evaluate.py"],
    srcs = ["tests/test_rllib_train_and_evaluate.py"],
    args = ["TestTrainAndEvaluate"]
)

py_test(
    name = "tests/test_supported_multi_agent_pg",
    main = "tests/test_supported_multi_agent.py",
    tags = ["team:rllib", "tests_dir"],
    size = "large",
    srcs = ["tests/test_supported_multi_agent.py"],
    args = ["TestSupportedMultiAgentPG"]
)

py_test(
    name = "tests/test_supported_multi_agent_off_policy",
    main = "tests/test_supported_multi_agent.py",
    tags = ["team:rllib", "tests_dir"],
    size = "large",
    srcs = ["tests/test_supported_multi_agent.py"],
    args = ["TestSupportedMultiAgentOffPolicy"]
)

py_test(
     name = "tests/test_supported_spaces_impala_appo",
     main = "tests/test_supported_spaces.py",
     tags = ["team:rllib", "tests_dir"],
     size = "large",
     srcs = ["tests/test_supported_spaces.py"],
     args = ["TestSupportedSpacesIMPALAAPPO"]
 )

py_test(
     name = "tests/test_supported_spaces_a3c_ppo",
     main = "tests/test_supported_spaces.py",
     tags = ["team:rllib", "tests_dir"],
     size = "large",
     srcs = ["tests/test_supported_spaces.py"],
     args = ["TestSupportedSpacesA3CPPO"]
 )

py_test(
     name = "tests/test_supported_spaces_ppo_no_preproceesor_gpu",
     main = "tests/test_supported_spaces.py",
     tags = ["team:rllib", "tests_dir", "multi_gpu", "exclusive"],
     size = "medium",
     srcs = ["tests/test_supported_spaces.py"],
     args = ["TestSupportedSpacesPPONoPreprocessorGPU"]
 )

py_test(
    name = "tests/test_supported_spaces_off_policy",
    main = "tests/test_supported_spaces.py",
    tags = ["team:rllib", "tests_dir"],
    size = "medium",
    srcs = ["tests/test_supported_spaces.py"],
    args = ["TestSupportedSpacesOffPolicy"]
)

py_test(
    name = "tests/test_supported_spaces_evolution_algos",
    main = "tests/test_supported_spaces.py",
    tags = ["team:rllib", "tests_dir"],
    size = "large",
    srcs = ["tests/test_supported_spaces.py"],
    args = ["TestSupportedSpacesEvolutionAlgos"]
)

py_test(
    name = "tests/test_timesteps",
    tags = ["team:rllib", "tests_dir"],
    size = "small",
    srcs = ["tests/test_timesteps.py"]
)

# --------------------------------------------------------------------
# examples/ directory (excluding examples/documentation/...)
#
# Tag: examples
#
# NOTE: Add tests alphabetically into this list.
# --------------------------------------------------------------------

py_test(
    name = "examples/action_masking_tf",
    main = "examples/action_masking.py",
    tags = ["team:rllib", "exclusive", "examples"],
    size = "small",
    srcs = ["examples/action_masking.py"],
    args = ["--stop-iter=2"]
)

py_test(
    name = "examples/action_masking_torch",
    main = "examples/action_masking.py",
    tags = ["team:rllib", "exclusive", "examples"],
    size = "small",
    srcs = ["examples/action_masking.py"],
    args = ["--stop-iter=2", "--framework=torch"]
)

py_test(
    name = "examples/attention_net_tf",
    main = "examples/attention_net.py",
    tags = ["team:rllib", "exclusive", "examples"],
    size = "medium",
    srcs = ["examples/attention_net.py"],
    args = ["--as-test", "--stop-reward=70"]
)

py_test(
    name = "examples/attention_net_torch",
    main = "examples/attention_net.py",
    tags = ["team:rllib", "exclusive", "examples"],
    size = "medium",
    srcs = ["examples/attention_net.py"],
    args = ["--as-test", "--stop-reward=70", "--framework torch"]
)

py_test(
    name = "examples/autoregressive_action_dist_tf",
    main = "examples/autoregressive_action_dist.py",
    tags = ["team:rllib", "exclusive", "examples"],
    size = "medium",
    srcs = ["examples/autoregressive_action_dist.py"],
    args = ["--as-test", "--stop-reward=150", "--num-cpus=4"]
)

py_test(
    name = "examples/autoregressive_action_dist_torch",
    main = "examples/autoregressive_action_dist.py",
    tags = ["team:rllib", "exclusive", "examples"],
    size = "medium",
    srcs = ["examples/autoregressive_action_dist.py"],
    args = ["--as-test", "--framework=torch", "--stop-reward=150", "--num-cpus=4"]
)

py_test(
    name = "examples/bare_metal_policy_with_custom_view_reqs",
    main = "examples/bare_metal_policy_with_custom_view_reqs.py",
    tags = ["team:rllib", "exclusive", "examples"],
    size = "small",
    srcs = ["examples/bare_metal_policy_with_custom_view_reqs.py"],
)

py_test(
    name = "examples/batch_norm_model_ppo_tf",
    main = "examples/batch_norm_model.py",
    tags = ["team:rllib", "exclusive", "examples"],
    size = "medium",
    srcs = ["examples/batch_norm_model.py"],
    args = ["--as-test", "--run=PPO", "--stop-reward=80"]
)

py_test(
    name = "examples/batch_norm_model_ppo_torch",
    main = "examples/batch_norm_model.py",
    tags = ["team:rllib", "exclusive", "examples"],
    size = "medium",
    srcs = ["examples/batch_norm_model.py"],
    args = ["--as-test", "--framework=torch", "--run=PPO", "--stop-reward=80"]
)

py_test(
    name = "examples/batch_norm_model_dqn_tf",
    main = "examples/batch_norm_model.py",
    tags = ["team:rllib", "exclusive", "examples"],
    size = "large",
    srcs = ["examples/batch_norm_model.py"],
    args = ["--as-test", "--run=DQN", "--stop-reward=70", "--stop-time=400"]
)

py_test(
    name = "examples/batch_norm_model_dqn_torch",
    main = "examples/batch_norm_model.py",
    tags = ["team:rllib", "exclusive", "examples"],
    size = "large",  # DQN learns much slower with BatchNorm.
    srcs = ["examples/batch_norm_model.py"],
    args = ["--as-test", "--framework=torch", "--run=DQN", "--stop-reward=70", "--stop-time=400"]
)

py_test(
    name = "examples/batch_norm_model_ddpg_tf",
    main = "examples/batch_norm_model.py",
    tags = ["team:rllib", "exclusive", "examples"],
    size = "small",
    srcs = ["examples/batch_norm_model.py"],
    args = ["--run=DDPG", "--stop-iters=1"]
)

py_test(
    name = "examples/batch_norm_model_ddpg_torch",
    main = "examples/batch_norm_model.py",
    tags = ["team:rllib", "exclusive", "examples"],
    size = "small",
    srcs = ["examples/batch_norm_model.py"],
    args = ["--framework=torch", "--run=DDPG", "--stop-iters=1"]
)

py_test(
    name = "examples/cartpole_lstm_impala_tf",
    main = "examples/cartpole_lstm.py",
    tags = ["team:rllib", "exclusive", "examples"],
    size = "medium",
    srcs = ["examples/cartpole_lstm.py"],
    args = ["--as-test", "--run=IMPALA", "--stop-reward=40", "--num-cpus=4"]
)

py_test(
    name = "examples/cartpole_lstm_impala_torch",
    main = "examples/cartpole_lstm.py",
    tags = ["team:rllib", "exclusive", "examples"],
    size = "medium",
    srcs = ["examples/cartpole_lstm.py"],
    args = ["--as-test", "--framework=torch", "--run=IMPALA", "--stop-reward=40", "--num-cpus=4"]
)

py_test(
    name = "examples/cartpole_lstm_ppo_tf",
    main = "examples/cartpole_lstm.py",
    tags = ["team:rllib", "exclusive", "examples"],
    size = "medium",
    srcs = ["examples/cartpole_lstm.py"],
    args = ["--as-test", "--framework=tf", "--run=PPO", "--stop-reward=40", "--num-cpus=4"]
)

py_test(
    name = "examples/cartpole_lstm_ppo_tf2",
    main = "examples/cartpole_lstm.py",
    tags = ["team:rllib", "exclusive", "examples"],
    size = "medium",
    srcs = ["examples/cartpole_lstm.py"],
    args = ["--as-test", "--framework=tf2", "--run=PPO", "--stop-reward=40", "--num-cpus=4"]
)

py_test(
    name = "examples/cartpole_lstm_ppo_torch",
    main = "examples/cartpole_lstm.py",
    tags = ["team:rllib", "exclusive", "examples"],
    size = "medium",
    srcs = ["examples/cartpole_lstm.py"],
    args = ["--as-test", "--framework=torch", "--run=PPO", "--stop-reward=40", "--num-cpus=4"]
)

py_test(
    name = "examples/cartpole_lstm_ppo_tf_with_prev_a_and_r",
    main = "examples/cartpole_lstm.py",
    tags = ["team:rllib", "exclusive", "examples"],
    size = "medium",
    srcs = ["examples/cartpole_lstm.py"],
    args = ["--as-test", "--run=PPO", "--stop-reward=40", "--use-prev-action",  "--use-prev-reward", "--num-cpus=4"]
)

py_test(
    name = "examples/centralized_critic_tf",
    main = "examples/centralized_critic.py",
    tags = ["team:rllib", "exclusive", "examples"],
    size = "medium",
    srcs = ["examples/centralized_critic.py"],
    args = ["--as-test", "--stop-reward=7.2"]
)

py_test(
    name = "examples/centralized_critic_torch",
    main = "examples/centralized_critic.py",
    tags = ["team:rllib", "exclusive", "examples"],
    size = "medium",
    srcs = ["examples/centralized_critic.py"],
    args = ["--as-test", "--framework=torch", "--stop-reward=7.2"]
)

py_test(
    name = "examples/centralized_critic_2_tf",
    main = "examples/centralized_critic_2.py",
    tags = ["team:rllib", "exclusive", "examples"],
    size = "medium",
    srcs = ["examples/centralized_critic_2.py"],
    args = ["--as-test", "--stop-reward=6.0"]
)

py_test(
    name = "examples/centralized_critic_2_torch",
    main = "examples/centralized_critic_2.py",
    tags = ["team:rllib", "exclusive", "examples"],
    size = "medium",
    srcs = ["examples/centralized_critic_2.py"],
    args = ["--as-test", "--framework=torch", "--stop-reward=6.0"]
)

py_test(
    name = "examples/checkpoint_by_custom_criteria",
    main = "examples/checkpoint_by_custom_criteria.py",
    tags = ["team:rllib", "exclusive", "examples"],
    size = "medium",
    srcs = ["examples/checkpoint_by_custom_criteria.py"],
    args = ["--stop-iters=3 --num-cpus=3"]
)

py_test(
    name = "examples/complex_struct_space_tf",
    main = "examples/complex_struct_space.py",
    tags = ["team:rllib", "exclusive", "examples"],
    size = "small",
    srcs = ["examples/complex_struct_space.py"],
    args = ["--framework=tf"],
)

py_test(
    name = "examples/complex_struct_space_tf_eager",
    main = "examples/complex_struct_space.py",
    tags = ["team:rllib", "exclusive", "examples"],
    size = "small",
    srcs = ["examples/complex_struct_space.py"],
    args = ["--framework=tf2"],
)

py_test(
    name = "examples/complex_struct_space_torch",
    main = "examples/complex_struct_space.py",
    tags = ["team:rllib", "exclusive", "examples"],
    size = "small",
    srcs = ["examples/complex_struct_space.py"],
    args = ["--framework=torch"],
)

py_test(
    name = "examples/curriculum_learning",
    main = "examples/curriculum_learning.py",
    tags = ["team:rllib", "exclusive", "examples"],
    size = "medium",
    srcs = ["examples/curriculum_learning.py"],
    args = ["--as-test", "--stop-reward=800.0"]
)

py_test(
    name = "examples/custom_env_tf",
    main = "examples/custom_env.py",
    tags = ["team:rllib", "exclusive", "examples"],
    size = "medium",
    srcs = ["examples/custom_env.py"],
    args = ["--as-test"]
)

py_test(
    name = "examples/custom_env_torch",
    main = "examples/custom_env.py",
    tags = ["team:rllib", "exclusive", "examples"],
    size = "medium",
    srcs = ["examples/custom_env.py"],
    args = ["--as-test", "--framework=torch"]
)

py_test(
    name = "examples/custom_eval_tf",
    main = "examples/custom_eval.py",
    tags = ["team:rllib", "exclusive", "examples"],
    size = "small",
    srcs = ["examples/custom_eval.py"],
    args = ["--num-cpus=4", "--as-test"]
)

py_test(
    name = "examples/custom_eval_torch",
    main = "examples/custom_eval.py",
    tags = ["team:rllib", "exclusive", "examples"],
    size = "small",
    srcs = ["examples/custom_eval.py"],
    args = ["--num-cpus=4", "--as-test", "--framework=torch"]
)

py_test(
    name = "examples/custom_eval_parallel_to_training_torch",
    main = "examples/custom_eval.py",
    tags = ["team:rllib", "exclusive", "examples"],
    size = "small",
    srcs = ["examples/custom_eval.py"],
    args = ["--num-cpus=4", "--as-test", "--framework=torch", "--evaluation-parallel-to-training"]
)

py_test(
    name = "examples/custom_experiment",
    main = "examples/custom_experiment.py",
    tags = ["team:rllib", "exclusive", "examples"],
    size = "medium",
    srcs = ["examples/custom_experiment.py"],
    args = ["--train-iterations=10"]
)

py_test(
    name = "examples/custom_fast_model_tf",
    main = "examples/custom_fast_model.py",
    tags = ["team:rllib", "exclusive", "examples"],
    size = "medium",
    srcs = ["examples/custom_fast_model.py"],
    args = ["--stop-iters=1"]
)

py_test(
    name = "examples/custom_fast_model_torch",
    main = "examples/custom_fast_model.py",
    tags = ["team:rllib", "exclusive", "examples"],
    size = "medium",
    srcs = ["examples/custom_fast_model.py"],
    args = ["--stop-iters=1", "--framework=torch"]
)

py_test(
    name = "examples/custom_keras_model_a2c",
    main = "examples/custom_keras_model.py",
    tags = ["team:rllib", "exclusive", "examples"],
    size = "small",
    srcs = ["examples/custom_keras_model.py"],
    args = ["--run=A2C", "--stop=50", "--num-cpus=4"]
)

py_test(
    name = "examples/custom_keras_model_dqn",
    main = "examples/custom_keras_model.py",
    tags = ["team:rllib", "exclusive", "examples"],
    size = "small",
    srcs = ["examples/custom_keras_model.py"],
    args = ["--run=DQN", "--stop=50"]
)

py_test(
    name = "examples/custom_keras_model_ppo",
    main = "examples/custom_keras_model.py",
    tags = ["team:rllib", "exclusive", "examples"],
    size = "small",
    srcs = ["examples/custom_keras_model.py"],
    args = ["--run=PPO", "--stop=50", "--num-cpus=4"]
)

py_test(
    name = "examples/custom_metrics_and_callbacks",
    main = "examples/custom_metrics_and_callbacks.py",
    tags = ["team:rllib", "exclusive", "examples"],
    size = "small",
    srcs = ["examples/custom_metrics_and_callbacks.py"],
    args = ["--stop-iters=2"]
)

py_test(
    name = "examples/custom_model_api_tf",
    main = "examples/custom_model_api.py",
    tags = ["team:rllib", "exclusive", "examples"],
    size = "small",
    srcs = ["examples/custom_model_api.py"],
)

py_test(
    name = "examples/custom_model_api_torch",
    main = "examples/custom_model_api.py",
    tags = ["team:rllib", "exclusive", "examples"],
    size = "small",
    srcs = ["examples/custom_model_api.py"],
    args = ["--framework=torch"],
)

py_test(
    name = "examples/custom_model_loss_and_metrics_ppo_tf",
    main = "examples/custom_model_loss_and_metrics.py",
    tags = ["team:rllib", "exclusive", "examples"],
    size = "small",
    # Include the json data file.
    data = ["tests/data/cartpole/small.json"],
    srcs = ["examples/custom_model_loss_and_metrics.py"],
    args = ["--run=PPO", "--stop-iters=1", "--input-files=tests/data/cartpole"]
)

py_test(
    name = "examples/custom_model_loss_and_metrics_ppo_torch",
    main = "examples/custom_model_loss_and_metrics.py",
    tags = ["team:rllib", "exclusive", "examples"],
    size = "small",
    # Include the json data file.
    data = ["tests/data/cartpole/small.json"],
    srcs = ["examples/custom_model_loss_and_metrics.py"],
    args = ["--run=PPO", "--framework=torch", "--stop-iters=1", "--input-files=tests/data/cartpole"]
)

py_test(
    name = "examples/custom_model_loss_and_metrics_pg_tf",
    main = "examples/custom_model_loss_and_metrics.py",
    tags = ["team:rllib", "exclusive", "examples"],
    size = "small",
    # Include the json data file.
    data = ["tests/data/cartpole/small.json"],
    srcs = ["examples/custom_model_loss_and_metrics.py"],
    args = ["--run=PG", "--stop-iters=1", "--input-files=tests/data/cartpole"]
)

py_test(
    name = "examples/custom_model_loss_and_metrics_pg_torch",
    main = "examples/custom_model_loss_and_metrics.py",
    tags = ["team:rllib", "exclusive", "examples"],
    size = "small",
    # Include the json data file.
    data = ["tests/data/cartpole/small.json"],
    srcs = ["examples/custom_model_loss_and_metrics.py"],
    args = ["--run=PG", "--framework=torch", "--stop-iters=1", "--input-files=tests/data/cartpole"]
)

py_test(
    name = "examples/custom_observation_filters",
    main = "examples/custom_observation_filters.py",
    tags = ["team:rllib", "exclusive", "examples"],
    size = "medium",
    srcs = ["examples/custom_observation_filters.py"],
    args = ["--stop-iters=3"]
)

py_test(
    name = "examples/custom_rnn_model_repeat_after_me_tf",
    main = "examples/custom_rnn_model.py",
    tags = ["team:rllib", "exclusive", "examples"],
    size = "medium",
    srcs = ["examples/custom_rnn_model.py"],
    args = ["--as-test", "--run=PPO", "--stop-reward=40", "--env=RepeatAfterMeEnv", "--num-cpus=4"]
)

py_test(
    name = "examples/custom_rnn_model_repeat_initial_obs_tf",
    main = "examples/custom_rnn_model.py",
    tags = ["team:rllib", "exclusive", "examples"],
    size = "medium",
    srcs = ["examples/custom_rnn_model.py"],
    args = ["--as-test", "--run=PPO", "--stop-reward=10", "--stop-timesteps=300000", "--env=RepeatInitialObsEnv", "--num-cpus=4"]
)

py_test(
    name = "examples/custom_rnn_model_repeat_after_me_torch",
    main = "examples/custom_rnn_model.py",
    tags = ["team:rllib", "exclusive", "examples"],
    size = "medium",
    srcs = ["examples/custom_rnn_model.py"],
    args = ["--as-test", "--framework=torch", "--run=PPO", "--stop-reward=40", "--env=RepeatAfterMeEnv", "--num-cpus=4"]
)

py_test(
    name = "examples/custom_rnn_model_repeat_initial_obs_torch",
    main = "examples/custom_rnn_model.py",
    tags = ["team:rllib", "exclusive", "examples"],
    size = "medium",
    srcs = ["examples/custom_rnn_model.py"],
    args = ["--as-test", "--framework=torch", "--run=PPO", "--stop-reward=10", "--stop-timesteps=300000", "--env=RepeatInitialObsEnv", "--num-cpus=4"]
)

py_test(
    name = "examples/custom_tf_policy",
    tags = ["team:rllib", "exclusive", "examples"],
    size = "small",
    srcs = ["examples/custom_tf_policy.py"],
    args = ["--stop-iters=2", "--num-cpus=4"]
)

py_test(
    name = "examples/custom_torch_policy",
    tags = ["team:rllib", "exclusive", "examples"],
    size = "small",
    srcs = ["examples/custom_torch_policy.py"],
    args = ["--stop-iters=2", "--num-cpus=4"]
)

py_test(
    name = "examples/custom_train_fn",
    main = "examples/custom_train_fn.py",
    tags = ["team:rllib", "exclusive", "examples"],
    size = "medium",
    srcs = ["examples/custom_train_fn.py"],
)

py_test(
    name = "examples/custom_vector_env_tf",
    main = "examples/custom_vector_env.py",
    tags = ["team:rllib", "exclusive", "examples"],
    size = "medium",
    srcs = ["examples/custom_vector_env.py"],
    args = ["--as-test", "--stop-reward=40.0"]
)

py_test(
    name = "examples/custom_vector_env_torch",
    main = "examples/custom_vector_env.py",
    tags = ["team:rllib", "exclusive", "examples"],
    size = "medium",
    srcs = ["examples/custom_vector_env.py"],
    args = ["--as-test", "--framework=torch", "--stop-reward=40.0"]
)

py_test(
    name = "examples/deterministic_training_tf",
    main = "examples/deterministic_training.py",
    tags = ["team:rllib", "exclusive", "multi_gpu", "examples"],
    size = "medium",
    srcs = ["examples/deterministic_training.py"],
    args = ["--as-test", "--stop-iters=1", "--framework=tf", "--num-gpus=1", "--num-gpus-per-worker=1"]
)

py_test(
    name = "examples/deterministic_training_tf2",
    main = "examples/deterministic_training.py",
    tags = ["team:rllib", "exclusive", "multi_gpu", "examples"],
    size = "medium",
    srcs = ["examples/deterministic_training.py"],
    args = ["--as-test", "--stop-iters=1", "--framework=tf2", "--num-gpus=1", "--num-gpus-per-worker=1"]
)

py_test(
    name = "examples/deterministic_training_torch",
    main = "examples/deterministic_training.py",
    tags = ["team:rllib", "exclusive", "multi_gpu", "examples"],
    size = "medium",
    srcs = ["examples/deterministic_training.py"],
    args = ["--as-test", "--stop-iters=1", "--framework=torch", "--num-gpus=1", "--num-gpus-per-worker=1"]
)

py_test(
    name = "examples/eager_execution",
    tags = ["team:rllib", "exclusive", "examples"],
    size = "small",
    srcs = ["examples/eager_execution.py"],
    args = ["--stop-iters=2"]
)

py_test(
    name = "examples/export/cartpole_dqn_export",
    main = "examples/export/cartpole_dqn_export.py",
    tags = ["team:rllib", "exclusive", "examples"],
    size = "small",
    srcs = ["examples/export/cartpole_dqn_export.py"],
)

py_test(
    name = "examples/export/onnx_tf",
    main = "examples/export/onnx_tf.py",
    tags = ["team:rllib", "exclusive", "examples", "no_main"],
    size = "small",
    srcs = ["examples/export/onnx_tf.py"],
    args = ["--framework=tf"],
)

py_test(
    name = "examples/export/onnx_tf2",
    main = "examples/export/onnx_tf.py",
    tags = ["team:rllib", "exclusive", "examples", "no_main"],
    size = "small",
    srcs = ["examples/export/onnx_tf.py"],
    args = ["--framework=tf2"],
)

py_test(
    name = "examples/export/onnx_torch",
    main = "examples/export/onnx_torch.py",
    tags = ["team:rllib", "exclusive", "examples", "no_main"],
    size = "small",
    srcs = ["examples/export/onnx_torch.py"],
)

py_test(
    name = "examples/fractional_gpus",
    main = "examples/fractional_gpus.py",
    tags = ["team:rllib", "exclusive", "examples"],
    size = "medium",
    srcs = ["examples/fractional_gpus.py"],
    args = ["--as-test", "--stop-reward=40.0", "--num-gpus=0", "--num-workers=0"]
)

py_test(
    name = "examples/hierarchical_training_tf",
    main = "examples/hierarchical_training.py",
    tags = ["team:rllib", "exclusive", "examples"],
    size = "medium",
    srcs = ["examples/hierarchical_training.py"],
    args = ["--stop-reward=0.0"]
)

py_test(
    name = "examples/hierarchical_training_torch",
    main = "examples/hierarchical_training.py",
    tags = ["team:rllib", "exclusive", "examples"],
    size = "medium",
    srcs = ["examples/hierarchical_training.py"],
    args = ["--framework=torch", "--stop-reward=0.0"]
)

# Do not run this test (MobileNetV2 is gigantic and takes forever for 1 iter).
# py_test(
#     name = "examples/mobilenet_v2_with_lstm_tf",
#     main = "examples/mobilenet_v2_with_lstm.py",
#     tags = ["team:rllib", "examples"],
#     size = "small",
#     srcs = ["examples/mobilenet_v2_with_lstm.py"]
# )

py_test(
    name = "examples/multi_agent_cartpole_tf",
    main = "examples/multi_agent_cartpole.py",
    tags = ["team:rllib", "exclusive", "examples"],
    size = "small",
    srcs = ["examples/multi_agent_cartpole.py"],
    args = ["--as-test", "--stop-reward=70.0", "--num-cpus=4"]
)

py_test(
    name = "examples/multi_agent_cartpole_torch",
    main = "examples/multi_agent_cartpole.py",
    tags = ["team:rllib", "exclusive", "examples"],
    size = "small",
    srcs = ["examples/multi_agent_cartpole.py"],
    args = ["--as-test", "--framework=torch", "--stop-reward=70.0", "--num-cpus=4"]
)

py_test(
    name = "examples/multi_agent_cartpole_torch_w_rlm",
    main = "examples/multi_agent_cartpole.py",
    tags = ["team:rllib", "exclusive", "examples", "rlm"],
    size = "small",
    srcs = ["examples/multi_agent_cartpole.py"],
    args = ["--as-test", "--framework=torch", "--stop-reward=70.0", "--num-cpus=4"]
)

py_test(
    name = "examples/multi_agent_custom_policy_tf",
    main = "examples/multi_agent_custom_policy.py",
    tags = ["team:rllib", "exclusive", "examples"],
    size = "small",
    srcs = ["examples/multi_agent_custom_policy.py"],
    args = ["--as-test", "--stop-reward=80"]
)

py_test(
    name = "examples/multi_agent_custom_policy_torch",
    main = "examples/multi_agent_custom_policy.py",
    tags = ["team:rllib", "exclusive", "examples"],
    size = "small",
    srcs = ["examples/multi_agent_custom_policy.py"],
    args = ["--as-test", "--framework=torch", "--stop-reward=80"]
)

py_test(
    name = "examples/multi_agent_custom_policy_torch_w_rlm",
    main = "examples/multi_agent_custom_policy.py",
    tags = ["team:rllib", "exclusive", "examples", "rlm"],
    size = "small",
    srcs = ["examples/multi_agent_custom_policy.py"],
    args = ["--as-test", "--framework=torch", "--stop-reward=80"]
)

py_test(
    name = "examples/multi_agent_different_spaces_for_agents_tf2",
    main = "examples/multi_agent_different_spaces_for_agents.py",
    tags = ["team:rllib", "exclusive", "examples"],
    size = "medium",
    srcs = ["examples/multi_agent_different_spaces_for_agents.py"],
    args = ["--stop-iters=4", "--framework=tf2", "--eager-tracing"]
)

py_test(
    name = "examples/multi_agent_different_spaces_for_agents_torch",
    main = "examples/multi_agent_different_spaces_for_agents.py",
    tags = ["team:rllib", "exclusive", "examples"],
    size = "medium",
    srcs = ["examples/multi_agent_different_spaces_for_agents.py"],
    args = ["--stop-iters=4", "--framework=torch"]
)

py_test(
    name = "examples/multi_agent_different_spaces_for_agents_torch_w_rlm",
    main = "examples/multi_agent_different_spaces_for_agents.py",
    tags = ["team:rllib", "exclusive", "examples", "rlm"],
    size = "medium",
    srcs = ["examples/multi_agent_different_spaces_for_agents.py"],
    args = ["--stop-iters=4", "--framework=torch"]
)

py_test(
    name = "examples/multi_agent_independent_learning",
    main = "examples/multi_agent_independent_learning.py",
    tags = ["team:rllib", "examples"],
    size = "medium",
    srcs = ["examples/multi_agent_independent_learning.py"],
    args = ["--num-gpus=0", "--as-test"]
)

py_test(
    name = "examples/multi_agent_two_trainers_tf",
    main = "examples/multi_agent_two_trainers.py",
    tags = ["team:rllib", "exclusive", "examples"],
    size = "medium",
    srcs = ["examples/multi_agent_two_trainers.py"],
    args = ["--as-test", "--stop-reward=70"]
)

py_test(
    name = "examples/multi_agent_two_trainers_torch",
    main = "examples/multi_agent_two_trainers.py",
    tags = ["team:rllib", "exclusive", "examples"],
    size = "small",
    srcs = ["examples/multi_agent_two_trainers.py"],
    args = ["--as-test", "--framework=torch", "--stop-reward=70"]
)

py_test(
    name = "examples/offline_rl_torch",
    main = "examples/offline_rl.py",
    tags = ["team:rllib", "exclusive", "examples"],
    size = "medium",
    srcs = ["examples/offline_rl.py"],
    args = ["--as-test", "--stop-reward=-300", "--stop-iters=1"]
)

# Taking out this test for now: Mixed torch- and tf- policies within the same
# Trainer never really worked.
# py_test(
#     name = "examples/multi_agent_two_trainers_mixed_torch_tf",
#     main = "examples/multi_agent_two_trainers.py",
#     tags = ["team:rllib", "exclusive", "examples"],
#     size = "medium",
#     srcs = ["examples/multi_agent_two_trainers.py"],
#     args = ["--as-test", "--mixed-torch-tf", "--stop-reward=70"]
# )

py_test(
    name = "examples/nested_action_spaces_ppo_tf",
    main = "examples/nested_action_spaces.py",
    tags = ["team:rllib", "exclusive", "examples"],
    size = "medium",
    srcs = ["examples/nested_action_spaces.py"],
    args = ["--as-test", "--stop-reward=-600", "--run=PPO"]
)

py_test(
    name = "examples/nested_action_spaces_ppo_torch",
    main = "examples/nested_action_spaces.py",
    tags = ["team:rllib", "exclusive", "examples"],
    size = "medium",
    srcs = ["examples/nested_action_spaces.py"],
    args = ["--as-test", "--framework=torch", "--stop-reward=-600", "--run=PPO"]
)

py_test(
    name = "examples/parallel_evaluation_and_training_13_episodes_tf",
    main = "examples/parallel_evaluation_and_training.py",
    tags = ["team:rllib", "exclusive", "examples"],
    size = "medium",
    srcs = ["examples/parallel_evaluation_and_training.py"],
    args = ["--as-test", "--stop-reward=50.0", "--num-cpus=6", "--evaluation-duration=13"]
)

py_test(
    name = "examples/parallel_evaluation_and_training_auto_episodes_tf",
    main = "examples/parallel_evaluation_and_training.py",
    tags = ["team:rllib", "exclusive", "examples"],
    size = "medium",
    srcs = ["examples/parallel_evaluation_and_training.py"],
    args = ["--as-test", "--stop-reward=50.0", "--num-cpus=6", "--evaluation-duration=auto"]
)

py_test(
    name = "examples/parallel_evaluation_and_training_211_ts_tf2",
    main = "examples/parallel_evaluation_and_training.py",
    tags = ["team:rllib", "exclusive", "examples"],
    size = "medium",
    srcs = ["examples/parallel_evaluation_and_training.py"],
    args = ["--as-test", "--framework=tf2", "--stop-reward=30.0", "--num-cpus=6", "--evaluation-num-workers=3", "--evaluation-duration=211", "--evaluation-duration-unit=timesteps"]
)

py_test(
    name = "examples/parallel_evaluation_and_training_auto_ts_torch",
    main = "examples/parallel_evaluation_and_training.py",
    tags = ["team:rllib", "exclusive", "examples"],
    size = "medium",
    srcs = ["examples/parallel_evaluation_and_training.py"],
    args = ["--as-test", "--framework=torch", "--stop-reward=30.0", "--num-cpus=6", "--evaluation-num-workers=3", "--evaluation-duration=auto", "--evaluation-duration-unit=timesteps"]
)

py_test(
    name = "examples/parametric_actions_cartpole_pg_tf",
    main = "examples/parametric_actions_cartpole.py",
    tags = ["team:rllib", "exclusive", "examples"],
    size = "small",
    srcs = ["examples/parametric_actions_cartpole.py"],
    args = ["--as-test", "--stop-reward=60.0", "--run=PG"]
)

py_test(
    name = "examples/parametric_actions_cartpole_dqn_tf",
    main = "examples/parametric_actions_cartpole.py",
    tags = ["team:rllib", "exclusive", "examples"],
    size = "medium",
    srcs = ["examples/parametric_actions_cartpole.py"],
    args = ["--as-test", "--stop-reward=60.0", "--run=DQN"]
)

py_test(
    name = "examples/parametric_actions_cartpole_pg_torch",
    main = "examples/parametric_actions_cartpole.py",
    tags = ["team:rllib", "exclusive", "examples"],
    size = "small",
    srcs = ["examples/parametric_actions_cartpole.py"],
    args = ["--as-test", "--framework=torch", "--stop-reward=60.0", "--run=PG"]
)

py_test(
    name = "examples/parametric_actions_cartpole_dqn_torch",
    main = "examples/parametric_actions_cartpole.py",
    tags = ["team:rllib", "exclusive", "examples"],
    size = "medium",
    srcs = ["examples/parametric_actions_cartpole.py"],
    args = ["--as-test", "--framework=torch", "--stop-reward=60.0", "--run=DQN"]
)

py_test(
    name = "examples/parametric_actions_cartpole_embeddings_learnt_by_model",
    main = "examples/parametric_actions_cartpole_embeddings_learnt_by_model.py",
    tags = ["team:rllib", "exclusive", "examples"],
    size = "medium",
    srcs = ["examples/parametric_actions_cartpole_embeddings_learnt_by_model.py"],
    args = ["--as-test", "--stop-reward=80.0"]
)

py_test(
    name = "examples/inference_and_serving/policy_inference_after_training_tf",
    main = "examples/inference_and_serving/policy_inference_after_training.py",
    tags = ["team:rllib", "exclusive", "examples"],
    size = "medium",
    srcs = ["examples/inference_and_serving/policy_inference_after_training.py"],
    args = ["--stop-iters=3", "--framework=tf"]
)

py_test(
    name = "examples/inference_and_serving/policy_inference_after_training_torch",
    main = "examples/inference_and_serving/policy_inference_after_training.py",
    tags = ["team:rllib", "exclusive", "examples"],
    size = "medium",
    srcs = ["examples/inference_and_serving/policy_inference_after_training.py"],
    args = ["--stop-iters=3", "--framework=torch"]
)

py_test(
    name = "examples/inference_and_serving/policy_inference_after_training_with_attention_tf",
    main = "examples/inference_and_serving/policy_inference_after_training_with_attention.py",
    tags = ["team:rllib", "exclusive", "examples"],
    size = "medium",
    srcs = ["examples/inference_and_serving/policy_inference_after_training_with_attention.py"],
    args = ["--stop-iters=2", "--framework=tf"]
)

py_test(
    name = "examples/inference_and_serving/policy_inference_after_training_with_attention_torch",
    main = "examples/inference_and_serving/policy_inference_after_training_with_attention.py",
    tags = ["team:rllib", "exclusive", "examples"],
    size = "medium",
    srcs = ["examples/inference_and_serving/policy_inference_after_training_with_attention.py"],
    args = ["--stop-iters=2", "--framework=torch"]
)

py_test(
    name = "examples/inference_and_serving/policy_inference_after_training_with_dt_torch",
    main = "examples/inference_and_serving/policy_inference_after_training_with_dt.py",
    tags = ["team:rllib", "exclusive", "examples"],
    size = "medium",
    srcs = ["examples/inference_and_serving/policy_inference_after_training_with_dt.py"],
    data = ["tests/data/cartpole/large.json"],
    args = ["--input-files=tests/data/cartpole/large.json"]
)

py_test(
    name = "examples/inference_and_serving/policy_inference_after_training_with_lstm_tf",
    main = "examples/inference_and_serving/policy_inference_after_training_with_lstm.py",
    tags = ["team:rllib", "exclusive", "examples"],
    size = "medium",
    srcs = ["examples/inference_and_serving/policy_inference_after_training_with_lstm.py"],
    args = ["--stop-iters=1", "--framework=tf"]
)

py_test(
    name = "examples/inference_and_serving/policy_inference_after_training_with_lstm_torch",
    main = "examples/inference_and_serving/policy_inference_after_training_with_lstm.py",
    tags = ["team:rllib", "exclusive", "examples"],
    size = "medium",
    srcs = ["examples/inference_and_serving/policy_inference_after_training_with_lstm.py"],
    args = ["--stop-iters=1", "--framework=torch"]
)

py_test(
    name = "examples/preprocessing_disabled_tf",
    main = "examples/preprocessing_disabled.py",
    tags = ["team:rllib", "exclusive", "examples"],
    size = "medium",
    srcs = ["examples/preprocessing_disabled.py"],
    args = ["--stop-iters=2"]
)

py_test(
    name = "examples/preprocessing_disabled_torch",
    main = "examples/preprocessing_disabled.py",
    tags = ["team:rllib", "exclusive", "examples"],
    size = "medium",
    srcs = ["examples/preprocessing_disabled.py"],
    args = ["--framework=torch", "--stop-iters=2"]
)

py_test(
    name = "examples/recommender_system_with_recsim_and_slateq_tf2",
    main = "examples/recommender_system_with_recsim_and_slateq.py",
    tags = ["team:rllib", "exclusive", "examples"],
    size = "large",
    srcs = ["examples/recommender_system_with_recsim_and_slateq.py"],
    args = ["--stop-iters=2", "--num-steps-sampled-before-learning_starts=100", "--framework=tf2", "--use-tune", "--random-test-episodes=10", "--env-num-candidates=50", "--env-slate-size=2"],
)

py_test(
    name = "examples/remote_envs_with_inference_done_on_main_node_tf",
    main = "examples/remote_envs_with_inference_done_on_main_node.py",
    tags = ["team:rllib", "exclusive", "examples"],
    size = "medium",
    srcs = ["examples/remote_envs_with_inference_done_on_main_node.py"],
    args = ["--as-test"],
)

py_test(
    name = "examples/remote_envs_with_inference_done_on_main_node_torch",
    main = "examples/remote_envs_with_inference_done_on_main_node.py",
    tags = ["team:rllib", "exclusive", "examples"],
    size = "medium",
    srcs = ["examples/remote_envs_with_inference_done_on_main_node.py"],
    args = ["--as-test", "--framework=torch"],
)

# py_test(
#    name = "examples/remote_base_env_with_custom_api",
#    tags = ["team:rllib", "exclusive", "examples"],
#    size = "medium",
#    srcs = ["examples/remote_base_env_with_custom_api.py"],
#    args = ["--stop-iters=3"]
# )

py_test(
    name = "examples/replay_buffer_api",
    tags = ["team:rllib", "examples"],
    size = "large",
    srcs = ["examples/replay_buffer_api.py"],
)

py_test(
    name = "examples/restore_1_of_n_agents_from_checkpoint",
    tags = ["team:rllib", "exclusive", "examples"],
    size = "medium",
    srcs = ["examples/restore_1_of_n_agents_from_checkpoint.py"],
    args = ["--pre-training-iters=1", "--stop-iters=1", "--num-cpus=4"]
)

py_test(
    name = "examples/rnnsac_stateless_cartpole",
    tags = ["team:rllib", "exclusive", "gpu"],
    size = "medium",
    srcs = ["examples/rnnsac_stateless_cartpole.py"]
)

py_test(
    name = "examples/rollout_worker_custom_workflow",
    tags = ["team:rllib", "exclusive", "examples"],
    size = "small",
    srcs = ["examples/rollout_worker_custom_workflow.py"],
    args = ["--num-cpus=4"]
)

py_test(
    name = "examples/rock_paper_scissors_multiagent_tf",
    main = "examples/rock_paper_scissors_multiagent.py",
    tags = ["team:rllib", "exclusive", "examples"],
    size = "medium",
    srcs = ["examples/rock_paper_scissors_multiagent.py"],
    args = ["--as-test"],
)

py_test(
    name = "examples/rock_paper_scissors_multiagent_torch",
    main = "examples/rock_paper_scissors_multiagent.py",
    tags = ["team:rllib", "exclusive", "examples"],
    size = "medium",
    srcs = ["examples/rock_paper_scissors_multiagent.py"],
    args = ["--as-test", "--framework=torch"],
)

py_test(
    name = "examples/self_play_with_open_spiel_connect_4_tf",
    main = "examples/self_play_with_open_spiel.py",
    tags = ["team:rllib", "exclusive", "examples"],
    size = "small",
    srcs = ["examples/self_play_with_open_spiel.py"],
    args = ["--framework=tf", "--env=connect_four", "--win-rate-threshold=0.6", "--stop-iters=2", "--num-episodes-human-play=0"]
)

py_test(
    name = "examples/self_play_with_open_spiel_connect_4_torch",
    main = "examples/self_play_with_open_spiel.py",
    tags = ["team:rllib", "exclusive", "examples"],
    size = "medium",
    srcs = ["examples/self_play_with_open_spiel.py"],
    args = ["--framework=torch", "--env=connect_four", "--win-rate-threshold=0.6", "--stop-iters=2", "--num-episodes-human-play=0"]
)

py_test(
    name = "examples/self_play_with_open_spiel_connect_4_torch_w_rlm",
    main = "examples/self_play_with_open_spiel.py",
    tags = ["team:rllib", "exclusive", "examples", "rlm"],
    size = "medium",
    srcs = ["examples/self_play_with_open_spiel.py"],
    args = ["--framework=torch", "--env=connect_four", "--win-rate-threshold=0.6", "--stop-iters=2", "--num-episodes-human-play=0"]
)

py_test(
    name = "examples/self_play_league_based_with_open_spiel_markov_soccer_tf",
    main = "examples/self_play_league_based_with_open_spiel.py",
    tags = ["team:rllib", "exclusive", "examples"],
    size = "medium",
    srcs = ["examples/self_play_league_based_with_open_spiel.py"],
    args = ["--framework=tf", "--env=markov_soccer", "--win-rate-threshold=0.6", "--stop-iters=2", "--num-episodes-human-play=0"]
)

py_test(
    name = "examples/self_play_league_based_with_open_spiel_markov_soccer_torch",
    main = "examples/self_play_league_based_with_open_spiel.py",
    tags = ["team:rllib", "exclusive", "examples"],
    size = "medium",
    srcs = ["examples/self_play_league_based_with_open_spiel.py"],
    args = ["--framework=torch", "--env=markov_soccer", "--win-rate-threshold=0.6", "--stop-iters=2", "--num-episodes-human-play=0"]
)

py_test(
    name = "examples/self_play_league_based_with_open_spiel_markov_soccer_torch_w_rlm",
    main = "examples/self_play_league_based_with_open_spiel.py",
    tags = ["team:rllib", "exclusive", "examples", "rlm"],
    size = "medium",
    srcs = ["examples/self_play_league_based_with_open_spiel.py"],
    args = ["--framework=torch", "--env=markov_soccer", "--win-rate-threshold=0.6", "--stop-iters=2", "--num-episodes-human-play=0"]
)

py_test(
    name = "examples/trajectory_view_api_tf",
    main = "examples/trajectory_view_api.py",
    tags = ["team:rllib", "exclusive", "examples"],
    size = "medium",
    srcs = ["examples/trajectory_view_api.py"],
    args = ["--as-test", "--framework=tf", "--stop-reward=100.0"]
)

py_test(
    name = "examples/trajectory_view_api_torch",
    main = "examples/trajectory_view_api.py",
    tags = ["team:rllib", "exclusive", "examples"],
    size = "medium",
    srcs = ["examples/trajectory_view_api.py"],
    args = ["--as-test", "--framework=torch", "--stop-reward=100.0"]
)

py_test(
    name = "examples/tune/framework",
    main = "examples/tune/framework.py",
    tags = ["team:rllib", "exclusive", "examples"],
    size = "medium",
    srcs = ["examples/tune/framework.py"],
    args = ["--smoke-test"]
)

py_test(
    name = "examples/two_trainer_workflow_tf",
    main = "examples/two_trainer_workflow.py",
    tags = ["team:rllib", "exclusive", "examples"],
    size = "medium",
    srcs = ["examples/two_trainer_workflow.py"],
    args = ["--as-test", "--stop-reward=450.0"]
)

py_test(
    name = "examples/two_trainer_workflow_torch",
    main = "examples/two_trainer_workflow.py",
    tags = ["team:rllib", "exclusive", "examples"],
    size = "medium",
    srcs = ["examples/two_trainer_workflow.py"],
    args = ["--as-test", "--torch", "--stop-reward=450.0"]
)

py_test(
    name = "examples/two_trainer_workflow_mixed_torch_tf",
    main = "examples/two_trainer_workflow.py",
    tags = ["team:rllib", "exclusive", "examples"],
    size = "medium",
    srcs = ["examples/two_trainer_workflow.py"],
    args = ["--as-test", "--mixed-torch-tf", "--stop-reward=450.0"]
)

py_test(
    name = "examples/two_step_game_pg_tf",
    main = "examples/two_step_game.py",
    tags = ["team:rllib", "exclusive", "examples"],
    size = "small",
    srcs = ["examples/two_step_game.py"],
    args = ["--as-test", "--stop-reward=7", "--run=PG"]
)

py_test(
    name = "examples/two_step_game_pg_torch",
    main = "examples/two_step_game.py",
    tags = ["team:rllib", "exclusive", "examples"],
    size = "small",
    srcs = ["examples/two_step_game.py"],
    args = ["--as-test", "--framework=torch", "--stop-reward=7", "--run=PG"]
)


py_test(
    name = "examples/bandit/lin_ts_train_wheel_env",
    main = "examples/bandit/lin_ts_train_wheel_env.py",
    tags = ["team:rllib", "exclusive", "examples"],
    size = "small",
    srcs = ["examples/bandit/lin_ts_train_wheel_env.py"],
)

py_test(
    name = "examples/bandit/tune_lin_ts_train_wheel_env",
    main = "examples/bandit/tune_lin_ts_train_wheel_env.py",
    tags = ["team:rllib", "exclusive", "examples"],
    size = "small",
    srcs = ["examples/bandit/tune_lin_ts_train_wheel_env.py"],
)

py_test(
    name = "examples/bandit/tune_lin_ucb_train_recommendation",
    main = "examples/bandit/tune_lin_ucb_train_recommendation.py",
    tags = ["team:rllib","exclusive",  "examples"],
    size = "small",
    srcs = ["examples/bandit/tune_lin_ucb_train_recommendation.py"],
)

py_test(
    name = "examples/bandit/tune_lin_ucb_train_recsim_env",
    main = "examples/bandit/tune_lin_ucb_train_recsim_env.py",
    tags = ["team:rllib", "exclusive", "examples"],
    size = "small",
    srcs = ["examples/bandit/tune_lin_ucb_train_recsim_env.py"],
)

py_test(
    name = "examples/connectors/run_connector_policy",
    main = "examples/connectors/run_connector_policy.py",
    tags = ["team:rllib", "exclusive", "examples"],
    size = "small",
    srcs = ["examples/connectors/run_connector_policy.py"],
    data = glob([
        "tests/data/checkpoints/APPO_CartPole-v0_checkpoint-6-08062022",
    ]),
    args = ["--checkpoint_file=tests/data/checkpoints/APPO_CartPole-v0_checkpoint-6-08062022"]
)

py_test(
    name = "examples/connectors/adapt_connector_policy",
    main = "examples/connectors/adapt_connector_policy.py",
    tags = ["team:rllib", "exclusive", "examples"],
    size = "small",
    srcs = ["examples/connectors/adapt_connector_policy.py"],
    data = glob([
        "tests/data/checkpoints/APPO_CartPole-v0_checkpoint-6-07092022",
    ]),
    args = ["--checkpoint_file=tests/data/checkpoints/APPO_CartPole-v0_checkpoint-6-07092022"]
)

py_test(
    name = "examples/connectors/self_play_with_policy_checkpoint",
    main = "examples/connectors/self_play_with_policy_checkpoint.py",
    tags = ["team:rllib", "exclusive", "examples"],
    size = "small",
    srcs = ["examples/connectors/self_play_with_policy_checkpoint.py"],
    data = glob([
        "tests/data/checkpoints/PPO_open_spiel_checkpoint-6",
    ]),
    args = [
        "--checkpoint_file=tests/data/checkpoints/PPO_open_spiel_checkpoint-6",
        "--train_iteration=1"  # Smoke test.
    ]
)

# --------------------------------------------------------------------
# examples/learner directory
#
# 
# Description: These are RLlib tests for the new multi-gpu enabled 
# training stack via Learners.
#
# NOTE: Add tests alphabetically to this list.
# --------------------------------------------------------------------

py_test(
    name = "examples/learner/multi_agent_cartpole_ppo_torch",
    main = "examples/learner/multi_agent_cartpole_ppo.py",
    tags = ["team:rllib", "exclusive", "examples"],
    size = "medium",
    srcs = ["examples/learner/multi_agent_cartpole_ppo.py"],
    args = ["--as-test", "--framework=torch", "--num-gpus=0"]
)

py_test(
    name = "examples/learner/multi_agent_cartpole_ppo_torch_gpu",
    main = "examples/learner/multi_agent_cartpole_ppo.py",
    tags = ["team:rllib", "exclusive", "examples", "gpu"],
    size = "medium",
    srcs = ["examples/learner/multi_agent_cartpole_ppo.py"],
    args = ["--as-test", "--framework=torch", "--num-gpus=1"]
)


py_test(
    name = "examples/learner/multi_agent_cartpole_ppo_torch_multi_gpu",
    main = "examples/learner/multi_agent_cartpole_ppo.py",
    tags = ["team:rllib", "exclusive", "examples", "multi_gpu"],
    size = "medium",
    srcs = ["examples/learner/multi_agent_cartpole_ppo.py"],
    args = ["--as-test", "--framework=torch", "--num-gpus=2"]
)

# --------------------------------------------------------------------
# examples/documentation directory
#
# Tag: documentation
#
# NOTE: Add tests alphabetically to this list.
# --------------------------------------------------------------------

py_test(
    name = "examples/documentation/custom_gym_env",
    main = "examples/documentation/custom_gym_env.py",
    tags = ["team:rllib", "documentation", "no_main"],
    size = "medium",
    srcs = ["examples/documentation/custom_gym_env.py"],
)

py_test(
    name = "examples/documentation/saving_and_loading_algos_and_policies",
    main = "examples/documentation/saving_and_loading_algos_and_policies.py",
    tags = ["team:rllib", "documentation", "no_main"],
    size = "medium",
    srcs = ["examples/documentation/saving_and_loading_algos_and_policies.py"],
)

py_test(
    name = "examples/documentation/replay_buffer_demo",
    main = "examples/documentation/replay_buffer_demo.py",
    tags = ["team:rllib", "documentation", "no_main"],
    size = "medium",
    srcs = ["examples/documentation/replay_buffer_demo.py"],
)

py_test(
    name = "examples/documentation/rllib_on_ray_readme",
    main = "examples/documentation/rllib_on_ray_readme.py",
    tags = ["team:rllib", "documentation", "no_main"],
    size = "medium",
    srcs = ["examples/documentation/rllib_on_ray_readme.py"],
)

py_test(
    name = "examples/documentation/rllib_on_rllib_readme",
    main = "examples/documentation/rllib_on_rllib_readme.py",
    tags = ["team:rllib", "documentation", "no_main"],
    size = "medium",
    srcs = ["examples/documentation/rllib_on_rllib_readme.py"],
)

# --------------------------------------------------------------------
# Manual/disabled tests
# --------------------------------------------------------------------
py_test_module_list(
  files = [
    "tests/test_dnc.py",
    "tests/test_perf.py",
    "env/wrappers/tests/test_kaggle_wrapper.py",
    "examples/env/tests/test_cliff_walking_wall_env.py",
    "examples/env/tests/test_coin_game_non_vectorized_env.py",
    "examples/env/tests/test_coin_game_vectorized_env.py",
    "examples/env/tests/test_matrix_sequential_social_dilemma.py",
    "examples/env/tests/test_wrappers.py",
    "utils/tests/test_utils.py",
  ],
  size = "large",
  extra_srcs = [],
  deps = [],
  tags = ["manual", "team:rllib", "no_main"],
)<|MERGE_RESOLUTION|>--- conflicted
+++ resolved
@@ -1859,17 +1859,17 @@
 )
 
 py_test(
-<<<<<<< HEAD
+    name = "test_tf_mlp_head",
+    tags = ["team:rllib", "core", "models"],
+    size = "small",
+    srcs = ["core/models/tf/tests/test_mlp_head.py"]
+)
+
+py_test(
     name = "test_torch_cnn_encoder",
     tags = ["team:rllib", "core", "models"],
     size = "small",
     srcs = ["core/models/torch/tests/test_cnn_encoder.py"]
-=======
-    name = "test_tf_mlp_head",
-    tags = ["team:rllib", "core", "models"],
-    size = "small",
-    srcs = ["core/models/tf/tests/test_mlp_head.py"]
->>>>>>> 8db27ff2
 )
 
 py_test(
