--- conflicted
+++ resolved
@@ -1852,7 +1852,13 @@
 )
 
 py_test(
-<<<<<<< HEAD
+    name = "test_rl_module_specs",
+    tags = ["team:rllib", "core"],
+    size = "medium",
+    srcs = ["core/rl_module/tests/test_rl_module_specs.py"]
+)
+
+py_test(
     name = "test_torch_encoder",
     tags = ["team:rllib", "core", "models"],
     size = "small",
@@ -1866,17 +1872,7 @@
     srcs = ["core/models/torch/tests/test_torch_mlp.py"]
 )
 
-
-py_test(
-=======
-    name = "test_rl_module_specs",
-    tags = ["team:rllib", "core"],
-    size = "medium",
-    srcs = ["core/rl_module/tests/test_rl_module_specs.py"]
-)
-
-py_test(
->>>>>>> 80e982b1
+py_test(
     name = "test_trainer_runner",
     tags = ["team:rllib", "multi_gpu", "exclusive"],
     size = "large",
