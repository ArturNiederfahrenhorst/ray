--- conflicted
+++ resolved
@@ -2177,35 +2177,6 @@
     def rl_module(
         self,
         *,
-<<<<<<< HEAD
-        rl_module_class: Optional[Type] = NotProvided,
-        _enable_rl_module_api: bool = True,
-    ) -> "AlgorithmConfig":
-        """Sets the config's RLModule settings.
-
-        Args:
-            rl_module_class: The RLModule class to use for this config.
-            _enable_rl_module_api: Whether to enable the RLModule API for this config.
-                By default if you call `config.rl_module(rl_module=MyRLModule)`, the
-                RLModule API will be enabled. If you want to disable it, you can call
-                `config.rl_module(_enable_rl_module_api=False)`.
-
-        Returns:
-            This updated AlgorithmConfig object.
-        """
-        if rl_module_class is not NotProvided:
-            self.rl_module_class = rl_module_class
-
-        self._enable_rl_module_api = _enable_rl_module_api
-
-        return self
-
-    @ExperimentalAPI
-    def rl_module(
-        self,
-        *,
-=======
->>>>>>> 2f72aeb2
         rl_module_spec: Optional[ModuleSpec] = NotProvided,
         _enable_rl_module_api: Optional[bool] = NotProvided,
     ) -> "AlgorithmConfig":
