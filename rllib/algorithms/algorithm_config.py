import copy
import logging
import math
import os
import sys
from typing import (
    TYPE_CHECKING,
    Any,
    Callable,
    Container,
    Dict,
    Mapping,
    Optional,
    Tuple,
    Type,
    Union,
)

from packaging import version

import ray
from ray.rllib.algorithms.callbacks import DefaultCallbacks
from ray.rllib.core.learner.learner import LearnerHyperparameters
from ray.rllib.core.learner.learner_group_config import LearnerGroupConfig, ModuleSpec
from ray.rllib.core.rl_module.marl_module import MultiAgentRLModuleSpec
from ray.rllib.core.rl_module.rl_module import ModuleID, SingleAgentRLModuleSpec
from ray.rllib.env.env_context import EnvContext
from ray.rllib.core.learner.learner import TorchCompileWhatToCompile
from ray.rllib.env.multi_agent_env import MultiAgentEnv
from ray.rllib.env.wrappers.atari_wrappers import is_atari
from ray.rllib.evaluation.collectors.sample_collector import SampleCollector
from ray.rllib.evaluation.collectors.simple_list_collector import SimpleListCollector
from ray.rllib.evaluation.episode import Episode
from ray.rllib.models import MODEL_DEFAULTS
from ray.rllib.policy.policy import Policy, PolicySpec
from ray.rllib.policy.sample_batch import DEFAULT_POLICY_ID
from ray.rllib.utils import deep_update, merge_dicts
from ray.rllib.utils.annotations import (
    ExperimentalAPI,
    OverrideToImplementCustomLogic_CallToSuperRecommended,
)
from ray.rllib.utils.deprecation import (
    DEPRECATED_VALUE,
    Deprecated,
    deprecation_warning,
)
from ray.rllib.utils.framework import try_import_tf, try_import_torch
from ray.rllib.utils.from_config import NotProvided, from_config
from ray.rllib.utils.gym import (
    convert_old_gym_space_to_gymnasium_space,
    try_import_gymnasium_and_gym,
)
from ray.rllib.utils.policy import validate_policy_id
from ray.rllib.utils.schedules.scheduler import Scheduler
from ray.rllib.utils.serialization import (
    NOT_SERIALIZABLE,
    deserialize_type,
    serialize_type,
)
from ray.rllib.utils.torch_utils import TORCH_COMPILE_REQUIRED_VERSION
from ray.rllib.utils.typing import (
    AgentID,
    AlgorithmConfigDict,
    EnvConfigDict,
    EnvType,
    LearningRateOrSchedule,
    MultiAgentPolicyConfigDict,
    PartialAlgorithmConfigDict,
    PolicyID,
    ResultDict,
    SampleBatchType,
)
from ray.tune.logger import Logger
from ray.tune.registry import get_trainable_cls
from ray.tune.result import TRIAL_INFO
from ray.tune.tune import _Config
from ray.util import log_once

gym, old_gym = try_import_gymnasium_and_gym()
Space = gym.Space

"""TODO(jungong, sven): in "offline_data" we can potentially unify all input types
under input and input_config keys. E.g.
input: sample
input_config {
env: CartPole-v1
}
or:
input: json_reader
input_config {
path: /tmp/
}
or:
input: dataset
input_config {
format: parquet
path: /tmp/
}
"""


if TYPE_CHECKING:
    from ray.rllib.algorithms.algorithm import Algorithm
    from ray.rllib.core.learner import Learner

logger = logging.getLogger(__name__)


def _check_rl_module_spec(module_spec: ModuleSpec) -> None:
    if not isinstance(module_spec, (SingleAgentRLModuleSpec, MultiAgentRLModuleSpec)):
        raise ValueError(
            "rl_module_spec must be an instance of "
            "SingleAgentRLModuleSpec or MultiAgentRLModuleSpec."
            f"Got {type(module_spec)} instead."
        )


class AlgorithmConfig(_Config):
    """A RLlib AlgorithmConfig builds an RLlib Algorithm from a given configuration.

    Example:
        >>> from ray.rllib.algorithms.algorithm_config import AlgorithmConfig
        >>> from ray.rllib.algorithms.callbacks import MemoryTrackingCallbacks
        >>> # Construct a generic config object, specifying values within different
        >>> # sub-categories, e.g. "training".
        >>> config = AlgorithmConfig().training(gamma=0.9, lr=0.01)  # doctest: +SKIP
        ...     .environment(env="CartPole-v1")
        ...     .resources(num_gpus=0)
        ...     .rollouts(num_rollout_workers=4)
        ...     .callbacks(MemoryTrackingCallbacks)
        >>> # A config object can be used to construct the respective Algorithm.
        >>> rllib_algo = config.build()  # doctest: +SKIP

    Example:
        >>> from ray.rllib.algorithms.algorithm_config import AlgorithmConfig
        >>> from ray import tune
        >>> # In combination with a tune.grid_search:
        >>> config = AlgorithmConfig()
        >>> config.training(lr=tune.grid_search([0.01, 0.001])) # doctest: +SKIP
        >>> # Use `to_dict()` method to get the legacy plain python config dict
        >>> # for usage with `tune.Tuner().fit()`.
        >>> tune.Tuner(  # doctest: +SKIP
        ...     "[registered Algorithm class]", param_space=config.to_dict()
        ...     ).fit()
    """

    @staticmethod
    def DEFAULT_POLICY_MAPPING_FN(aid, episode, worker, **kwargs):
        # The default policy mapping function to use if None provided.
        # Map any agent ID to "default_policy".
        return DEFAULT_POLICY_ID

    @classmethod
    def from_dict(cls, config_dict: dict) -> "AlgorithmConfig":
        """Creates an AlgorithmConfig from a legacy python config dict.

        Examples:
            >>> from ray.rllib.algorithms.ppo.ppo import PPOConfig # doctest: +SKIP
            >>> ppo_config = PPOConfig.from_dict({...}) # doctest: +SKIP
            >>> ppo = ppo_config.build(env="Pendulum-v1") # doctest: +SKIP

        Args:
            config_dict: The legacy formatted python config dict for some algorithm.

        Returns:
             A new AlgorithmConfig object that matches the given python config dict.
        """
        # Create a default config object of this class.
        config_obj = cls()
        # Remove `_is_frozen` flag from config dict in case the AlgorithmConfig that
        # the dict was derived from was already frozen (we don't want to copy the
        # frozenness).
        config_dict.pop("_is_frozen", None)
        config_obj.update_from_dict(config_dict)
        return config_obj

    @classmethod
    def overrides(cls, **kwargs):
        """Generates and validates a set of config key/value pairs (passed via kwargs).

        Validation whether given config keys are valid is done immediately upon
        construction (by comparing against the properties of a default AlgorithmConfig
        object of this class).
        Allows combination with a full AlgorithmConfig object to yield a new
        AlgorithmConfig object.

        Used anywhere, we would like to enable the user to only define a few config
        settings that would change with respect to some main config, e.g. in multi-agent
        setups and evaluation configs.

        Examples:
            >>> from ray.rllib.algorithms.ppo import PPOConfig
            >>> from ray.rllib.policy.policy import PolicySpec
            >>> config = (
            ...     PPOConfig()
            ...     .multi_agent(
            ...         policies={
            ...             "pol0": PolicySpec(config=PPOConfig.overrides(lambda_=0.95))
            ...         },
            ...     )
            ... )

            >>> from ray.rllib.algorithms.algorithm_config import AlgorithmConfig
            >>> from ray.rllib.algorithms.pg import PGConfig
            >>> config = (
            ...     PGConfig()
            ...     .evaluation(
            ...         evaluation_num_workers=1,
            ...         evaluation_interval=1,
            ...         evaluation_config=AlgorithmConfig.overrides(explore=False),
            ...     )
            ... )

        Returns:
            A dict mapping valid config property-names to values.

        Raises:
            KeyError: In case a non-existing property name (kwargs key) is being
            passed in. Valid property names are taken from a default AlgorithmConfig
            object of `cls`.
        """
        default_config = cls()
        config_overrides = {}
        for key, value in kwargs.items():
            if not hasattr(default_config, key):
                raise KeyError(
                    f"Invalid property name {key} for config class {cls.__name__}!"
                )
            # Allow things like "lambda" as well.
            key = cls._translate_special_keys(key, warn_deprecated=True)
            config_overrides[key] = value

        return config_overrides

    def __init__(self, algo_class=None):
        # Define all settings and their default values.

        # Define the default RLlib Algorithm class that this AlgorithmConfig will be
        # applied to.
        self.algo_class = algo_class

        # `self.python_environment()`
        self.extra_python_environs_for_driver = {}
        self.extra_python_environs_for_worker = {}

        # `self.resources()`
        self.num_gpus = 0
        self.num_cpus_per_worker = 1
        self.num_gpus_per_worker = 0
        self._fake_gpus = False
        self.num_cpus_for_local_worker = 1
        self.num_learner_workers = 0
        self.num_gpus_per_learner_worker = 0
        self.num_cpus_per_learner_worker = 1
        self.local_gpu_idx = 0
        self.custom_resources_per_worker = {}
        self.placement_strategy = "PACK"

        # `self.framework()`
        self.framework_str = "torch"
        self.eager_tracing = True
        self.eager_max_retraces = 20
        self.tf_session_args = {
            # note: overridden by `local_tf_session_args`
            "intra_op_parallelism_threads": 2,
            "inter_op_parallelism_threads": 2,
            "gpu_options": {
                "allow_growth": True,
            },
            "log_device_placement": False,
            "device_count": {"CPU": 1},
            # Required by multi-GPU (num_gpus > 1).
            "allow_soft_placement": True,
        }
        self.local_tf_session_args = {
            # Allow a higher level of parallelism by default, but not unlimited
            # since that can cause crashes with many concurrent drivers.
            "intra_op_parallelism_threads": 8,
            "inter_op_parallelism_threads": 8,
        }
        # Torch compile settings
        self.torch_compile_learner = False
        self.torch_compile_learner_what_to_compile = (
            TorchCompileWhatToCompile.FORWARD_TRAIN
        )
        # AOT Eager is a dummy backend and will not result in speedups
        self.torch_compile_learner_dynamo_backend = (
            "aot_eager" if sys.platform == "darwin" else "inductor"
        )
        self.torch_compile_learner_dynamo_mode = None
        self.torch_compile_worker = False
        # AOT Eager is a dummy backend and will not result in speedups
        self.torch_compile_worker_dynamo_backend = (
            "aot_eager" if sys.platform == "darwin" else "onnxrt"
        )
        self.torch_compile_worker_dynamo_mode = None

        # `self.environment()`
        self.env = None
        self.env_config = {}
        self.observation_space = None
        self.action_space = None
        self.env_task_fn = None
        self.render_env = False
        self.clip_rewards = None
        self.normalize_actions = True
        self.clip_actions = False
        self.disable_env_checking = False
<<<<<<< HEAD
        self.auto_wrap_old_gym_envs = True
=======
>>>>>>> 66535d5f
        # Whether this env is an atari env (for atari-specific preprocessing).
        # If not specified, we will try to auto-detect this.
        self._is_atari = None
        self.auto_wrap_old_gym_envs = True
        self.action_mask_key = "action_mask"

        # `self.rollouts()`
        self.env_runner_cls = None
        self.num_rollout_workers = 0
        self.num_envs_per_worker = 1
        self.sample_collector = SimpleListCollector
        self.create_env_on_local_worker = False
        self.sample_async = False
        self.enable_connectors = True
        self.update_worker_filter_stats = True
        self.use_worker_filter_stats = True
        self.rollout_fragment_length = 200
        self.batch_mode = "truncate_episodes"
        self.remote_worker_envs = False
        self.remote_env_batch_wait_ms = 0
        self.validate_workers_after_construction = True
        self.preprocessor_pref = "deepmind"
        self.observation_filter = "NoFilter"
        self.compress_observations = False
        self.enable_tf1_exec_eagerly = False
        self.sampler_perf_stats_ema_coef = None

        # `self.training()`
        self.gamma = 0.99
        self.lr = 0.001
        self.grad_clip = None
        self.grad_clip_by = "global_norm"
        self.train_batch_size = 32
        self.model = copy.deepcopy(MODEL_DEFAULTS)
        self.optimizer = {}
        self.max_requests_in_flight_per_sampler_worker = 2
        self._learner_class = None
        self._enable_learner_api = False

        # `self.callbacks()`
        self.callbacks_class = DefaultCallbacks

        # `self.explore()`
        self.explore = True
        # This is not compatible with RLModules, which have a method
        # `forward_exploration` to specify custom exploration behavior.
        self.exploration_config = {}

        # `self.multi_agent()`
        self.policies = {DEFAULT_POLICY_ID: PolicySpec()}
        self.algorithm_config_overrides_per_module = {}
        self.policy_map_capacity = 100
        self.policy_mapping_fn = self.DEFAULT_POLICY_MAPPING_FN
        self.policies_to_train = None
        self.policy_states_are_swappable = False
        self.observation_fn = None
        self.count_steps_by = "env_steps"

        # `self.offline_data()`
        self.input_ = "sampler"
        self.input_config = {}
        self.actions_in_input_normalized = False
        self.postprocess_inputs = False
        self.shuffle_buffer_size = 0
        self.output = None
        self.output_config = {}
        self.output_compress_columns = ["obs", "new_obs"]
        self.output_max_file_size = 64 * 1024 * 1024
        self.offline_sampling = False

        # `self.evaluation()`
        self.evaluation_interval = None
        self.evaluation_duration = 10
        self.evaluation_duration_unit = "episodes"
        self.evaluation_sample_timeout_s = 180.0
        self.evaluation_parallel_to_training = False
        self.evaluation_config = None
        self.off_policy_estimation_methods = {}
        self.ope_split_batch_by_episode = True
        self.evaluation_num_workers = 0
        self.custom_evaluation_function = None
        self.always_attach_evaluation_results = False
        self.enable_async_evaluation = False
        # TODO: Set this flag still in the config or - much better - in the
        #  RolloutWorker as a property.
        self.in_evaluation = False
        self.sync_filters_on_rollout_workers_timeout_s = 60.0

        # `self.reporting()`
        self.keep_per_episode_custom_metrics = False
        self.metrics_episode_collection_timeout_s = 60.0
        self.metrics_num_episodes_for_smoothing = 100
        self.min_time_s_per_iteration = None
        self.min_train_timesteps_per_iteration = 0
        self.min_sample_timesteps_per_iteration = 0

        # `self.checkpointing()`
        self.export_native_model_files = False
        self.checkpoint_trainable_policies_only = False

        # `self.debugging()`
        self.logger_creator = None
        self.logger_config = None
        self.log_level = "WARN"
        self.log_sys_usage = True
        self.fake_sampler = False
        self.seed = None

        # `self.fault_tolerance()`
        self.ignore_worker_failures = False
        self.recreate_failed_workers = False
        # By default restart failed worker a thousand times.
        # This should be enough to handle normal transient failures.
        # This also prevents infinite number of restarts in case
        # the worker or env has a bug.
        self.max_num_worker_restarts = 1000
        # Small delay between worker restarts. In case rollout or
        # evaluation workers have remote dependencies, this delay can be
        # adjusted to make sure we don't flood them with re-connection
        # requests, and allow them enough time to recover.
        # This delay also gives Ray time to stream back error logging
        # and exceptions.
        self.delay_between_worker_restarts_s = 60.0
        self.restart_failed_sub_environments = False
        self.num_consecutive_worker_failures_tolerance = 100
        self.worker_health_probe_timeout_s = 60
        self.worker_restore_timeout_s = 1800

        # `self.rl_module()`
        self.rl_module_spec = None
        self._enable_rl_module_api = False
        # Helper to keep track of the original exploration config when dis-/enabling
        # rl modules.
        self.__prior_exploration_config = None

        # `self.experimental()`
        self._tf_policy_handles_more_than_one_loss = False
        self._disable_preprocessor_api = False
        self._disable_action_flattening = False
        self._disable_execution_plan_api = True
        self._disable_initialize_loss_from_dummy_batch = False

        # Has this config object been frozen (cannot alter its attributes anymore).
        self._is_frozen = False

        # TODO: Remove, once all deprecation_warning calls upon using these keys
        #  have been removed.
        # === Deprecated keys ===
        self.simple_optimizer = DEPRECATED_VALUE
        self.monitor = DEPRECATED_VALUE
        self.evaluation_num_episodes = DEPRECATED_VALUE
        self.metrics_smoothing_episodes = DEPRECATED_VALUE
        self.timesteps_per_iteration = DEPRECATED_VALUE
        self.min_iter_time_s = DEPRECATED_VALUE
        self.collect_metrics_timeout = DEPRECATED_VALUE
        self.min_time_s_per_reporting = DEPRECATED_VALUE
        self.min_train_timesteps_per_reporting = DEPRECATED_VALUE
        self.min_sample_timesteps_per_reporting = DEPRECATED_VALUE
        self.input_evaluation = DEPRECATED_VALUE
        self.policy_map_cache = DEPRECATED_VALUE
        self.worker_cls = DEPRECATED_VALUE
        self.synchronize_filters = DEPRECATED_VALUE

        # The following values have moved because of the new ReplayBuffer API
        self.buffer_size = DEPRECATED_VALUE
        self.prioritized_replay = DEPRECATED_VALUE
        self.learning_starts = DEPRECATED_VALUE
        self.replay_batch_size = DEPRECATED_VALUE
        # -1 = DEPRECATED_VALUE is a valid value for replay_sequence_length
        self.replay_sequence_length = None
        self.replay_mode = DEPRECATED_VALUE
        self.prioritized_replay_alpha = DEPRECATED_VALUE
        self.prioritized_replay_beta = DEPRECATED_VALUE
        self.prioritized_replay_eps = DEPRECATED_VALUE
        self.min_time_s_per_reporting = DEPRECATED_VALUE
        self.min_train_timesteps_per_reporting = DEPRECATED_VALUE
        self.min_sample_timesteps_per_reporting = DEPRECATED_VALUE

    def to_dict(self) -> AlgorithmConfigDict:
        """Converts all settings into a legacy config dict for backward compatibility.

        Returns:
            A complete AlgorithmConfigDict, usable in backward-compatible Tune/RLlib
            use cases, e.g. w/ `tune.Tuner().fit()`.
        """
        config = copy.deepcopy(vars(self))
        config.pop("algo_class")
        config.pop("_is_frozen")

        # Worst naming convention ever: NEVER EVER use reserved key-words...
        if "lambda_" in config:
            assert hasattr(self, "lambda_")
            config["lambda"] = getattr(self, "lambda_")
            config.pop("lambda_")
        if "input_" in config:
            assert hasattr(self, "input_")
            config["input"] = getattr(self, "input_")
            config.pop("input_")

        # Convert `policies` (PolicySpecs?) into dict.
        # Convert policies dict such that each policy ID maps to a old-style.
        # 4-tuple: class, obs-, and action space, config.
        if "policies" in config and isinstance(config["policies"], dict):
            policies_dict = {}
            for policy_id, policy_spec in config.pop("policies").items():
                if isinstance(policy_spec, PolicySpec):
                    policies_dict[policy_id] = (
                        policy_spec.policy_class,
                        policy_spec.observation_space,
                        policy_spec.action_space,
                        policy_spec.config,
                    )
                else:
                    policies_dict[policy_id] = policy_spec
            config["policies"] = policies_dict

        # Switch out deprecated vs new config keys.
        config["callbacks"] = config.pop("callbacks_class", DefaultCallbacks)
        config["create_env_on_driver"] = config.pop("create_env_on_local_worker", 1)
        config["custom_eval_function"] = config.pop("custom_evaluation_function", None)
        config["framework"] = config.pop("framework_str", None)
        config["num_cpus_for_driver"] = config.pop("num_cpus_for_local_worker", 1)
        config["num_workers"] = config.pop("num_rollout_workers", 0)

        # Simplify: Remove all deprecated keys that have as value `DEPRECATED_VALUE`.
        # These would be useless in the returned dict anyways.
        for dep_k in [
            "monitor",
            "evaluation_num_episodes",
            "metrics_smoothing_episodes",
            "timesteps_per_iteration",
            "min_iter_time_s",
            "collect_metrics_timeout",
            "buffer_size",
            "prioritized_replay",
            "learning_starts",
            "replay_batch_size",
            "replay_mode",
            "prioritized_replay_alpha",
            "prioritized_replay_beta",
            "prioritized_replay_eps",
            "min_time_s_per_reporting",
            "min_train_timesteps_per_reporting",
            "min_sample_timesteps_per_reporting",
            "input_evaluation",
        ]:
            if config.get(dep_k) == DEPRECATED_VALUE:
                config.pop(dep_k, None)

        return config

    def update_from_dict(
        self,
        config_dict: PartialAlgorithmConfigDict,
    ) -> "AlgorithmConfig":
        """Modifies this AlgorithmConfig via the provided python config dict.

        Warns if `config_dict` contains deprecated keys.
        Silently sets even properties of `self` that do NOT exist. This way, this method
        may be used to configure custom Policies which do not have their own specific
        AlgorithmConfig classes, e.g.
        `ray.rllib.examples.policy.random_policy::RandomPolicy`.

        Args:
            config_dict: The old-style python config dict (PartialAlgorithmConfigDict)
                to use for overriding some properties defined in there.

        Returns:
            This updated AlgorithmConfig object.
        """
        eval_call = {}

        # We deal with this special key before all others because it may influence
        # stuff like "exploration_config".
        # Namely, we want to re-instantiate the exploration config this config had
        # inside `self.rl_module()` before potentially overwriting it in the following.
        if "_enable_rl_module_api" in config_dict:
            self.rl_module(_enable_rl_module_api=config_dict["_enable_rl_module_api"])

        # Modify our properties one by one.
        for key, value in config_dict.items():
            key = self._translate_special_keys(key, warn_deprecated=False)

            # Ray Tune saves additional data under this magic keyword.
            # This should not get treated as AlgorithmConfig field.
            if key == TRIAL_INFO:
                continue

            if key == "_enable_rl_module_api":
                # We've dealt with this above.
                continue
            # Set our multi-agent settings.
            elif key == "multiagent":
                kwargs = {
                    k: value[k]
                    for k in [
                        "policies",
                        "policy_map_capacity",
                        "policy_mapping_fn",
                        "policies_to_train",
                        "policy_states_are_swappable",
                        "observation_fn",
                        "count_steps_by",
                    ]
                    if k in value
                }
                self.multi_agent(**kwargs)
            # Some keys specify config sub-dicts and therefore should go through the
            # correct methods to properly `.update()` those from given config dict
            # (to not lose any sub-keys).
            elif key == "callbacks_class" and value != NOT_SERIALIZABLE:
                # For backward compatibility reasons, only resolve possible
                # classpath if value is a str type.
                if isinstance(value, str):
                    value = deserialize_type(value, error=True)
                self.callbacks(callbacks_class=value)
            elif key == "env_config":
                self.environment(env_config=value)
            elif key.startswith("evaluation_"):
                eval_call[key] = value
            elif key == "exploration_config":
                if config_dict.get("_enable_rl_module_api", False):
                    self.exploration_config = value
                    continue
                if isinstance(value, dict) and "type" in value:
                    value["type"] = deserialize_type(value["type"])
                self.exploration(exploration_config=value)
            elif key == "model":
                # Resolve possible classpath.
                if isinstance(value, dict) and value.get("custom_model"):
                    value["custom_model"] = deserialize_type(value["custom_model"])
                self.training(**{key: value})
            elif key == "optimizer":
                self.training(**{key: value})
            elif key == "replay_buffer_config":
                if isinstance(value, dict) and "type" in value:
                    value["type"] = deserialize_type(value["type"])
                self.training(**{key: value})
            elif key == "sample_collector":
                # Resolve possible classpath.
                value = deserialize_type(value)
                self.rollouts(sample_collector=value)
            # If config key matches a property, just set it, otherwise, warn and set.
            else:
                if not hasattr(self, key) and log_once(
                    "unknown_property_in_algo_config"
                ):
                    logger.warning(
                        f"Cannot create {type(self).__name__} from given "
                        f"`config_dict`! Property {key} not supported."
                    )
                setattr(self, key, value)

        self.evaluation(**eval_call)

        return self

    # TODO(sven): We might want to have a `deserialize` method as well. Right now,
    #  simply using the from_dict() API works in this same (deserializing) manner,
    #  whether the dict used is actually code-free (already serialized) or not
    #  (i.e. a classic RLlib config dict with e.g. "callbacks" key still pointing to
    #  a class).
    def serialize(self) -> Mapping[str, Any]:
        """Returns a mapping from str to JSON'able values representing this config.

        The resulting values will not have any code in them.
        Classes (such as `callbacks_class`) will be converted to their full
        classpath, e.g. `ray.rllib.algorithms.callbacks.DefaultCallbacks`.
        Actual code such as lambda functions will be written as their source
        code (str) plus any closure information for properly restoring the
        code inside the AlgorithmConfig object made from the returned dict data.
        Dataclass objects get converted to dicts.

        Returns:
            A mapping from str to JSON'able values.
        """
        config = self.to_dict()
        return self._serialize_dict(config)

    def copy(self, copy_frozen: Optional[bool] = None) -> "AlgorithmConfig":
        """Creates a deep copy of this config and (un)freezes if necessary.

        Args:
            copy_frozen: Whether the created deep copy will be frozen or not. If None,
                keep the same frozen status that `self` currently has.

        Returns:
            A deep copy of `self` that is (un)frozen.
        """
        cp = copy.deepcopy(self)
        if copy_frozen is True:
            cp.freeze()
        elif copy_frozen is False:
            cp._is_frozen = False
            if isinstance(cp.evaluation_config, AlgorithmConfig):
                cp.evaluation_config._is_frozen = False
        return cp

    def freeze(self) -> None:
        """Freezes this config object, such that no attributes can be set anymore.

        Algorithms should use this method to make sure that their config objects
        remain read-only after this.
        """
        if self._is_frozen:
            return
        self._is_frozen = True

        # Also freeze underlying eval config, if applicable.
        if isinstance(self.evaluation_config, AlgorithmConfig):
            self.evaluation_config.freeze()

        # TODO: Flip out all set/dict/list values into frozen versions
        #  of themselves? This way, users won't even be able to alter those values
        #  directly anymore.

    @OverrideToImplementCustomLogic_CallToSuperRecommended
    def validate(self) -> None:
        """Validates all values in this config."""

        # Validate rollout settings.
        if not (
            (
                isinstance(self.rollout_fragment_length, int)
                and self.rollout_fragment_length > 0
            )
            or self.rollout_fragment_length == "auto"
        ):
            raise ValueError("`rollout_fragment_length` must be int >0 or 'auto'!")
        if self.batch_mode not in ["truncate_episodes", "complete_episodes"]:
            raise ValueError(
                "`config.batch_mode` must be one of [truncate_episodes|"
                "complete_episodes]! Got {}".format(self.batch_mode)
            )
        if self.preprocessor_pref not in ["rllib", "deepmind", None]:
            raise ValueError(
                "`config.preprocessor_pref` must be either 'rllib', 'deepmind' or None!"
            )
        if self.num_envs_per_worker <= 0:
            raise ValueError(
                f"`num_envs_per_worker` ({self.num_envs_per_worker}) must be "
                f"larger than 0!"
            )

        # Check correct framework settings, and whether configured framework is
        # installed.
        _tf1, _tf, _tfv = None, None, None
        _torch = None
        if self.framework_str not in {"tf", "tf2"} and self.framework_str != "torch":
            return
        elif self.framework_str in {"tf", "tf2"}:
            _tf1, _tf, _tfv = try_import_tf()
        else:
            _torch, _ = try_import_torch()

        # Check if torch framework supports torch.compile.
        if (
            _torch is not None
            and self.framework_str == "torch"
            and version.parse(_torch.__version__) < TORCH_COMPILE_REQUIRED_VERSION
            and (self.torch_compile_learner or self.torch_compile_worker)
        ):
            raise ValueError("torch.compile is only supported from torch 2.0.0")

        self._check_if_correct_nn_framework_installed(_tf1, _tf, _torch)
        self._resolve_tf_settings(_tf1, _tfv)

        # Check `policies_to_train` for invalid entries.
        if isinstance(self.policies_to_train, (list, set, tuple)):
            for pid in self.policies_to_train:
                if pid not in self.policies:
                    raise ValueError(
                        "`config.multi_agent(policies_to_train=..)` contains "
                        f"policy ID ({pid}) that was not defined in "
                        f"`config.multi_agent(policies=..)`!"
                    )

        # If `evaluation_num_workers` > 0, warn if `evaluation_interval` is
        # None.
        if self.evaluation_num_workers > 0 and not self.evaluation_interval:
            logger.warning(
                f"You have specified {self.evaluation_num_workers} "
                "evaluation workers, but your `evaluation_interval` is None! "
                "Therefore, evaluation will not occur automatically with each"
                " call to `Algorithm.train()`. Instead, you will have to call "
                "`Algorithm.evaluate()` manually in order to trigger an "
                "evaluation run."
            )
        # If `evaluation_num_workers=0` and
        # `evaluation_parallel_to_training=True`, warn that you need
        # at least one remote eval worker for parallel training and
        # evaluation, and set `evaluation_parallel_to_training` to False.
        elif self.evaluation_num_workers == 0 and self.evaluation_parallel_to_training:
            raise ValueError(
                "`evaluation_parallel_to_training` can only be done if "
                "`evaluation_num_workers` > 0! Try setting "
                "`config.evaluation_parallel_to_training` to False."
            )

        # If `evaluation_duration=auto`, error if
        # `evaluation_parallel_to_training=False`.
        if self.evaluation_duration == "auto":
            if not self.evaluation_parallel_to_training:
                raise ValueError(
                    "`evaluation_duration=auto` not supported for "
                    "`evaluation_parallel_to_training=False`!"
                )
        # Make sure, it's an int otherwise.
        elif (
            not isinstance(self.evaluation_duration, int)
            or self.evaluation_duration <= 0
        ):
            raise ValueError(
                f"`evaluation_duration` ({self.evaluation_duration}) must be an "
                f"int and >0!"
            )

        # Check model config.
        # If no preprocessing, propagate into model's config as well
        # (so model will know, whether inputs are preprocessed or not).
        if self._disable_preprocessor_api is True:
            self.model["_disable_preprocessor_api"] = True
        # If no action flattening, propagate into model's config as well
        # (so model will know, whether action inputs are already flattened or
        # not).
        if self._disable_action_flattening is True:
            self.model["_disable_action_flattening"] = True
        if self.model.get("custom_preprocessor"):
            deprecation_warning(
                old="AlgorithmConfig.training(model={'custom_preprocessor': ...})",
                help="Custom preprocessors are deprecated, "
                "since they sometimes conflict with the built-in "
                "preprocessors for handling complex observation spaces. "
                "Please use wrapper classes around your environment "
                "instead.",
                error=True,
            )

        # RLModule API only works with connectors and with Learner API.
        if not self.enable_connectors and self._enable_rl_module_api:
            raise ValueError(
                "RLModule API only works with connectors. "
                "Please enable connectors via "
                "`config.rollouts(enable_connectors=True)`."
            )

        # Learner API requires RLModule API.
        if self._enable_learner_api is not self._enable_rl_module_api:
            raise ValueError(
                "Learner API requires RLModule API and vice-versa! "
                "Enable RLModule API via "
                "`config.rl_module(_enable_rl_module_api=True)` and the Learner API "
                "via `config.training(_enable_learner_api=True)` (or set both to "
                "False)."
            )
        # TODO @Avnishn: This is a short-term work around due to
        # https://github.com/ray-project/ray/issues/35409
        # Remove this once we are able to specify placement group bundle index in RLlib
        if (
            self.num_cpus_per_learner_worker > 1
            and self.num_gpus_per_learner_worker > 0
        ):
            raise ValueError(
                "Cannot set both `num_cpus_per_learner_worker` and "
                " `num_gpus_per_learner_worker` > 0! Users must set one"
                " or the other due to issues with placement group"
                " fragmentation. See "
                "https://github.com/ray-project/ray/issues/35409 for more details."
            )

        if bool(os.environ.get("RLLIB_ENABLE_RL_MODULE", False)):
            # Enable RLModule API and connectors if env variable is set
            # (to be used in unittesting)
            self.rl_module(_enable_rl_module_api=True)
            self.training(_enable_learner_api=True)
            self.enable_connectors = True

        # LR-schedule checking.
        if self._enable_learner_api:
            Scheduler.validate(
                fixed_value_or_schedule=self.lr,
                setting_name="lr",
                description="learning rate",
            )

        # Validate grad clipping settings.
        if self.grad_clip_by not in ["value", "norm", "global_norm"]:
            raise ValueError(
                f"`grad_clip_by` ({self.grad_clip_by}) must be one of: 'value', "
                "'norm', or 'global_norm'!"
            )

        # TODO: Deprecate self.simple_optimizer!
        # Multi-GPU settings.
        if self.simple_optimizer is True:
            pass
        # Multi-GPU setting: Must use MultiGPUTrainOneStep.
        elif not self._enable_learner_api and self.num_gpus > 1:
            # TODO: AlphaStar uses >1 GPUs differently (1 per policy actor), so this is
            #  ok for tf2 here.
            #  Remove this hacky check, once we have fully moved to the Learner API.
            if self.framework_str == "tf2" and type(self).__name__ != "AlphaStar":
                raise ValueError(
                    "`num_gpus` > 1 not supported yet for "
                    f"framework={self.framework_str}!"
                )
            elif self.simple_optimizer is True:
                raise ValueError(
                    "Cannot use `simple_optimizer` if `num_gpus` > 1! "
                    "Consider not setting `simple_optimizer` in your config."
                )
            self.simple_optimizer = False
        # Auto-setting: Use simple-optimizer for tf-eager or multiagent,
        # otherwise: MultiGPUTrainOneStep (if supported by the algo's execution
        # plan).
        elif self.simple_optimizer == DEPRECATED_VALUE:
            # tf-eager: Must use simple optimizer.
            if self.framework_str not in ["tf", "torch"]:
                self.simple_optimizer = True
            # Multi-agent case: Try using MultiGPU optimizer (only
            # if all policies used are DynamicTFPolicies or TorchPolicies).
            elif self.is_multi_agent():
                from ray.rllib.policy.dynamic_tf_policy import DynamicTFPolicy
                from ray.rllib.policy.torch_policy import TorchPolicy

                default_policy_cls = None
                if self.algo_class:
                    default_policy_cls = self.algo_class.get_default_policy_class(self)

                policies = self.policies
                policy_specs = (
                    [
                        PolicySpec(*spec) if isinstance(spec, (tuple, list)) else spec
                        for spec in policies.values()
                    ]
                    if isinstance(policies, dict)
                    else [PolicySpec() for _ in policies]
                )

                if any(
                    (spec.policy_class or default_policy_cls) is None
                    or not issubclass(
                        spec.policy_class or default_policy_cls,
                        (DynamicTFPolicy, TorchPolicy),
                    )
                    for spec in policy_specs
                ):
                    self.simple_optimizer = True
                else:
                    self.simple_optimizer = False
            else:
                self.simple_optimizer = False

        # User manually set simple-optimizer to False -> Error if tf-eager.
        elif self.simple_optimizer is False:
            if self.framework_str == "tf2":
                raise ValueError(
                    "`simple_optimizer=False` not supported for "
                    f"config.framework({self.framework_str})!"
                )

        if self.input_ == "sampler" and self.off_policy_estimation_methods:
            raise ValueError(
                "Off-policy estimation methods can only be used if the input is a "
                "dataset. We currently do not support applying off_policy_esitmation "
                "method on a sampler input."
            )

        if self.input_ == "dataset":
            # if we need to read a ray dataset set the parallelism and
            # num_cpus_per_read_task from rollout worker settings
            self.input_config["num_cpus_per_read_task"] = self.num_cpus_per_worker
            if self.in_evaluation:
                # If using dataset for evaluation, the parallelism gets set to
                # evaluation_num_workers for backward compatibility and num_cpus gets
                # set to num_cpus_per_worker from rollout worker. User only needs to
                # set evaluation_num_workers.
                self.input_config["parallelism"] = self.evaluation_num_workers or 1
            else:
                # If using dataset for training, the parallelism and num_cpus gets set
                # based on rollout worker parameters. This is for backwards
                # compatibility for now. User only needs to set num_rollout_workers.
                self.input_config["parallelism"] = self.num_rollout_workers or 1

        if self._enable_rl_module_api:
            default_rl_module_spec = self.get_default_rl_module_spec()
            _check_rl_module_spec(default_rl_module_spec)

            if self.rl_module_spec is not None:
                # Merge provided RL Module spec class with defaults
                _check_rl_module_spec(self.rl_module_spec)
                # We can only merge if we have SingleAgentRLModuleSpecs.
                # TODO(Artur): Support merging for MultiAgentRLModuleSpecs.
                if isinstance(self.rl_module_spec, SingleAgentRLModuleSpec):
                    if isinstance(default_rl_module_spec, SingleAgentRLModuleSpec):
                        default_rl_module_spec.update(self.rl_module_spec)
                        self.rl_module_spec = default_rl_module_spec
                    elif isinstance(default_rl_module_spec, MultiAgentRLModuleSpec):
                        raise ValueError(
                            "Cannot merge MultiAgentRLModuleSpec with "
                            "SingleAgentRLModuleSpec!"
                        )
            else:
                self.rl_module_spec = default_rl_module_spec

            if self.exploration_config:
                # This is not compatible with RLModules, which have a method
                # `forward_exploration` to specify custom exploration behavior.
                raise ValueError(
                    "When RLModule API are enabled, exploration_config can not be "
                    "set. If you want to implement custom exploration behaviour, "
                    "please modify the `forward_exploration` method of the "
                    "RLModule at hand. On configs that have a default exploration "
                    "config, this must be done with "
                    "`config.exploration_config={}`."
                )

        # make sure the resource requirements for learner_group is valid
        if self.num_learner_workers == 0 and self.num_gpus_per_worker > 1:
            raise ValueError(
                "num_gpus_per_worker must be 0 (cpu) or 1 (gpu) when using local mode "
                "(i.e. num_learner_workers = 0)"
            )

    def build(
        self,
        env: Optional[Union[str, EnvType]] = None,
        logger_creator: Optional[Callable[[], Logger]] = None,
        use_copy: bool = True,
    ) -> "Algorithm":
        """Builds an Algorithm from this AlgorithmConfig (or a copy thereof).

        Args:
            env: Name of the environment to use (e.g. a gym-registered str),
                a full class path (e.g.
                "ray.rllib.examples.env.random_env.RandomEnv"), or an Env
                class directly. Note that this arg can also be specified via
                the "env" key in `config`.
            logger_creator: Callable that creates a ray.tune.Logger
                object. If unspecified, a default logger is created.
            use_copy: Whether to deepcopy `self` and pass the copy to the Algorithm
                (instead of `self`) as config. This is useful in case you would like to
                recycle the same AlgorithmConfig over and over, e.g. in a test case, in
                which we loop over different DL-frameworks.

        Returns:
            A ray.rllib.algorithms.algorithm.Algorithm object.
        """
        if env is not None:
            self.env = env
            if self.evaluation_config is not None:
                self.evaluation_config["env"] = env
        if logger_creator is not None:
            self.logger_creator = logger_creator

        algo_class = self.algo_class
        if isinstance(self.algo_class, str):
            algo_class = get_trainable_cls(self.algo_class)

        return algo_class(
            config=self if not use_copy else copy.deepcopy(self),
            logger_creator=self.logger_creator,
        )

    def python_environment(
        self,
        *,
        extra_python_environs_for_driver: Optional[dict] = NotProvided,
        extra_python_environs_for_worker: Optional[dict] = NotProvided,
    ) -> "AlgorithmConfig":
        """Sets the config's python environment settings.

        Args:
            extra_python_environs_for_driver: Any extra python env vars to set in the
                algorithm's process, e.g., {"OMP_NUM_THREADS": "16"}.
            extra_python_environs_for_worker: The extra python environments need to set
                for worker processes.

        Returns:
            This updated AlgorithmConfig object.
        """
        if extra_python_environs_for_driver is not NotProvided:
            self.extra_python_environs_for_driver = extra_python_environs_for_driver
        if extra_python_environs_for_worker is not NotProvided:
            self.extra_python_environs_for_worker = extra_python_environs_for_worker
        return self

    def resources(
        self,
        *,
        num_gpus: Optional[Union[float, int]] = NotProvided,
        _fake_gpus: Optional[bool] = NotProvided,
        num_cpus_per_worker: Optional[Union[float, int]] = NotProvided,
        num_gpus_per_worker: Optional[Union[float, int]] = NotProvided,
        num_cpus_for_local_worker: Optional[int] = NotProvided,
        num_learner_workers: Optional[int] = NotProvided,
        num_cpus_per_learner_worker: Optional[Union[float, int]] = NotProvided,
        num_gpus_per_learner_worker: Optional[Union[float, int]] = NotProvided,
        local_gpu_idx: Optional[int] = NotProvided,
        custom_resources_per_worker: Optional[dict] = NotProvided,
        placement_strategy: Optional[str] = NotProvided,
    ) -> "AlgorithmConfig":
        """Specifies resources allocated for an Algorithm and its ray actors/workers.

        Args:
            num_gpus: Number of GPUs to allocate to the algorithm process.
                Note that not all algorithms can take advantage of GPUs.
                Support for multi-GPU is currently only available for
                tf-[PPO/IMPALA/DQN/PG]. This can be fractional (e.g., 0.3 GPUs).
            _fake_gpus: Set to True for debugging (multi-)?GPU funcitonality on a
                CPU machine. GPU towers will be simulated by graphs located on
                CPUs in this case. Use `num_gpus` to test for different numbers of
                fake GPUs.
            num_cpus_per_worker: Number of CPUs to allocate per worker.
            num_gpus_per_worker: Number of GPUs to allocate per worker. This can be
                fractional. This is usually needed only if your env itself requires a
                GPU (i.e., it is a GPU-intensive video game), or model inference is
                unusually expensive.
            num_learner_workers: Number of workers used for training. A value of 0
                means training will take place on a local worker on head node CPUs or 1
                GPU (determined by `num_gpus_per_learner_worker`). For multi-gpu
                training, set number of workers greater than 1 and set
                `num_gpus_per_learner_worker` accordingly (e.g. 4 GPUs total, and model
                needs 2 GPUs: `num_learner_workers = 2` and
                `num_gpus_per_learner_worker = 2`)
            num_cpus_per_learner_worker: Number of CPUs allocated per Learner worker.
                Only necessary for custom processing pipeline inside each Learner
                requiring multiple CPU cores. Ignored if `num_learner_workers = 0`.
            num_gpus_per_learner_worker: Number of GPUs allocated per worker. If
                `num_learner_workers = 0`, any value greater than 0 will run the
                training on a single GPU on the head node, while a value of 0 will run
                the training on head node CPU cores. If num_gpus_per_learner_worker is
                set, then num_cpus_per_learner_worker cannot be set.
            local_gpu_idx: if num_gpus_per_worker > 0, and num_workers<2, then this gpu
                index will be used for training. This is an index into the available
                cuda devices. For example if os.environ["CUDA_VISIBLE_DEVICES"] = "1"
                then a local_gpu_idx of 0 will use the gpu with id 1 on the node.
            custom_resources_per_worker: Any custom Ray resources to allocate per
                worker.
            num_cpus_for_local_worker: Number of CPUs to allocate for the algorithm.
                Note: this only takes effect when running in Tune. Otherwise,
                the algorithm runs in the main program (driver).
            custom_resources_per_worker: Any custom Ray resources to allocate per
                worker.
            placement_strategy: The strategy for the placement group factory returned by
                `Algorithm.default_resource_request()`. A PlacementGroup defines, which
                devices (resources) should always be co-located on the same node.
                For example, an Algorithm with 2 rollout workers, running with
                num_gpus=1 will request a placement group with the bundles:
                [{"gpu": 1, "cpu": 1}, {"cpu": 1}, {"cpu": 1}], where the first bundle
                is for the driver and the other 2 bundles are for the two workers.
                These bundles can now be "placed" on the same or different
                nodes depending on the value of `placement_strategy`:
                "PACK": Packs bundles into as few nodes as possible.
                "SPREAD": Places bundles across distinct nodes as even as possible.
                "STRICT_PACK": Packs bundles into one node. The group is not allowed
                to span multiple nodes.
                "STRICT_SPREAD": Packs bundles across distinct nodes.

        Returns:
            This updated AlgorithmConfig object.
        """
        if num_gpus is not NotProvided:
            self.num_gpus = num_gpus
        if _fake_gpus is not NotProvided:
            self._fake_gpus = _fake_gpus
        if num_cpus_per_worker is not NotProvided:
            self.num_cpus_per_worker = num_cpus_per_worker
        if num_gpus_per_worker is not NotProvided:
            self.num_gpus_per_worker = num_gpus_per_worker
        if num_cpus_for_local_worker is not NotProvided:
            self.num_cpus_for_local_worker = num_cpus_for_local_worker
        if custom_resources_per_worker is not NotProvided:
            self.custom_resources_per_worker = custom_resources_per_worker
        if placement_strategy is not NotProvided:
            self.placement_strategy = placement_strategy

        if num_learner_workers is not NotProvided:
            self.num_learner_workers = num_learner_workers
        if num_cpus_per_learner_worker is not NotProvided:
            self.num_cpus_per_learner_worker = num_cpus_per_learner_worker
        if num_gpus_per_learner_worker is not NotProvided:
            self.num_gpus_per_learner_worker = num_gpus_per_learner_worker
        if local_gpu_idx is not NotProvided:
            self.local_gpu_idx = local_gpu_idx

        return self

    def framework(
        self,
        framework: Optional[str] = NotProvided,
        *,
        eager_tracing: Optional[bool] = NotProvided,
        eager_max_retraces: Optional[int] = NotProvided,
        tf_session_args: Optional[Dict[str, Any]] = NotProvided,
        local_tf_session_args: Optional[Dict[str, Any]] = NotProvided,
        torch_compile_learner: Optional[bool] = NotProvided,
        torch_compile_learner_what_to_compile: Optional[str] = NotProvided,
        torch_compile_learner_dynamo_mode: Optional[str] = NotProvided,
        torch_compile_learner_dynamo_backend: Optional[str] = NotProvided,
        torch_compile_worker: Optional[bool] = NotProvided,
        torch_compile_worker_dynamo_backend: Optional[str] = NotProvided,
        torch_compile_worker_dynamo_mode: Optional[str] = NotProvided,
    ) -> "AlgorithmConfig":
        """Sets the config's DL framework settings.

        Args:
            framework: torch: PyTorch; tf2: TensorFlow 2.x (eager execution or traced
                if eager_tracing=True); tf: TensorFlow (static-graph);
            eager_tracing: Enable tracing in eager mode. This greatly improves
                performance (speedup ~2x), but makes it slightly harder to debug
                since Python code won't be evaluated after the initial eager pass.
                Only possible if framework=tf2.
            eager_max_retraces: Maximum number of tf.function re-traces before a
                runtime error is raised. This is to prevent unnoticed retraces of
                methods inside the `..._eager_traced` Policy, which could slow down
                execution by a factor of 4, without the user noticing what the root
                cause for this slowdown could be.
                Only necessary for framework=tf2.
                Set to None to ignore the re-trace count and never throw an error.
            tf_session_args: Configures TF for single-process operation by default.
            local_tf_session_args: Override the following tf session args on the local
                worker
            torch_compile_learner: If True, forward_train methods on TorchRLModules
                on the learner are compiled. If not specified, the default is to compile
                forward train on the learner.
            torch_compile_learner_what_to_compile: A TorchCompileWhatToCompile
                mode specifying what to compile on the learner side if
                torch_compile_learner is True. See TorchCompileWhatToCompile for
                details and advice on its usage.
            torch_compile_learner_dynamo_backend: The torch dynamo backend to use on
                the learner.
            torch_compile_learner_dynamo_mode: The torch dynamo mode to use on the
                learner.
            torch_compile_worker: If True, forward exploration and inference methods on
                TorchRLModules on the workers are compiled. If not specified,
                the default is to not compile forward methods on the workers because
                retracing can be expensive.
            torch_compile_worker_dynamo_backend: The torch dynamo backend to use on
                the workers.
            torch_compile_worker_dynamo_mode: The torch dynamo mode to use on the
                workers.

        Returns:
            This updated AlgorithmConfig object.
        """
        if framework is not NotProvided:
            if framework == "tfe":
                deprecation_warning(
                    old="AlgorithmConfig.framework('tfe')",
                    new="AlgorithmConfig.framework('tf2')",
                    error=True,
                )
            self.framework_str = framework
        if eager_tracing is not NotProvided:
            self.eager_tracing = eager_tracing
        if eager_max_retraces is not NotProvided:
            self.eager_max_retraces = eager_max_retraces
        if tf_session_args is not NotProvided:
            self.tf_session_args = tf_session_args
        if local_tf_session_args is not NotProvided:
            self.local_tf_session_args = local_tf_session_args

        if torch_compile_learner is not NotProvided:
            self.torch_compile_learner = torch_compile_learner
        if torch_compile_learner_dynamo_backend is not NotProvided:
            self.torch_compile_learner_dynamo_backend = (
                torch_compile_learner_dynamo_backend
            )
        if torch_compile_learner_dynamo_mode is not NotProvided:
            self.torch_compile_learner_dynamo_mode = torch_compile_learner_dynamo_mode
        if torch_compile_learner_what_to_compile is not NotProvided:
            self.torch_compile_learner_what_to_compile = (
                torch_compile_learner_what_to_compile
            )
        if torch_compile_worker is not NotProvided:
            self.torch_compile_worker = torch_compile_worker
        if torch_compile_worker_dynamo_backend is not NotProvided:
            self.torch_compile_worker_dynamo_backend = (
                torch_compile_worker_dynamo_backend
            )
        if torch_compile_worker_dynamo_mode is not NotProvided:
            self.torch_compile_worker_dynamo_mode = torch_compile_worker_dynamo_mode

        return self

    def environment(
        self,
        env: Optional[Union[str, EnvType]] = NotProvided,
        *,
        env_config: Optional[EnvConfigDict] = NotProvided,
        observation_space: Optional[gym.spaces.Space] = NotProvided,
        action_space: Optional[gym.spaces.Space] = NotProvided,
        env_task_fn: Optional[
            Callable[[ResultDict, EnvType, EnvContext], Any]
        ] = NotProvided,
        render_env: Optional[bool] = NotProvided,
        clip_rewards: Optional[Union[bool, float]] = NotProvided,
        normalize_actions: Optional[bool] = NotProvided,
        clip_actions: Optional[bool] = NotProvided,
        disable_env_checking: Optional[bool] = NotProvided,
        is_atari: Optional[bool] = NotProvided,
        auto_wrap_old_gym_envs: Optional[bool] = NotProvided,
        action_mask_key: Optional[str] = NotProvided,
    ) -> "AlgorithmConfig":
        """Sets the config's RL-environment settings.

        Args:
            env: The environment specifier. This can either be a tune-registered env,
                via `tune.register_env([name], lambda env_ctx: [env object])`,
                or a string specifier of an RLlib supported type. In the latter case,
                RLlib will try to interpret the specifier as either an Farama-Foundation
                gymnasium env, a PyBullet env, a ViZDoomGym env, or a fully qualified
                classpath to an Env class, e.g.
                "ray.rllib.examples.env.random_env.RandomEnv".
            env_config: Arguments dict passed to the env creator as an EnvContext
                object (which is a dict plus the properties: num_rollout_workers,
                worker_index, vector_index, and remote).
            observation_space: The observation space for the Policies of this Algorithm.
            action_space: The action space for the Policies of this Algorithm.
            env_task_fn: A callable taking the last train results, the base env and the
                env context as args and returning a new task to set the env to.
                The env must be a `TaskSettableEnv` sub-class for this to work.
                See `examples/curriculum_learning.py` for an example.
            render_env: If True, try to render the environment on the local worker or on
                worker 1 (if num_rollout_workers > 0). For vectorized envs, this usually
                means that only the first sub-environment will be rendered.
                In order for this to work, your env will have to implement the
                `render()` method which either:
                a) handles window generation and rendering itself (returning True) or
                b) returns a numpy uint8 image of shape [height x width x 3 (RGB)].
            clip_rewards: Whether to clip rewards during Policy's postprocessing.
                None (default): Clip for Atari only (r=sign(r)).
                True: r=sign(r): Fixed rewards -1.0, 1.0, or 0.0.
                False: Never clip.
                [float value]: Clip at -value and + value.
                Tuple[value1, value2]: Clip at value1 and value2.
            normalize_actions: If True, RLlib will learn entirely inside a normalized
                action space (0.0 centered with small stddev; only affecting Box
                components). We will unsquash actions (and clip, just in case) to the
                bounds of the env's action space before sending actions back to the env.
            clip_actions: If True, RLlib will clip actions according to the env's bounds
                before sending them back to the env.
                TODO: (sven) This option should be deprecated and always be False.
            disable_env_checking: If True, disable the environment pre-checking module.
            is_atari: This config can be used to explicitly specify whether the env is
                an Atari env or not. If not specified, RLlib will try to auto-detect
                this.
            auto_wrap_old_gym_envs: Whether to auto-wrap old gym environments (using
                the pre 0.24 gym APIs, e.g. reset() returning single obs and no info
                dict). If True, RLlib will automatically wrap the given gym env class
                with the gym-provided compatibility wrapper
                (gym.wrappers.EnvCompatibility). If False, RLlib will produce a
                descriptive error on which steps to perform to upgrade to gymnasium
                (or to switch this flag to True).
             action_mask_key: If observation is a dictionary, expect the value by
                the key `action_mask_key` to contain a valid actions mask (`numpy.int8`
                array of zeros and ones). Defaults to "action_mask".

        Returns:
            This updated AlgorithmConfig object.
        """
        if env is not NotProvided:
            self.env = env
        if env_config is not NotProvided:
            deep_update(
                self.env_config,
                env_config,
                True,
            )
        if observation_space is not NotProvided:
            self.observation_space = observation_space
        if action_space is not NotProvided:
            self.action_space = action_space
        if env_task_fn is not NotProvided:
            self.env_task_fn = env_task_fn
        if render_env is not NotProvided:
            self.render_env = render_env
        if clip_rewards is not NotProvided:
            self.clip_rewards = clip_rewards
        if normalize_actions is not NotProvided:
            self.normalize_actions = normalize_actions
        if clip_actions is not NotProvided:
            self.clip_actions = clip_actions
        if disable_env_checking is not NotProvided:
            self.disable_env_checking = disable_env_checking
        if is_atari is not NotProvided:
            self._is_atari = is_atari
        if auto_wrap_old_gym_envs is not NotProvided:
            self.auto_wrap_old_gym_envs = auto_wrap_old_gym_envs
        if action_mask_key is not NotProvided:
            self.action_mask_key = action_mask_key

        return self

    def rollouts(
        self,
        *,
        env_runner_cls: Optional[type] = NotProvided,
        num_rollout_workers: Optional[int] = NotProvided,
        num_envs_per_worker: Optional[int] = NotProvided,
        create_env_on_local_worker: Optional[bool] = NotProvided,
        sample_collector: Optional[Type[SampleCollector]] = NotProvided,
        sample_async: Optional[bool] = NotProvided,
        enable_connectors: Optional[bool] = NotProvided,
        use_worker_filter_stats: Optional[bool] = NotProvided,
        update_worker_filter_stats: Optional[bool] = NotProvided,
        rollout_fragment_length: Optional[Union[int, str]] = NotProvided,
        batch_mode: Optional[str] = NotProvided,
        remote_worker_envs: Optional[bool] = NotProvided,
        remote_env_batch_wait_ms: Optional[float] = NotProvided,
        validate_workers_after_construction: Optional[bool] = NotProvided,
        preprocessor_pref: Optional[str] = NotProvided,
        observation_filter: Optional[str] = NotProvided,
        compress_observations: Optional[bool] = NotProvided,
        enable_tf1_exec_eagerly: Optional[bool] = NotProvided,
        sampler_perf_stats_ema_coef: Optional[float] = NotProvided,
        ignore_worker_failures=DEPRECATED_VALUE,
        recreate_failed_workers=DEPRECATED_VALUE,
        restart_failed_sub_environments=DEPRECATED_VALUE,
        num_consecutive_worker_failures_tolerance=DEPRECATED_VALUE,
        worker_health_probe_timeout_s=DEPRECATED_VALUE,
        worker_restore_timeout_s=DEPRECATED_VALUE,
        synchronize_filter=DEPRECATED_VALUE,
    ) -> "AlgorithmConfig":
        """Sets the rollout worker configuration.

        Args:
            env_runner_cls: The EnvRunner class to use for environment rollouts (data
                collection).
            num_rollout_workers: Number of rollout worker actors to create for
                parallel sampling. Setting this to 0 will force rollouts to be done in
                the local worker (driver process or the Algorithm's actor when using
                Tune).
            num_envs_per_worker: Number of environments to evaluate vector-wise per
                worker. This enables model inference batching, which can improve
                performance for inference bottlenecked workloads.
            sample_collector: The SampleCollector class to be used to collect and
                retrieve environment-, model-, and sampler data. Override the
                SampleCollector base class to implement your own
                collection/buffering/retrieval logic.
            create_env_on_local_worker: When `num_rollout_workers` > 0, the driver
                (local_worker; worker-idx=0) does not need an environment. This is
                because it doesn't have to sample (done by remote_workers;
                worker_indices > 0) nor evaluate (done by evaluation workers;
                see below).
            sample_async: Use a background thread for sampling (slightly off-policy,
                usually not advisable to turn on unless your env specifically requires
                it).
            enable_connectors: Use connector based environment runner, so that all
                preprocessing of obs and postprocessing of actions are done in agent
                and action connectors.
            use_worker_filter_stats: Whether to use the workers in the WorkerSet to
                update the central filters (held by the local worker). If False, stats
                from the workers will not be used and discarded.
            update_worker_filter_stats: Whether to push filter updates from the central
                filters (held by the local worker) to the remote workers' filters.
                Setting this to True might be useful within the evaluation config in
                order to disable the usage of evaluation trajectories for synching
                the central filter (used for training).
            rollout_fragment_length: Divide episodes into fragments of this many steps
                each during rollouts. Trajectories of this size are collected from
                rollout workers and combined into a larger batch of `train_batch_size`
                for learning.
                For example, given rollout_fragment_length=100 and
                train_batch_size=1000:
                1. RLlib collects 10 fragments of 100 steps each from rollout workers.
                2. These fragments are concatenated and we perform an epoch of SGD.
                When using multiple envs per worker, the fragment size is multiplied by
                `num_envs_per_worker`. This is since we are collecting steps from
                multiple envs in parallel. For example, if num_envs_per_worker=5, then
                rollout workers will return experiences in chunks of 5*100 = 500 steps.
                The dataflow here can vary per algorithm. For example, PPO further
                divides the train batch into minibatches for multi-epoch SGD.
                Set to "auto" to have RLlib compute an exact `rollout_fragment_length`
                to match the given batch size.
            batch_mode: How to build individual batches with the EnvRunner(s). Batches
                coming from distributed EnvRunners are usually concat'd to form the
                train batch. Note that "steps" below can mean different things (either
                env- or agent-steps) and depends on the `count_steps_by` setting,
                adjustable via `AlgorithmConfig.multi_agent(count_steps_by=..)`:
                1) "truncate_episodes": Each call to `EnvRunner.sample()` will return a
                batch of at most `rollout_fragment_length * num_envs_per_worker` in
                size. The batch will be exactly `rollout_fragment_length * num_envs`
                in size if postprocessing does not change batch sizes. Episodes
                may be truncated in order to meet this size requirement.
                This mode guarantees evenly sized batches, but increases
                variance as the future return must now be estimated at truncation
                boundaries.
                2) "complete_episodes": Each call to `EnvRunner.sample()` will return a
                batch of at least `rollout_fragment_length * num_envs_per_worker` in
                size. Episodes will not be truncated, but multiple episodes
                may be packed within one batch to meet the (minimum) batch size.
                Note that when `num_envs_per_worker > 1`, episode steps will be buffered
                until the episode completes, and hence batches may contain
                significant amounts of off-policy data.
            remote_worker_envs: If using num_envs_per_worker > 1, whether to create
                those new envs in remote processes instead of in the same worker.
                This adds overheads, but can make sense if your envs can take much
                time to step / reset (e.g., for StarCraft). Use this cautiously;
                overheads are significant.
            remote_env_batch_wait_ms: Timeout that remote workers are waiting when
                polling environments. 0 (continue when at least one env is ready) is
                a reasonable default, but optimal value could be obtained by measuring
                your environment step / reset and model inference perf.
            validate_workers_after_construction: Whether to validate that each created
                remote worker is healthy after its construction process.
            preprocessor_pref: Whether to use "rllib" or "deepmind" preprocessors by
                default. Set to None for using no preprocessor. In this case, the
                model will have to handle possibly complex observations from the
                environment.
            observation_filter: Element-wise observation filter, either "NoFilter"
                or "MeanStdFilter".
            compress_observations: Whether to LZ4 compress individual observations
                in the SampleBatches collected during rollouts.
            enable_tf1_exec_eagerly: Explicitly tells the rollout worker to enable
                TF eager execution. This is useful for example when framework is
                "torch", but a TF2 policy needs to be restored for evaluation or
                league-based purposes.
            sampler_perf_stats_ema_coef: If specified, perf stats are in EMAs. This
                is the coeff of how much new data points contribute to the averages.
                Default is None, which uses simple global average instead.
                The EMA update rule is: updated = (1 - ema_coef) * old + ema_coef * new

        Returns:
            This updated AlgorithmConfig object.
        """
        if env_runner_cls is not NotProvided:
            self.env_runner_cls = env_runner_cls
        if num_rollout_workers is not NotProvided:
            self.num_rollout_workers = num_rollout_workers
        if num_envs_per_worker is not NotProvided:
            self.num_envs_per_worker = num_envs_per_worker
        if sample_collector is not NotProvided:
            self.sample_collector = sample_collector
        if create_env_on_local_worker is not NotProvided:
            self.create_env_on_local_worker = create_env_on_local_worker
        if sample_async is not NotProvided:
            self.sample_async = sample_async
        if enable_connectors is not NotProvided:
            self.enable_connectors = enable_connectors
        if use_worker_filter_stats is not NotProvided:
            self.use_worker_filter_stats = use_worker_filter_stats
        if update_worker_filter_stats is not NotProvided:
            self.update_worker_filter_stats = update_worker_filter_stats
        if rollout_fragment_length is not NotProvided:
            self.rollout_fragment_length = rollout_fragment_length
        if batch_mode is not NotProvided:
            self.batch_mode = batch_mode
        if remote_worker_envs is not NotProvided:
            self.remote_worker_envs = remote_worker_envs
        if remote_env_batch_wait_ms is not NotProvided:
            self.remote_env_batch_wait_ms = remote_env_batch_wait_ms
        if validate_workers_after_construction is not NotProvided:
            self.validate_workers_after_construction = (
                validate_workers_after_construction
            )
        if preprocessor_pref is not NotProvided:
            self.preprocessor_pref = preprocessor_pref
        if observation_filter is not NotProvided:
            self.observation_filter = observation_filter
        if synchronize_filter is not NotProvided:
            self.synchronize_filters = synchronize_filter
        if compress_observations is not NotProvided:
            self.compress_observations = compress_observations
        if enable_tf1_exec_eagerly is not NotProvided:
            self.enable_tf1_exec_eagerly = enable_tf1_exec_eagerly
        if sampler_perf_stats_ema_coef is not NotProvided:
            self.sampler_perf_stats_ema_coef = sampler_perf_stats_ema_coef

        # Deprecated settings.
        if synchronize_filter != DEPRECATED_VALUE:
            deprecation_warning(
                old="AlgorithmConfig.rollouts(synchronize_filter=..)",
                new="AlgorithmConfig.rollouts(update_worker_filter_stats=..)",
                error=False,
            )
            self.update_worker_filter_stats = synchronize_filter
        if ignore_worker_failures != DEPRECATED_VALUE:
            deprecation_warning(
                old="ignore_worker_failures is deprecated, and will soon be a no-op",
                error=False,
            )
            self.ignore_worker_failures = ignore_worker_failures
        if recreate_failed_workers != DEPRECATED_VALUE:
            deprecation_warning(
                old="AlgorithmConfig.rollouts(recreate_failed_workers=..)",
                new="AlgorithmConfig.fault_tolerance(recreate_failed_workers=..)",
                error=False,
            )
            self.recreate_failed_workers = recreate_failed_workers
        if restart_failed_sub_environments != DEPRECATED_VALUE:
            deprecation_warning(
                old="AlgorithmConfig.rollouts(restart_failed_sub_environments=..)",
                new=(
                    "AlgorithmConfig.fault_tolerance("
                    "restart_failed_sub_environments=..)"
                ),
                error=False,
            )
            self.restart_failed_sub_environments = restart_failed_sub_environments
        if num_consecutive_worker_failures_tolerance != DEPRECATED_VALUE:
            deprecation_warning(
                old=(
                    "AlgorithmConfig.rollouts("
                    "num_consecutive_worker_failures_tolerance=..)"
                ),
                new=(
                    "AlgorithmConfig.fault_tolerance("
                    "num_consecutive_worker_failures_tolerance=..)"
                ),
                error=False,
            )
            self.num_consecutive_worker_failures_tolerance = (
                num_consecutive_worker_failures_tolerance
            )
        if worker_health_probe_timeout_s != DEPRECATED_VALUE:
            deprecation_warning(
                old="AlgorithmConfig.rollouts(worker_health_probe_timeout_s=..)",
                new="AlgorithmConfig.fault_tolerance(worker_health_probe_timeout_s=..)",
                error=False,
            )
            self.worker_health_probe_timeout_s = worker_health_probe_timeout_s
        if worker_restore_timeout_s != DEPRECATED_VALUE:
            deprecation_warning(
                old="AlgorithmConfig.rollouts(worker_restore_timeout_s=..)",
                new="AlgorithmConfig.fault_tolerance(worker_restore_timeout_s=..)",
                error=False,
            )
            self.worker_restore_timeout_s = worker_restore_timeout_s

        return self

    def training(
        self,
        *,
        gamma: Optional[float] = NotProvided,
        lr: Optional[LearningRateOrSchedule] = NotProvided,
        grad_clip: Optional[float] = NotProvided,
        grad_clip_by: Optional[str] = NotProvided,
        train_batch_size: Optional[int] = NotProvided,
        model: Optional[dict] = NotProvided,
        optimizer: Optional[dict] = NotProvided,
        max_requests_in_flight_per_sampler_worker: Optional[int] = NotProvided,
        _enable_learner_api: Optional[bool] = NotProvided,
        learner_class: Optional[Type["Learner"]] = NotProvided,
    ) -> "AlgorithmConfig":
        """Sets the training related configuration.

        Args:
            gamma: Float specifying the discount factor of the Markov Decision process.
            lr: The learning rate (float) or learning rate schedule in the format of
                [[timestep, lr-value], [timestep, lr-value], ...]
                In case of a schedule, intermediary timesteps will be assigned to
                linearly interpolated learning rate values. A schedule config's first
                entry must start with timestep 0, i.e.: [[0, initial_value], [...]].
                Note: If you require a) more than one optimizer (per RLModule),
                b) optimizer types that are not Adam, c) a learning rate schedule that
                is not a linearly interpolated, piecewise schedule as described above,
                or d) specifying c'tor arguments of the optimizer that are not the
                learning rate (e.g. Adam's epsilon), then you must override your
                Learner's `configure_optimizer_for_module()` method and handle
                lr-scheduling yourself.
            grad_clip: If None, no gradient clipping will be applied. Otherwise,
                depending on the setting of `grad_clip_by`, the (float) value of
                `grad_clip` will have the following effect:
                If `grad_clip_by=value`: Will clip all computed gradients individually
                inside the interval [-`grad_clip`, +`grad_clip`].
                If `grad_clip_by=norm`, will compute the L2-norm of each weight/bias
                gradient tensor individually and then clip all gradients such that these
                L2-norms do not exceed `grad_clip`. The L2-norm of a tensor is computed
                via: `sqrt(SUM(w0^2, w1^2, ..., wn^2))` where w[i] are the elements of
                the tensor (no matter what the shape of this tensor is).
                If `grad_clip_by=global_norm`, will compute the square of the L2-norm of
                each weight/bias gradient tensor individually, sum up all these squared
                L2-norms across all given gradient tensors (e.g. the entire module to
                be updated), square root that overall sum, and then clip all gradients
                such that this global L2-norm does not exceed the given value.
                The global L2-norm over a list of tensors (e.g. W and V) is computed
                via:
                `sqrt[SUM(w0^2, w1^2, ..., wn^2) + SUM(v0^2, v1^2, ..., vm^2)]`, where
                w[i] and v[j] are the elements of the tensors W and V (no matter what
                the shapes of these tensors are).
            grad_clip_by: See `grad_clip` for the effect of this setting on gradient
                clipping. Allowed values are `value`, `norm`, and `global_norm`.
            train_batch_size: Training batch size, if applicable.
            model: Arguments passed into the policy model. See models/catalog.py for a
                full list of the available model options.
                TODO: Provide ModelConfig objects instead of dicts.
            optimizer: Arguments to pass to the policy optimizer. This setting is not
                used when `_enable_learner_api=True`.
            max_requests_in_flight_per_sampler_worker: Max number of inflight requests
                to each sampling worker. See the FaultTolerantActorManager class for
                more details.
                Tuning these values is important when running experimens with
                large sample batches, where there is the risk that the object store may
                fill up, causing spilling of objects to disk. This can cause any
                asynchronous requests to become very slow, making your experiment run
                slow as well. You can inspect the object store during your experiment
                via a call to ray memory on your headnode, and by using the ray
                dashboard. If you're seeing that the object store is filling up,
                turn down the number of remote requests in flight, or enable compression
                in your experiment of timesteps.
            _enable_learner_api: Whether to enable the LearnerGroup and Learner
                for training. This API uses ray.train to run the training loop which
                allows for a more flexible distributed training.

        Returns:
            This updated AlgorithmConfig object.
        """
        if gamma is not NotProvided:
            self.gamma = gamma
        if lr is not NotProvided:
            self.lr = lr
        if grad_clip is not NotProvided:
            self.grad_clip = grad_clip
        if grad_clip_by is not NotProvided:
            self.grad_clip_by = grad_clip_by
        if train_batch_size is not NotProvided:
            self.train_batch_size = train_batch_size
        if model is not NotProvided:
            # Validate prev_a/r settings.
            prev_a_r = model.get("lstm_use_prev_action_reward", DEPRECATED_VALUE)
            if prev_a_r != DEPRECATED_VALUE:
                deprecation_warning(
                    "model.lstm_use_prev_action_reward",
                    "model.lstm_use_prev_action and model.lstm_use_prev_reward",
                    error=True,
                )
            self.model.update(model)
            if (
                model.get("_use_default_native_models", DEPRECATED_VALUE)
                != DEPRECATED_VALUE
            ):
                deprecation_warning(
                    old="AlgorithmConfig.training(_use_default_native_models=True)",
                    help="_use_default_native_models is not supported "
                    "anymore. To get rid of this error, set `rl_module("
                    "_enable_rl_module_api` to True. Native models will "
                    "be better supported by the upcoming RLModule API.",
                    # Error out if user tries to enable this
                    error=model["_use_default_native_models"],
                )

        if optimizer is not NotProvided:
            self.optimizer = merge_dicts(self.optimizer, optimizer)
        if max_requests_in_flight_per_sampler_worker is not NotProvided:
            self.max_requests_in_flight_per_sampler_worker = (
                max_requests_in_flight_per_sampler_worker
            )
        if _enable_learner_api is not NotProvided:
            self._enable_learner_api = _enable_learner_api
        if learner_class is not NotProvided:
            self._learner_class = learner_class

        return self

    def callbacks(self, callbacks_class) -> "AlgorithmConfig":
        """Sets the callbacks configuration.

        Args:
            callbacks_class: Callbacks class, whose methods will be run during
                various phases of training and environment sample collection.
                See the `DefaultCallbacks` class and
                `examples/custom_metrics_and_callbacks.py` for more usage information.

        Returns:
            This updated AlgorithmConfig object.
        """
        if callbacks_class is None:
            callbacks_class = DefaultCallbacks
        # Check, whether given `callbacks` is a callable.
        if not callable(callbacks_class):
            raise ValueError(
                "`config.callbacks_class` must be a callable method that "
                "returns a subclass of DefaultCallbacks, got "
                f"{callbacks_class}!"
            )
        self.callbacks_class = callbacks_class

        return self

    def exploration(
        self,
        *,
        explore: Optional[bool] = NotProvided,
        exploration_config: Optional[dict] = NotProvided,
    ) -> "AlgorithmConfig":
        """Sets the config's exploration settings.

        Args:
            explore: Default exploration behavior, iff `explore=None` is passed into
                compute_action(s). Set to False for no exploration behavior (e.g.,
                for evaluation).
            exploration_config: A dict specifying the Exploration object's config.

        Returns:
            This updated AlgorithmConfig object.
        """
        if explore is not NotProvided:
            self.explore = explore
        if exploration_config is not NotProvided:
            # Override entire `exploration_config` if `type` key changes.
            # Update, if `type` key remains the same or is not specified.
            new_exploration_config = deep_update(
                {"exploration_config": self.exploration_config},
                {"exploration_config": exploration_config},
                False,
                ["exploration_config"],
                ["exploration_config"],
            )
            self.exploration_config = new_exploration_config["exploration_config"]

        return self

    def evaluation(
        self,
        *,
        evaluation_interval: Optional[int] = NotProvided,
        evaluation_duration: Optional[Union[int, str]] = NotProvided,
        evaluation_duration_unit: Optional[str] = NotProvided,
        evaluation_sample_timeout_s: Optional[float] = NotProvided,
        evaluation_parallel_to_training: Optional[bool] = NotProvided,
        evaluation_config: Optional[
            Union["AlgorithmConfig", PartialAlgorithmConfigDict]
        ] = NotProvided,
        off_policy_estimation_methods: Optional[Dict] = NotProvided,
        ope_split_batch_by_episode: Optional[bool] = NotProvided,
        evaluation_num_workers: Optional[int] = NotProvided,
        custom_evaluation_function: Optional[Callable] = NotProvided,
        always_attach_evaluation_results: Optional[bool] = NotProvided,
        enable_async_evaluation: Optional[bool] = NotProvided,
        # Deprecated args.
        evaluation_num_episodes=DEPRECATED_VALUE,
    ) -> "AlgorithmConfig":
        """Sets the config's evaluation settings.

        Args:
            evaluation_interval: Evaluate with every `evaluation_interval` training
                iterations. The evaluation stats will be reported under the "evaluation"
                metric key. Note that for Ape-X metrics are already only reported for
                the lowest epsilon workers (least random workers).
                Set to None (or 0) for no evaluation.
            evaluation_duration: Duration for which to run evaluation each
                `evaluation_interval`. The unit for the duration can be set via
                `evaluation_duration_unit` to either "episodes" (default) or
                "timesteps". If using multiple evaluation workers
                (evaluation_num_workers > 1), the load to run will be split amongst
                these.
                If the value is "auto":
                - For `evaluation_parallel_to_training=True`: Will run as many
                episodes/timesteps that fit into the (parallel) training step.
                - For `evaluation_parallel_to_training=False`: Error.
            evaluation_duration_unit: The unit, with which to count the evaluation
                duration. Either "episodes" (default) or "timesteps".
            evaluation_sample_timeout_s: The timeout (in seconds) for the ray.get call
                to the remote evaluation worker(s) `sample()` method. After this time,
                the user will receive a warning and instructions on how to fix the
                issue. This could be either to make sure the episode ends, increasing
                the timeout, or switching to `evaluation_duration_unit=timesteps`.
            evaluation_parallel_to_training: Whether to run evaluation in parallel to
                a Algorithm.train() call using threading. Default=False.
                E.g. evaluation_interval=2 -> For every other training iteration,
                the Algorithm.train() and Algorithm.evaluate() calls run in parallel.
                Note: This is experimental. Possible pitfalls could be race conditions
                for weight synching at the beginning of the evaluation loop.
            evaluation_config: Typical usage is to pass extra args to evaluation env
                creator and to disable exploration by computing deterministic actions.
                IMPORTANT NOTE: Policy gradient algorithms are able to find the optimal
                policy, even if this is a stochastic one. Setting "explore=False" here
                will result in the evaluation workers not using this optimal policy!
            off_policy_estimation_methods: Specify how to evaluate the current policy,
                along with any optional config parameters. This only has an effect when
                reading offline experiences ("input" is not "sampler").
                Available keys:
                {ope_method_name: {"type": ope_type, ...}} where `ope_method_name`
                is a user-defined string to save the OPE results under, and
                `ope_type` can be any subclass of OffPolicyEstimator, e.g.
                ray.rllib.offline.estimators.is::ImportanceSampling
                or your own custom subclass, or the full class path to the subclass.
                You can also add additional config arguments to be passed to the
                OffPolicyEstimator in the dict, e.g.
                {"qreg_dr": {"type": DoublyRobust, "q_model_type": "qreg", "k": 5}}
            ope_split_batch_by_episode: Whether to use SampleBatch.split_by_episode() to
                split the input batch to episodes before estimating the ope metrics. In
                case of bandits you should make this False to see improvements in ope
                evaluation speed. In case of bandits, it is ok to not split by episode,
                since each record is one timestep already. The default is True.
            evaluation_num_workers: Number of parallel workers to use for evaluation.
                Note that this is set to zero by default, which means evaluation will
                be run in the algorithm process (only if evaluation_interval is not
                None). If you increase this, it will increase the Ray resource usage of
                the algorithm since evaluation workers are created separately from
                rollout workers (used to sample data for training).
            custom_evaluation_function: Customize the evaluation method. This must be a
                function of signature (algo: Algorithm, eval_workers: WorkerSet) ->
                metrics: dict. See the Algorithm.evaluate() method to see the default
                implementation. The Algorithm guarantees all eval workers have the
                latest policy state before this function is called.
            always_attach_evaluation_results: Make sure the latest available evaluation
                results are always attached to a step result dict. This may be useful
                if Tune or some other meta controller needs access to evaluation metrics
                all the time.
            enable_async_evaluation: If True, use an AsyncRequestsManager for
                the evaluation workers and use this manager to send `sample()` requests
                to the evaluation workers. This way, the Algorithm becomes more robust
                against long running episodes and/or failing (and restarting) workers.

        Returns:
            This updated AlgorithmConfig object.
        """
        if evaluation_num_episodes != DEPRECATED_VALUE:
            deprecation_warning(
                old="AlgorithmConfig.evaluation(evaluation_num_episodes=..)",
                new="AlgorithmConfig.evaluation(evaluation_duration=.., "
                "evaluation_duration_unit='episodes')",
                error=False,
            )
            evaluation_duration = evaluation_num_episodes

        if evaluation_interval is not NotProvided:
            self.evaluation_interval = evaluation_interval
        if evaluation_duration is not NotProvided:
            self.evaluation_duration = evaluation_duration
        if evaluation_duration_unit is not NotProvided:
            self.evaluation_duration_unit = evaluation_duration_unit
        if evaluation_sample_timeout_s is not NotProvided:
            self.evaluation_sample_timeout_s = evaluation_sample_timeout_s
        if evaluation_parallel_to_training is not NotProvided:
            self.evaluation_parallel_to_training = evaluation_parallel_to_training
        if evaluation_config is not NotProvided:
            # If user really wants to set this to None, we should allow this here,
            # instead of creating an empty dict.
            if evaluation_config is None:
                self.evaluation_config = None
            # Update (don't replace) the existing overrides with the provided ones.
            else:
                from ray.rllib.algorithms.algorithm import Algorithm

                self.evaluation_config = deep_update(
                    self.evaluation_config or {},
                    evaluation_config,
                    True,
                    Algorithm._allow_unknown_subkeys,
                    Algorithm._override_all_subkeys_if_type_changes,
                    Algorithm._override_all_key_list,
                )
        if off_policy_estimation_methods is not NotProvided:
            self.off_policy_estimation_methods = off_policy_estimation_methods
        if evaluation_num_workers is not NotProvided:
            self.evaluation_num_workers = evaluation_num_workers
        if custom_evaluation_function is not NotProvided:
            self.custom_evaluation_function = custom_evaluation_function
        if always_attach_evaluation_results is not NotProvided:
            self.always_attach_evaluation_results = always_attach_evaluation_results
        if enable_async_evaluation is not NotProvided:
            self.enable_async_evaluation = enable_async_evaluation
        if ope_split_batch_by_episode is not NotProvided:
            self.ope_split_batch_by_episode = ope_split_batch_by_episode

        return self

    def offline_data(
        self,
        *,
        input_=NotProvided,
        input_config=NotProvided,
        actions_in_input_normalized=NotProvided,
        input_evaluation=NotProvided,
        postprocess_inputs=NotProvided,
        shuffle_buffer_size=NotProvided,
        output=NotProvided,
        output_config=NotProvided,
        output_compress_columns=NotProvided,
        output_max_file_size=NotProvided,
        offline_sampling=NotProvided,
    ) -> "AlgorithmConfig":
        """Sets the config's offline data settings.

        Args:
            input_: Specify how to generate experiences:
                - "sampler": Generate experiences via online (env) simulation (default).
                - A local directory or file glob expression (e.g., "/tmp/*.json").
                - A list of individual file paths/URIs (e.g., ["/tmp/1.json",
                "s3://bucket/2.json"]).
                - A dict with string keys and sampling probabilities as values (e.g.,
                {"sampler": 0.4, "/tmp/*.json": 0.4, "s3://bucket/expert.json": 0.2}).
                - A callable that takes an `IOContext` object as only arg and returns a
                ray.rllib.offline.InputReader.
                - A string key that indexes a callable with tune.registry.register_input
            input_config: Arguments that describe the settings for reading the input.
                If input is `sample`, this will be environment configuation, e.g.
                `env_name` and `env_config`, etc. See `EnvContext` for more info.
                If the input is `dataset`, this will be e.g. `format`, `path`.
            actions_in_input_normalized: True, if the actions in a given offline "input"
                are already normalized (between -1.0 and 1.0). This is usually the case
                when the offline file has been generated by another RLlib algorithm
                (e.g. PPO or SAC), while "normalize_actions" was set to True.
            postprocess_inputs: Whether to run postprocess_trajectory() on the
                trajectory fragments from offline inputs. Note that postprocessing will
                be done using the *current* policy, not the *behavior* policy, which
                is typically undesirable for on-policy algorithms.
            shuffle_buffer_size: If positive, input batches will be shuffled via a
                sliding window buffer of this number of batches. Use this if the input
                data is not in random enough order. Input is delayed until the shuffle
                buffer is filled.
            output: Specify where experiences should be saved:
                 - None: don't save any experiences
                 - "logdir" to save to the agent log dir
                 - a path/URI to save to a custom output directory (e.g., "s3://bckt/")
                 - a function that returns a rllib.offline.OutputWriter
            output_config: Arguments accessible from the IOContext for configuring
                custom output.
            output_compress_columns: What sample batch columns to LZ4 compress in the
                output data.
            output_max_file_size: Max output file size (in bytes) before rolling over
                to a new file.
            offline_sampling: Whether sampling for the Algorithm happens via
                reading from offline data. If True, RolloutWorkers will NOT limit the
                number of collected batches within the same `sample()` call based on
                the number of sub-environments within the worker (no sub-environments
                present).

        Returns:
            This updated AlgorithmConfig object.
        """
        if input_ is not NotProvided:
            self.input_ = input_
        if input_config is not NotProvided:
            if not isinstance(input_config, dict):
                raise ValueError(
                    f"input_config must be a dict, got {type(input_config)}."
                )
            # TODO (Kourosh) Once we use a complete sepration between rollout worker
            # and input dataset reader we can remove this.
            # For now Error out if user attempts to set these parameters.
            msg = "{} should not be set in the input_config. RLlib will use {} instead."
            if input_config.get("num_cpus_per_read_task") is not None:
                raise ValueError(
                    msg.format(
                        "num_cpus_per_read_task",
                        "config.resources(num_cpus_per_worker=..)",
                    )
                )
            if input_config.get("parallelism") is not None:
                if self.in_evaluation:
                    raise ValueError(
                        msg.format(
                            "parallelism",
                            "config.evaluation(evaluation_num_workers=..)",
                        )
                    )
                else:
                    raise ValueError(
                        msg.format(
                            "parallelism", "config.rollouts(num_rollout_workers=..)"
                        )
                    )
            self.input_config = input_config
        if actions_in_input_normalized is not NotProvided:
            self.actions_in_input_normalized = actions_in_input_normalized
        if input_evaluation is not NotProvided:
            deprecation_warning(
                old="offline_data(input_evaluation={})".format(input_evaluation),
                new="evaluation(off_policy_estimation_methods={})".format(
                    input_evaluation
                ),
                error=True,
                help="Running OPE during training is not recommended.",
            )
        if postprocess_inputs is not NotProvided:
            self.postprocess_inputs = postprocess_inputs
        if shuffle_buffer_size is not NotProvided:
            self.shuffle_buffer_size = shuffle_buffer_size
        if output is not NotProvided:
            self.output = output
        if output_config is not NotProvided:
            self.output_config = output_config
        if output_compress_columns is not NotProvided:
            self.output_compress_columns = output_compress_columns
        if output_max_file_size is not NotProvided:
            self.output_max_file_size = output_max_file_size
        if offline_sampling is not NotProvided:
            self.offline_sampling = offline_sampling

        return self

    def multi_agent(
        self,
        *,
        policies=NotProvided,
        algorithm_config_overrides_per_module: Optional[
            Dict[ModuleID, PartialAlgorithmConfigDict]
        ] = NotProvided,
        policy_map_capacity: Optional[int] = NotProvided,
        policy_mapping_fn: Optional[
            Callable[[AgentID, "Episode"], PolicyID]
        ] = NotProvided,
        policies_to_train: Optional[
            Union[Container[PolicyID], Callable[[PolicyID, SampleBatchType], bool]]
        ] = NotProvided,
        policy_states_are_swappable: Optional[bool] = NotProvided,
        observation_fn: Optional[Callable] = NotProvided,
        count_steps_by: Optional[str] = NotProvided,
        # Deprecated args:
        replay_mode=DEPRECATED_VALUE,
        # Now done via Ray object store, which has its own cloud-supported
        # spillover mechanism.
        policy_map_cache=DEPRECATED_VALUE,
    ) -> "AlgorithmConfig":
        """Sets the config's multi-agent settings.

        Validates the new multi-agent settings and translates everything into
        a unified multi-agent setup format. For example a `policies` list or set
        of IDs is properly converted into a dict mapping these IDs to PolicySpecs.

        Args:
            policies: Map of type MultiAgentPolicyConfigDict from policy ids to either
                4-tuples of (policy_cls, obs_space, act_space, config) or PolicySpecs.
                These tuples or PolicySpecs define the class of the policy, the
                observation- and action spaces of the policies, and any extra config.
            algorithm_config_overrides_per_module: Only used if both
                `_enable_learner_api` and `_enable_rl_module_api` are True.
                A mapping from ModuleIDs to
                per-module AlgorithmConfig override dicts, which apply certain settings,
                e.g. the learning rate, from the main AlgorithmConfig only to this
                particular module (within a MultiAgentRLModule).
                You can create override dicts by using the `AlgorithmConfig.overrides`
                utility. For example, to override your learning rate and (PPO) lambda
                setting just for a single RLModule with your MultiAgentRLModule, do:
                config.multi_agent(algorithm_config_overrides_per_module={
                "module_1": PPOConfig.overrides(lr=0.0002, lambda_=0.75),
                })
            policy_map_capacity: Keep this many policies in the "policy_map" (before
                writing least-recently used ones to disk/S3).
            policy_mapping_fn: Function mapping agent ids to policy ids. The signature
                is: `(agent_id, episode, worker, **kwargs) -> PolicyID`.
            policies_to_train: Determines those policies that should be updated.
                Options are:
                - None, for training all policies.
                - An iterable of PolicyIDs that should be trained.
                - A callable, taking a PolicyID and a SampleBatch or MultiAgentBatch
                and returning a bool (indicating whether the given policy is trainable
                or not, given the particular batch). This allows you to have a policy
                trained only on certain data (e.g. when playing against a certain
                opponent).
            policy_states_are_swappable: Whether all Policy objects in this map can be
                "swapped out" via a simple `state = A.get_state(); B.set_state(state)`,
                where `A` and `B` are policy instances in this map. You should set
                this to True for significantly speeding up the PolicyMap's cache lookup
                times, iff your policies all share the same neural network
                architecture and optimizer types. If True, the PolicyMap will not
                have to garbage collect old, least recently used policies, but instead
                keep them in memory and simply override their state with the state of
                the most recently accessed one.
                For example, in a league-based training setup, you might have 100s of
                the same policies in your map (playing against each other in various
                combinations), but all of them share the same state structure
                (are "swappable").
            observation_fn: Optional function that can be used to enhance the local
                agent observations to include more state. See
                rllib/evaluation/observation_function.py for more info.
            count_steps_by: Which metric to use as the "batch size" when building a
                MultiAgentBatch. The two supported values are:
                "env_steps": Count each time the env is "stepped" (no matter how many
                multi-agent actions are passed/how many multi-agent observations
                have been returned in the previous step).
                "agent_steps": Count each individual agent step as one step.

        Returns:
            This updated AlgorithmConfig object.
        """
        if policies is not NotProvided:
            # Make sure our Policy IDs are ok (this should work whether `policies`
            # is a dict or just any Sequence).
            for pid in policies:
                validate_policy_id(pid, error=True)

            # Validate each policy spec in a given dict.
            if isinstance(policies, dict):
                for pid, spec in policies.items():
                    # If not a PolicySpec object, values must be lists/tuples of len 4.
                    if not isinstance(spec, PolicySpec):
                        if not isinstance(spec, (list, tuple)) or len(spec) != 4:
                            raise ValueError(
                                "Policy specs must be tuples/lists of "
                                "(cls or None, obs_space, action_space, config), "
                                f"got {spec} for PolicyID={pid}"
                            )
                    # TODO: Switch from dict to AlgorithmConfigOverride, once available.
                    # Config not a dict.
                    elif (
                        not isinstance(spec.config, (AlgorithmConfig, dict))
                        and spec.config is not None
                    ):
                        raise ValueError(
                            f"Multi-agent policy config for {pid} must be a dict or "
                            f"AlgorithmConfig object, but got {type(spec.config)}!"
                        )
            self.policies = policies

        if algorithm_config_overrides_per_module is not NotProvided:
            self.algorithm_config_overrides_per_module = (
                algorithm_config_overrides_per_module
            )

        if policy_map_capacity is not NotProvided:
            self.policy_map_capacity = policy_map_capacity

        if policy_mapping_fn is not NotProvided:
            # Create `policy_mapping_fn` from a config dict.
            # Helpful is users would like to specify custom callable classes in
            # yaml files.
            if isinstance(policy_mapping_fn, dict):
                policy_mapping_fn = from_config(policy_mapping_fn)
            self.policy_mapping_fn = policy_mapping_fn

        if observation_fn is not NotProvided:
            self.observation_fn = observation_fn

        if policy_map_cache != DEPRECATED_VALUE:
            deprecation_warning(
                old="AlgorithmConfig.multi_agent(policy_map_cache=..)",
                error=True,
            )

        if replay_mode != DEPRECATED_VALUE:
            deprecation_warning(
                old="AlgorithmConfig.multi_agent(replay_mode=..)",
                new="AlgorithmConfig.training("
                "replay_buffer_config={'replay_mode': ..})",
                error=True,
            )

        if count_steps_by is not NotProvided:
            if count_steps_by not in ["env_steps", "agent_steps"]:
                raise ValueError(
                    "config.multi_agent(count_steps_by=..) must be one of "
                    f"[env_steps|agent_steps], not {count_steps_by}!"
                )
            self.count_steps_by = count_steps_by

        if policies_to_train is not NotProvided:
            assert (
                isinstance(policies_to_train, (list, set, tuple))
                or callable(policies_to_train)
                or policies_to_train is None
            ), (
                "ERROR: `policies_to_train` must be a [list|set|tuple] or a "
                "callable taking PolicyID and SampleBatch and returning "
                "True|False (trainable or not?) or None (for always training all "
                "policies)."
            )
            # Check `policies_to_train` for invalid entries.
            if isinstance(policies_to_train, (list, set, tuple)):
                if len(policies_to_train) == 0:
                    logger.warning(
                        "`config.multi_agent(policies_to_train=..)` is empty! "
                        "Make sure - if you would like to learn at least one policy - "
                        "to add its ID to that list."
                    )
            self.policies_to_train = policies_to_train

        if policy_states_are_swappable is not NotProvided:
            self.policy_states_are_swappable = policy_states_are_swappable

        return self

    def is_multi_agent(self) -> bool:
        """Returns whether this config specifies a multi-agent setup.

        Returns:
            True, if a) >1 policies defined OR b) 1 policy defined, but its ID is NOT
            DEFAULT_POLICY_ID.
        """
        return len(self.policies) > 1 or DEFAULT_POLICY_ID not in self.policies

    def reporting(
        self,
        *,
        keep_per_episode_custom_metrics: Optional[bool] = NotProvided,
        metrics_episode_collection_timeout_s: Optional[float] = NotProvided,
        metrics_num_episodes_for_smoothing: Optional[int] = NotProvided,
        min_time_s_per_iteration: Optional[int] = NotProvided,
        min_train_timesteps_per_iteration: Optional[int] = NotProvided,
        min_sample_timesteps_per_iteration: Optional[int] = NotProvided,
    ) -> "AlgorithmConfig":
        """Sets the config's reporting settings.

        Args:
            keep_per_episode_custom_metrics: Store raw custom metrics without
                calculating max, min, mean
            metrics_episode_collection_timeout_s: Wait for metric batches for at most
                this many seconds. Those that have not returned in time will be
                collected in the next train iteration.
            metrics_num_episodes_for_smoothing: Smooth rollout metrics over this many
                episodes, if possible.
                In case rollouts (sample collection) just started, there may be fewer
                than this many episodes in the buffer and we'll compute metrics
                over this smaller number of available episodes.
                In case there are more than this many episodes collected in a single
                training iteration, use all of these episodes for metrics computation,
                meaning don't ever cut any "excess" episodes.
                Set this to 1 to disable smoothing and to always report only the most
                recently collected episode's return.
            min_time_s_per_iteration: Minimum time to accumulate within a single
                `train()` call. This value does not affect learning,
                only the number of times `Algorithm.training_step()` is called by
                `Algorithm.train()`. If - after one such step attempt, the time taken
                has not reached `min_time_s_per_iteration`, will perform n more
                `training_step()` calls until the minimum time has been
                consumed. Set to 0 or None for no minimum time.
            min_train_timesteps_per_iteration: Minimum training timesteps to accumulate
                within a single `train()` call. This value does not affect learning,
                only the number of times `Algorithm.training_step()` is called by
                `Algorithm.train()`. If - after one such step attempt, the training
                timestep count has not been reached, will perform n more
                `training_step()` calls until the minimum timesteps have been
                executed. Set to 0 or None for no minimum timesteps.
            min_sample_timesteps_per_iteration: Minimum env sampling timesteps to
                accumulate within a single `train()` call. This value does not affect
                learning, only the number of times `Algorithm.training_step()` is
                called by `Algorithm.train()`. If - after one such step attempt, the env
                sampling timestep count has not been reached, will perform n more
                `training_step()` calls until the minimum timesteps have been
                executed. Set to 0 or None for no minimum timesteps.

        Returns:
            This updated AlgorithmConfig object.
        """
        if keep_per_episode_custom_metrics is not NotProvided:
            self.keep_per_episode_custom_metrics = keep_per_episode_custom_metrics
        if metrics_episode_collection_timeout_s is not NotProvided:
            self.metrics_episode_collection_timeout_s = (
                metrics_episode_collection_timeout_s
            )
        if metrics_num_episodes_for_smoothing is not NotProvided:
            self.metrics_num_episodes_for_smoothing = metrics_num_episodes_for_smoothing
        if min_time_s_per_iteration is not NotProvided:
            self.min_time_s_per_iteration = min_time_s_per_iteration
        if min_train_timesteps_per_iteration is not NotProvided:
            self.min_train_timesteps_per_iteration = min_train_timesteps_per_iteration
        if min_sample_timesteps_per_iteration is not NotProvided:
            self.min_sample_timesteps_per_iteration = min_sample_timesteps_per_iteration

        return self

    def checkpointing(
        self,
        export_native_model_files: Optional[bool] = NotProvided,
        checkpoint_trainable_policies_only: Optional[bool] = NotProvided,
    ) -> "AlgorithmConfig":
        """Sets the config's checkpointing settings.

        Args:
            export_native_model_files: Whether an individual Policy-
                or the Algorithm's checkpoints also contain (tf or torch) native
                model files. These could be used to restore just the NN models
                from these files w/o requiring RLlib. These files are generated
                by calling the tf- or torch- built-in saving utility methods on
                the actual models.
            checkpoint_trainable_policies_only: Whether to only add Policies to the
                Algorithm checkpoint (in sub-directory "policies/") that are trainable
                according to the `is_trainable_policy` callable of the local worker.

        Returns:
            This updated AlgorithmConfig object.
        """

        if export_native_model_files is not NotProvided:
            self.export_native_model_files = export_native_model_files
        if checkpoint_trainable_policies_only is not NotProvided:
            self.checkpoint_trainable_policies_only = checkpoint_trainable_policies_only

        return self

    def debugging(
        self,
        *,
        logger_creator: Optional[Callable[[], Logger]] = NotProvided,
        logger_config: Optional[dict] = NotProvided,
        log_level: Optional[str] = NotProvided,
        log_sys_usage: Optional[bool] = NotProvided,
        fake_sampler: Optional[bool] = NotProvided,
        seed: Optional[int] = NotProvided,
        # deprecated
        worker_cls=None,
    ) -> "AlgorithmConfig":
        """Sets the config's debugging settings.

        Args:
            logger_creator: Callable that creates a ray.tune.Logger
                object. If unspecified, a default logger is created.
            logger_config: Define logger-specific configuration to be used inside Logger
                Default value None allows overwriting with nested dicts.
            log_level: Set the ray.rllib.* log level for the agent process and its
                workers. Should be one of DEBUG, INFO, WARN, or ERROR. The DEBUG level
                will also periodically print out summaries of relevant internal dataflow
                (this is also printed out once at startup at the INFO level). When using
                the `rllib train` command, you can also use the `-v` and `-vv` flags as
                shorthand for INFO and DEBUG.
            log_sys_usage: Log system resource metrics to results. This requires
                `psutil` to be installed for sys stats, and `gputil` for GPU metrics.
            fake_sampler: Use fake (infinite speed) sampler. For testing only.
            seed: This argument, in conjunction with worker_index, sets the random
                seed of each worker, so that identically configured trials will have
                identical results. This makes experiments reproducible.

        Returns:
            This updated AlgorithmConfig object.
        """
        if worker_cls is not None:
            deprecation_warning(
                old="AlgorithmConfig.debugging(worker_cls=..)",
                new="AlgorithmConfig.rollouts(env_runner_cls=...)",
                error=True,
            )

        if logger_creator is not NotProvided:
            self.logger_creator = logger_creator
        if logger_config is not NotProvided:
            self.logger_config = logger_config
        if log_level is not NotProvided:
            self.log_level = log_level
        if log_sys_usage is not NotProvided:
            self.log_sys_usage = log_sys_usage
        if fake_sampler is not NotProvided:
            self.fake_sampler = fake_sampler
        if seed is not NotProvided:
            self.seed = seed

        return self

    def fault_tolerance(
        self,
        recreate_failed_workers: Optional[bool] = NotProvided,
        max_num_worker_restarts: Optional[int] = NotProvided,
        delay_between_worker_restarts_s: Optional[float] = NotProvided,
        restart_failed_sub_environments: Optional[bool] = NotProvided,
        num_consecutive_worker_failures_tolerance: Optional[int] = NotProvided,
        worker_health_probe_timeout_s: int = NotProvided,
        worker_restore_timeout_s: int = NotProvided,
    ):
        """Sets the config's fault tolerance settings.

        Args:
            recreate_failed_workers: Whether - upon a worker failure - RLlib will try to
                recreate the lost worker as an identical copy of the failed one. The new
                worker will only differ from the failed one in its
                `self.recreated_worker=True` property value. It will have the same
                `worker_index` as the original one. If True, the
                `ignore_worker_failures` setting will be ignored.
            max_num_worker_restarts: The maximum number of times a worker is allowed to
                be restarted (if `recreate_failed_workers` is True).
            delay_between_worker_restarts_s: The delay (in seconds) between two
                consecutive worker restarts (if `recreate_failed_workers` is True).
            restart_failed_sub_environments: If True and any sub-environment (within
                a vectorized env) throws any error during env stepping, the
                Sampler will try to restart the faulty sub-environment. This is done
                without disturbing the other (still intact) sub-environment and without
                the RolloutWorker crashing.
            num_consecutive_worker_failures_tolerance: The number of consecutive times
                a rollout worker (or evaluation worker) failure is tolerated before
                finally crashing the Algorithm. Only useful if either
                `ignore_worker_failures` or `recreate_failed_workers` is True.
                Note that for `restart_failed_sub_environments` and sub-environment
                failures, the worker itself is NOT affected and won't throw any errors
                as the flawed sub-environment is silently restarted under the hood.
            worker_health_probe_timeout_s: Max amount of time we should spend waiting
                for health probe calls to finish. Health pings are very cheap, so the
                default is 1 minute.
            worker_restore_timeout_s: Max amount of time we should wait to restore
                states on recovered worker actors. Default is 30 mins.

        Returns:
            This updated AlgorithmConfig object.
        """
        if recreate_failed_workers is not NotProvided:
            self.recreate_failed_workers = recreate_failed_workers
        if max_num_worker_restarts is not NotProvided:
            self.max_num_worker_restarts = max_num_worker_restarts
        if delay_between_worker_restarts_s is not NotProvided:
            self.delay_between_worker_restarts_s = delay_between_worker_restarts_s
        if restart_failed_sub_environments is not NotProvided:
            self.restart_failed_sub_environments = restart_failed_sub_environments
        if num_consecutive_worker_failures_tolerance is not NotProvided:
            self.num_consecutive_worker_failures_tolerance = (
                num_consecutive_worker_failures_tolerance
            )
        if worker_health_probe_timeout_s is not NotProvided:
            self.worker_health_probe_timeout_s = worker_health_probe_timeout_s
        if worker_restore_timeout_s is not NotProvided:
            self.worker_restore_timeout_s = worker_restore_timeout_s

        return self

    @ExperimentalAPI
    def rl_module(
        self,
        *,
        rl_module_spec: Optional[ModuleSpec] = NotProvided,
        _enable_rl_module_api: Optional[bool] = NotProvided,
    ) -> "AlgorithmConfig":
        """Sets the config's RLModule settings.

        Args:
            rl_module_spec: The RLModule spec to use for this config. It can be either
                a SingleAgentRLModuleSpec or a MultiAgentRLModuleSpec. If the
                observation_space, action_space, catalog_class, or the model config is
                not specified it will be inferred from the env and other parts of the
                algorithm config object.
            _enable_rl_module_api: Whether to enable the RLModule API for this config.
                By default if you call `config.rl_module(...)`, the
                RLModule API will NOT be enabled. If you want to enable it, you can call
                `config.rl_module(_enable_rl_module_api=True)`.

        Returns:
            This updated AlgorithmConfig object.
        """
        if rl_module_spec is not NotProvided:
            self.rl_module_spec = rl_module_spec

        if _enable_rl_module_api is not NotProvided:
            self._enable_rl_module_api = _enable_rl_module_api
            if _enable_rl_module_api is True and self.exploration_config:
                logger.warning(
                    "Setting `exploration_config={}` because you set "
                    "`_enable_rl_module_api=True`. When RLModule API are "
                    "enabled, exploration_config can not be "
                    "set. If you want to implement custom exploration behaviour, "
                    "please modify the `forward_exploration` method of the "
                    "RLModule at hand. On configs that have a default exploration "
                    "config, this must be done with "
                    "`config.exploration_config={}`."
                )
                self.__prior_exploration_config = self.exploration_config
                self.exploration_config = {}
            elif _enable_rl_module_api is False and not self.exploration_config:
                if self.__prior_exploration_config is not None:
                    logger.warning(
                        "Setting `exploration_config="
                        f"{self.__prior_exploration_config}` because you set "
                        "`_enable_rl_module_api=False`. This exploration config was "
                        "restored from a prior exploration config that was overriden "
                        "when setting `_enable_rl_module_api=True`. This occurs "
                        "because when RLModule API are enabled, exploration_config "
                        "can not be set."
                    )
                    self.exploration_config = self.__prior_exploration_config
                    self.__prior_exploration_config = None
                else:
                    logger.warning(
                        "config._enable_rl_module_api was set to False, but no prior "
                        "exploration config was found to be restored."
                    )
        else:
            # throw a warning if the user has used this API but not enabled it.
            logger.warning(
                "You have called `config.rl_module(...)` but "
                "have not enabled the RLModule API. To enable it, call "
                "`config.rl_module(_enable_rl_module_api=True)`."
            )

        return self

    def experimental(
        self,
        *,
        _tf_policy_handles_more_than_one_loss: Optional[bool] = NotProvided,
        _disable_preprocessor_api: Optional[bool] = NotProvided,
        _disable_action_flattening: Optional[bool] = NotProvided,
        _disable_execution_plan_api: Optional[bool] = NotProvided,
        _disable_initialize_loss_from_dummy_batch: Optional[bool] = NotProvided,
    ) -> "AlgorithmConfig":
        """Sets the config's experimental settings.

        Args:
            _tf_policy_handles_more_than_one_loss: Experimental flag.
                If True, TFPolicy will handle more than one loss/optimizer.
                Set this to True, if you would like to return more than
                one loss term from your `loss_fn` and an equal number of optimizers
                from your `optimizer_fn`. In the future, the default for this will be
                True.
            _disable_preprocessor_api: Experimental flag.
                If True, no (observation) preprocessor will be created and
                observations will arrive in model as they are returned by the env.
                In the future, the default for this will be True.
            _disable_action_flattening: Experimental flag.
                If True, RLlib will no longer flatten the policy-computed actions into
                a single tensor (for storage in SampleCollectors/output files/etc..),
                but leave (possibly nested) actions as-is. Disabling flattening affects:
                - SampleCollectors: Have to store possibly nested action structs.
                - Models that have the previous action(s) as part of their input.
                - Algorithms reading from offline files (incl. action information).
            _disable_execution_plan_api: Experimental flag.
                If True, the execution plan API will not be used. Instead,
                a Algorithm's `training_iteration` method will be called as-is each
                training iteration.

        Returns:
            This updated AlgorithmConfig object.
        """
        if _tf_policy_handles_more_than_one_loss is not NotProvided:
            self._tf_policy_handles_more_than_one_loss = (
                _tf_policy_handles_more_than_one_loss
            )
        if _disable_preprocessor_api is not NotProvided:
            self._disable_preprocessor_api = _disable_preprocessor_api
        if _disable_action_flattening is not NotProvided:
            self._disable_action_flattening = _disable_action_flattening
        if _disable_execution_plan_api is not NotProvided:
            self._disable_execution_plan_api = _disable_execution_plan_api
        if _disable_initialize_loss_from_dummy_batch is not NotProvided:
            self._disable_initialize_loss_from_dummy_batch = (
                _disable_initialize_loss_from_dummy_batch
            )

        return self

    @property
    def learner_class(self) -> Type["Learner"]:
        """Returns the Learner sub-class to use by this Algorithm.

        Either
        a) User sets a specific learner class via calling `.training(learner_class=...)`
        b) User leaves learner class unset (None) and the AlgorithmConfig itself
        figures out the actual learner class by calling its own
        `.get_default_learner_class()` method.
        """
        return self._learner_class or self.get_default_learner_class()

    @property
    def is_atari(self) -> bool:
        """True if if specified env is an Atari env."""

        # Not yet determined, try to figure this out.
        if self._is_atari is None:
            # Atari envs are usually specified via a string like "PongNoFrameskip-v4"
            # or "ALE/Breakout-v5".
            # We do NOT attempt to auto-detect Atari env for other specified types like
            # a callable, to avoid running heavy logics in validate().
            # For these cases, users can explicitly set `environment(atari=True)`.
            if not type(self.env) == str:
                return False
            try:
                env = gym.make(self.env)
            # Any gymnasium error -> Cannot be an Atari env.
            except gym.error.Error:
                return False

            self._is_atari = is_atari(env)
            # Clean up env's resources, if any.
            env.close()

        return self._is_atari

    # TODO: Make rollout_fragment_length as read-only property and replace the current
    #  self.rollout_fragment_length a private variable.
    def get_rollout_fragment_length(self, worker_index: int = 0) -> int:
        """Automatically infers a proper rollout_fragment_length setting if "auto".

        Uses the simple formula:
        `rollout_fragment_length` = `train_batch_size` /
        (`num_envs_per_worker` * `num_rollout_workers`)

        If result is not a fraction AND `worker_index` is provided, will make
        those workers add another timestep, such that the overall batch size (across
        the workers) will add up to exactly the `train_batch_size`.

        Returns:
            The user-provided `rollout_fragment_length` or a computed one (if user
            value is "auto").
        """
        if self.rollout_fragment_length == "auto":
            # Example:
            # 2 workers, 2 envs per worker, 2000 train batch size:
            # -> 2000 / 4 -> 500
            # 4 workers, 3 envs per worker, 2500 train batch size:
            # -> 2500 / 12 -> 208.333 -> diff=4 (208 * 12 = 2496)
            # -> worker 1: 209, workers 2-4: 208
            rollout_fragment_length = self.train_batch_size / (
                self.num_envs_per_worker * (self.num_rollout_workers or 1)
            )
            if int(rollout_fragment_length) != rollout_fragment_length:
                diff = self.train_batch_size - int(
                    rollout_fragment_length
                ) * self.num_envs_per_worker * (self.num_rollout_workers or 1)
                if (worker_index * self.num_envs_per_worker) <= diff:
                    return int(rollout_fragment_length) + 1
            return int(rollout_fragment_length)
        else:
            return self.rollout_fragment_length

    # TODO: Make evaluation_config as read-only property and replace the current
    #  self.evaluation_config a private variable.
    def get_evaluation_config_object(
        self,
    ) -> Optional["AlgorithmConfig"]:
        """Creates a full AlgorithmConfig object from `self.evaluation_config`.

        Returns:
            A fully valid AlgorithmConfig object that can be used for the evaluation
            WorkerSet. If `self` is already an evaluation config object, return None.
        """
        if self.in_evaluation:
            assert self.evaluation_config is None
            return None

        evaluation_config = self.evaluation_config
        # Already an AlgorithmConfig -> copy and use as-is.
        if isinstance(evaluation_config, AlgorithmConfig):
            eval_config_obj = evaluation_config.copy(copy_frozen=False)
        # Create unfrozen copy of self to be used as the to-be-returned eval
        # AlgorithmConfig.
        else:
            eval_config_obj = self.copy(copy_frozen=False)
            # Update with evaluation override settings:
            eval_config_obj.update_from_dict(evaluation_config or {})

        # Switch on the `in_evaluation` flag and remove `evaluation_config`
        # (set to None).
        eval_config_obj.in_evaluation = True
        eval_config_obj.evaluation_config = None

        # Evaluation duration unit: episodes.
        # Switch on `complete_episode` rollouts. Also, make sure
        # rollout fragments are short so we never have more than one
        # episode in one rollout.
        if self.evaluation_duration_unit == "episodes":
            eval_config_obj.batch_mode = "complete_episodes"
            eval_config_obj.rollout_fragment_length = 1
        # Evaluation duration unit: timesteps.
        # - Set `batch_mode=truncate_episodes` so we don't perform rollouts
        #   strictly along episode borders.
        # Set `rollout_fragment_length` such that desired steps are divided
        # equally amongst workers or - in "auto" duration mode - set it
        # to a reasonably small number (10), such that a single `sample()`
        # call doesn't take too much time and we can stop evaluation as soon
        # as possible after the train step is completed.
        else:
            eval_config_obj.batch_mode = "truncate_episodes"
            eval_config_obj.rollout_fragment_length = (
                10
                if self.evaluation_duration == "auto"
                else int(
                    math.ceil(
                        self.evaluation_duration / (self.evaluation_num_workers or 1)
                    )
                )
            )

        return eval_config_obj

    def get_multi_agent_setup(
        self,
        *,
        policies: Optional[MultiAgentPolicyConfigDict] = None,
        env: Optional[EnvType] = None,
        spaces: Optional[Dict[PolicyID, Tuple[Space, Space]]] = None,
        default_policy_class: Optional[Type[Policy]] = None,
    ) -> Tuple[MultiAgentPolicyConfigDict, Callable[[PolicyID, SampleBatchType], bool]]:
        r"""Compiles complete multi-agent config (dict) from the information in `self`.

        Infers the observation- and action spaces, the policy classes, and the policy's
        configs. The returned `MultiAgentPolicyConfigDict` is fully unified and strictly
        maps PolicyIDs to complete PolicySpec objects (with all their fields not-None).

        Examples:
        .. testcode::

            import gymnasium as gym
            from ray.rllib.algorithms.ppo import PPOConfig
            config = (
              PPOConfig()
              .environment("CartPole-v1")
              .framework("torch")
              .multi_agent(policies={"pol1", "pol2"}, policies_to_train=["pol1"])
            )
            policy_dict, is_policy_to_train = config.get_multi_agent_setup(
                env=gym.make("CartPole-v1"))
            is_policy_to_train("pol1")
            is_policy_to_train("pol2")

        Args:
            policies: An optional multi-agent `policies` dict, mapping policy IDs
                to PolicySpec objects. If not provided, will use `self.policies`
                instead. Note that the `policy_class`, `observation_space`, and
                `action_space` properties in these PolicySpecs may be None and must
                therefore be inferred here.
            env: An optional env instance, from which to infer the different spaces for
                the different policies. If not provided, will try to infer from
                `spaces`. Otherwise from `self.observation_space` and
                `self.action_space`. If no information on spaces can be infered, will
                raise an error.
            spaces: Optional dict mapping policy IDs to tuples of 1) observation space
                and 2) action space that should be used for the respective policy.
                These spaces were usually provided by an already instantiated remote
                EnvRunner (usually a RolloutWorker). If not provided, will try to infer
                from `env`. Otherwise from `self.observation_space` and
                `self.action_space`. If no information on spaces can be inferred, will
                raise an error.
            default_policy_class: The Policy class to use should a PolicySpec have its
                policy_class property set to None.

        Returns:
            A tuple consisting of 1) a MultiAgentPolicyConfigDict and 2) a
            `is_policy_to_train(PolicyID, SampleBatchType) -> bool` callable.

        Raises:
            ValueError: In case, no spaces can be infered for the policy/ies.
            ValueError: In case, two agents in the env map to the same PolicyID
                (according to `self.policy_mapping_fn`), but have different action- or
                observation spaces according to the infered space information.
        """
        policies = copy.deepcopy(policies or self.policies)

        # Policies given as set/list/tuple (of PolicyIDs) -> Setup each policy
        # automatically via empty PolicySpec (will make RLlib infer observation- and
        # action spaces as well as the Policy's class).
        if isinstance(policies, (set, list, tuple)):
            policies = {pid: PolicySpec() for pid in policies}

        # Try extracting spaces from env or from given spaces dict.
        env_obs_space = None
        env_act_space = None

        # Env is a ray.remote: Get spaces via its (automatically added)
        # `_get_spaces()` method.
        if isinstance(env, ray.actor.ActorHandle):
            env_obs_space, env_act_space = ray.get(env._get_spaces.remote())
        # Normal env (gym.Env or MultiAgentEnv): These should have the
        # `observation_space` and `action_space` properties.
        elif env is not None:
            # `env` is a gymnasium.vector.Env.
            if hasattr(env, "single_observation_space") and isinstance(
                env.single_observation_space, gym.Space
            ):
                env_obs_space = env.single_observation_space
            # `env` is a gymnasium.Env.
            elif hasattr(env, "observation_space") and isinstance(
                env.observation_space, gym.Space
            ):
                env_obs_space = env.observation_space

            # `env` is a gymnasium.vector.Env.
            if hasattr(env, "single_action_space") and isinstance(
                env.single_action_space, gym.Space
            ):
                env_act_space = env.single_action_space
            # `env` is a gymnasium.Env.
            elif hasattr(env, "action_space") and isinstance(
                env.action_space, gym.Space
            ):
                env_act_space = env.action_space

        # Last resort: Try getting the env's spaces from the spaces
        # dict's special __env__ key.
        if spaces is not None:
            if env_obs_space is None:
                env_obs_space = spaces.get("__env__", [None])[0]
            if env_act_space is None:
                env_act_space = spaces.get("__env__", [None, None])[1]

        # Check each defined policy ID and unify its spec.
        for pid, policy_spec in policies.copy().items():
            # Convert to PolicySpec if plain list/tuple.
            if not isinstance(policy_spec, PolicySpec):
                policies[pid] = policy_spec = PolicySpec(*policy_spec)

            # Infer policy classes for policies dict, if not provided (None).
            if policy_spec.policy_class is None and default_policy_class is not None:
                policies[pid].policy_class = default_policy_class

            # In case - somehow - an old gym Space made it to here, convert it
            # to the corresponding gymnasium space.
            if old_gym and isinstance(policy_spec.observation_space, old_gym.Space):
                policies[
                    pid
                ].observation_space = convert_old_gym_space_to_gymnasium_space(
                    policy_spec.observation_space
                )
            # Infer observation space.
            elif policy_spec.observation_space is None:
                if spaces is not None and pid in spaces:
                    obs_space = spaces[pid][0]
                elif env_obs_space is not None:
                    # Multi-agent case AND different agents have different spaces:
                    # Need to reverse map spaces (for the different agents) to certain
                    # policy IDs.
                    if (
                        isinstance(env, MultiAgentEnv)
                        and hasattr(env, "_obs_space_in_preferred_format")
                        and env._obs_space_in_preferred_format
                    ):
                        obs_space = None
                        mapping_fn = self.policy_mapping_fn
                        if mapping_fn:
                            for aid in env.get_agent_ids():
                                # Match: Assign spaces for this agentID to the PolicyID.
                                if mapping_fn(aid, None, worker=None) == pid:
                                    # Make sure, different agents that map to the same
                                    # policy don't have different spaces.
                                    if (
                                        obs_space is not None
                                        and env_obs_space[aid] != obs_space
                                    ):
                                        raise ValueError(
                                            "Two agents in your environment map to the "
                                            "same policyID (as per your `policy_mapping"
                                            "_fn`), however, these agents also have "
                                            "different observation spaces!"
                                        )
                                    obs_space = env_obs_space[aid]
                    # Otherwise, just use env's obs space as-is.
                    else:
                        obs_space = env_obs_space
                # Space given directly in config.
                elif self.observation_space:
                    obs_space = self.observation_space
                else:
                    raise ValueError(
                        "`observation_space` not provided in PolicySpec for "
                        f"{pid} and env does not have an observation space OR "
                        "no spaces received from other workers' env(s) OR no "
                        "`observation_space` specified in config!"
                    )

                policies[pid].observation_space = obs_space

            # In case - somehow - an old gym Space made it to here, convert it
            # to the corresponding gymnasium space.
            if old_gym and isinstance(policy_spec.action_space, old_gym.Space):
                policies[pid].action_space = convert_old_gym_space_to_gymnasium_space(
                    policy_spec.action_space
                )
            # Infer action space.
            elif policy_spec.action_space is None:
                if spaces is not None and pid in spaces:
                    act_space = spaces[pid][1]
                elif env_act_space is not None:
                    # Multi-agent case AND different agents have different spaces:
                    # Need to reverse map spaces (for the different agents) to certain
                    # policy IDs.
                    if (
                        isinstance(env, MultiAgentEnv)
                        and hasattr(env, "_action_space_in_preferred_format")
                        and env._action_space_in_preferred_format
                    ):
                        act_space = None
                        mapping_fn = self.policy_mapping_fn
                        if mapping_fn:
                            for aid in env.get_agent_ids():
                                # Match: Assign spaces for this AgentID to the PolicyID.
                                if mapping_fn(aid, None, worker=None) == pid:
                                    # Make sure, different agents that map to the same
                                    # policy don't have different spaces.
                                    if (
                                        act_space is not None
                                        and env_act_space[aid] != act_space
                                    ):
                                        raise ValueError(
                                            "Two agents in your environment map to the "
                                            "same policyID (as per your `policy_mapping"
                                            "_fn`), however, these agents also have "
                                            "different action spaces!"
                                        )
                                    act_space = env_act_space[aid]
                    # Otherwise, just use env's action space as-is.
                    else:
                        act_space = env_act_space
                elif self.action_space:
                    act_space = self.action_space
                else:
                    raise ValueError(
                        "`action_space` not provided in PolicySpec for "
                        f"{pid} and env does not have an action space OR "
                        "no spaces received from other workers' env(s) OR no "
                        "`action_space` specified in config!"
                    )
                policies[pid].action_space = act_space

            # Create entire AlgorithmConfig object from the provided override.
            # If None, use {} as override.
            if not isinstance(policies[pid].config, AlgorithmConfig):
                assert policies[pid].config is None or isinstance(
                    policies[pid].config, dict
                )
                policies[pid].config = self.copy(copy_frozen=False).update_from_dict(
                    policies[pid].config or {}
                )

        # If container given, construct a simple default callable returning True
        # if the PolicyID is found in the list/set of IDs.
        is_policy_to_train = self.policies_to_train
        if self.policies_to_train is not None and not callable(self.policies_to_train):
            pols = set(self.policies_to_train)

            def is_policy_to_train(pid, batch=None):
                return pid in pols

        return policies, is_policy_to_train

    # TODO: Move this to those algorithms that really need this, which is currently
    #  only A2C and PG.
    def validate_train_batch_size_vs_rollout_fragment_length(self) -> None:
        """Detects mismatches for `train_batch_size` vs `rollout_fragment_length`.

        Only applicable for algorithms, whose train_batch_size should be directly
        dependent on rollout_fragment_length (synchronous sampling, on-policy PG algos).

        If rollout_fragment_length != "auto", makes sure that the product of
        `rollout_fragment_length` x `num_rollout_workers` x `num_envs_per_worker`
        roughly (10%) matches the provided `train_batch_size`. Otherwise, errors with
        asking the user to set rollout_fragment_length to `auto` or to a matching
        value.

        Also, only checks this if `train_batch_size` > 0 (DDPPO sets this
        to -1 to auto-calculate the actual batch size later).

        Raises:
            ValueError: If there is a mismatch between user provided
            `rollout_fragment_length` and `train_batch_size`.
        """
        if (
            self.rollout_fragment_length != "auto"
            and not self.in_evaluation
            and self.train_batch_size > 0
        ):
            min_batch_size = (
                max(self.num_rollout_workers, 1)
                * self.num_envs_per_worker
                * self.rollout_fragment_length
            )
            batch_size = min_batch_size
            while batch_size < self.train_batch_size:
                batch_size += min_batch_size
            if (
                batch_size - self.train_batch_size > 0.1 * self.train_batch_size
                or batch_size - min_batch_size - self.train_batch_size
                > (0.1 * self.train_batch_size)
            ):
                suggested_rollout_fragment_length = self.train_batch_size // (
                    self.num_envs_per_worker * (self.num_rollout_workers or 1)
                )
                raise ValueError(
                    f"Your desired `train_batch_size` ({self.train_batch_size}) or a "
                    "value 10% off of that cannot be achieved with your other "
                    f"settings (num_rollout_workers={self.num_rollout_workers}; "
                    f"num_envs_per_worker={self.num_envs_per_worker}; "
                    f"rollout_fragment_length={self.rollout_fragment_length})! "
                    "Try setting `rollout_fragment_length` to 'auto' OR "
                    f"{suggested_rollout_fragment_length}."
                )

    def get_torch_compile_learner_config(self):
        """Returns the TorchCompileConfig to use on learners."""

        from ray.rllib.core.rl_module.torch.torch_compile_config import (
            TorchCompileConfig,
        )

        return TorchCompileConfig(
            torch_dynamo_backend=self.torch_compile_learner_dynamo_backend,
            torch_dynamo_mode=self.torch_compile_learner_dynamo_mode,
        )

    def get_torch_compile_worker_config(self):
        """Returns the TorchCompileConfig to use on workers."""

        from ray.rllib.core.rl_module.torch.torch_compile_config import (
            TorchCompileConfig,
        )

        return TorchCompileConfig(
            torch_dynamo_backend=self.torch_compile_worker_dynamo_backend,
            torch_dynamo_mode=self.torch_compile_worker_dynamo_mode,
        )

    def get_default_rl_module_spec(self) -> ModuleSpec:
        """Returns the RLModule spec to use for this algorithm.

        Override this method in the sub-class to return the RLModule spec given
        the input framework.

        Returns:
            The ModuleSpec (SingleAgentRLModuleSpec or MultiAgentRLModuleSpec) to use
            for this algorithm's RLModule.
        """
        raise NotImplementedError

    def get_default_learner_class(self) -> Union[Type["Learner"], str]:
        """Returns the Learner class to use for this algorithm.

        Override this method in the sub-class to return the Learner class type given
        the input framework.

        Returns:
            The Learner class to use for this algorithm either as a class type or as
            a string (e.g. ray.rllib.core.learner.testing.torch.BC).
        """
        raise NotImplementedError

    def get_marl_module_spec(
        self,
        *,
        policy_dict: Dict[str, PolicySpec],
        single_agent_rl_module_spec: Optional[SingleAgentRLModuleSpec] = None,
    ) -> MultiAgentRLModuleSpec:
        """Returns the MultiAgentRLModule spec based on the given policy spec dict.

        policy_dict could be a partial dict of the policies that we need to turn into
        an equivalent multi-agent RLModule spec.

        Args:
            policy_dict: The policy spec dict. Using this dict, we can determine the
                inferred values for observation_space, action_space, and config for
                each policy. If the module spec does not have these values specified,
                they will get auto-filled with these values obtrained from the policy
                spec dict. Here we are relying on the policy's logic for infering these
                values from other sources of information (e.g. environement)
            single_agent_rl_module_spec: The SingleAgentRLModuleSpec to use for
                constructing a MultiAgentRLModuleSpec. If None, the already
                configured spec (`self.rl_module_spec`) or the default ModuleSpec for
                this algorithm (`self.get_default_rl_module_spec()`) will be used.
        """
        # TODO (Kourosh): When we replace policy entirely there will be no need for
        #  this function to map policy_dict to marl_module_specs anymore. The module
        #  spec will be directly given by the user or inferred from env and spaces.

        # TODO (Kourosh): Raise an error if the config is not frozen (validated)
        # If the module is single-agent convert it to multi-agent spec

        # The default ModuleSpec (might be multi-agent or single-agent).
        default_rl_module_spec = self.get_default_rl_module_spec()
        # The currently configured ModuleSpec (might be multi-agent or single-agent).
        # If None, use the default one.
        current_rl_module_spec = self.rl_module_spec or default_rl_module_spec

        # Algorithm is currently setup as a single-agent one.
        if isinstance(current_rl_module_spec, SingleAgentRLModuleSpec):
            # Use either the provided `single_agent_rl_module_spec` (a
            # SingleAgentRLModuleSpec), the currently configured one of this
            # AlgorithmConfig object, or the default one.
            single_agent_rl_module_spec = (
                single_agent_rl_module_spec or current_rl_module_spec
            )
            # Now construct the proper MultiAgentRLModuleSpec.
            marl_module_spec = MultiAgentRLModuleSpec(
                module_specs={
                    k: copy.deepcopy(single_agent_rl_module_spec)
                    for k in policy_dict.keys()
                },
            )

        # Algorithm is currently setup as a multi-agent one.
        else:
            # The user currently has a MultiAgentSpec setup (either via
            # self.rl_module_spec or the default spec of this AlgorithmConfig).
            assert isinstance(current_rl_module_spec, MultiAgentRLModuleSpec)

            # Default is single-agent but the user has provided a multi-agent spec
            # so the use-case is multi-agent.
            if isinstance(default_rl_module_spec, SingleAgentRLModuleSpec):
                # The individual (single-agent) module specs are defined by the user
                # in the currently setup MultiAgentRLModuleSpec -> Use that
                # SingleAgentRLModuleSpec.
                if isinstance(
                    current_rl_module_spec.module_specs, SingleAgentRLModuleSpec
                ):
                    single_agent_spec = single_agent_rl_module_spec or (
                        current_rl_module_spec.module_specs
                    )
                    module_specs = {
                        k: copy.deepcopy(single_agent_spec) for k in policy_dict.keys()
                    }

                # The individual (single-agent) module specs have not been configured
                # via this AlgorithmConfig object -> Use provided single-agent spec or
                # the the default spec (which is also a SingleAgentRLModuleSpec in this
                # case).
                else:
                    single_agent_spec = (
                        single_agent_rl_module_spec or default_rl_module_spec
                    )
                    module_specs = {
                        k: copy.deepcopy(
                            current_rl_module_spec.module_specs.get(
                                k, single_agent_spec
                            )
                        )
                        for k in policy_dict.keys()
                    }

                # Now construct the proper MultiAgentRLModuleSpec.
                # We need to infer the multi-agent class from `current_rl_module_spec`
                # and fill in the module_specs dict.
                marl_module_spec = current_rl_module_spec.__class__(
                    marl_module_class=current_rl_module_spec.marl_module_class,
                    module_specs=module_specs,
                    modules_to_load=current_rl_module_spec.modules_to_load,
                    load_state_path=current_rl_module_spec.load_state_path,
                )

            # Default is multi-agent and user wants to override it -> Don't use the
            # default.
            else:
                # Use has given an override SingleAgentRLModuleSpec -> Use this to
                # construct the individual RLModules within the MultiAgentRLModuleSpec.
                if single_agent_rl_module_spec is not None:
                    pass
                # User has NOT provided an override SingleAgentRLModuleSpec.
                else:
                    # But the currently setup multi-agent spec has a SingleAgentRLModule
                    # spec defined -> Use that to construct the individual RLModules
                    # within the MultiAgentRLModuleSpec.
                    if isinstance(
                        current_rl_module_spec.module_specs, SingleAgentRLModuleSpec
                    ):
                        # The individual module specs are not given, it is given as one
                        # SingleAgentRLModuleSpec to be re-used for all
                        single_agent_rl_module_spec = (
                            current_rl_module_spec.module_specs
                        )
                    # The currently setup multi-agent spec has NO
                    # SingleAgentRLModuleSpec in it -> Error (there is no way we can
                    # infer this information from anywhere at this point).
                    else:
                        raise ValueError(
                            "We have a MultiAgentRLModuleSpec "
                            f"({current_rl_module_spec}), but no "
                            "`SingleAgentRLModuleSpec`s to compile the individual "
                            "RLModules' specs! Use "
                            "`AlgorithmConfig.get_marl_module_spec("
                            "policy_dict=.., single_agent_rl_module_spec=..)`."
                        )

                # Now construct the proper MultiAgentRLModuleSpec.
                marl_module_spec = current_rl_module_spec.__class__(
                    marl_module_class=current_rl_module_spec.marl_module_class,
                    module_specs={
                        k: copy.deepcopy(single_agent_rl_module_spec)
                        for k in policy_dict.keys()
                    },
                    modules_to_load=current_rl_module_spec.modules_to_load,
                    load_state_path=current_rl_module_spec.load_state_path,
                )

        # Make sure that policy_dict and marl_module_spec have similar keys
        if set(policy_dict.keys()) != set(marl_module_spec.module_specs.keys()):
            raise ValueError(
                "Policy dict and module spec have different keys! \n"
                f"policy_dict keys: {list(policy_dict.keys())} \n"
                f"module_spec keys: {list(marl_module_spec.module_specs.keys())}"
            )

        # Fill in the missing values from the specs that we already have. By combining
        # PolicySpecs and the default RLModuleSpec.

        for module_id in policy_dict:
            policy_spec = policy_dict[module_id]
            module_spec = marl_module_spec.module_specs[module_id]
            if module_spec.module_class is None:
                if isinstance(default_rl_module_spec, SingleAgentRLModuleSpec):
                    module_spec.module_class = default_rl_module_spec.module_class
                elif isinstance(
                    default_rl_module_spec.module_specs, SingleAgentRLModuleSpec
                ):
                    module_class = default_rl_module_spec.module_specs.module_class
                    # This should be already checked in validate() but we check it
                    # again here just in case
                    if module_class is None:
                        raise ValueError(
                            "The default rl_module spec cannot have an empty "
                            "module_class under its SingleAgentRLModuleSpec."
                        )
                    module_spec.module_class = module_class
                elif module_id in default_rl_module_spec.module_specs:
                    module_spec.module_class = default_rl_module_spec.module_specs[
                        module_id
                    ].module_class
                else:
                    raise ValueError(
                        f"Module class for module {module_id} cannot be inferred. "
                        f"It is neither provided in the rl_module_spec that "
                        "is passed in nor in the default module spec used in "
                        "the algorithm."
                    )
            if module_spec.catalog_class is None:
                if isinstance(default_rl_module_spec, SingleAgentRLModuleSpec):
                    module_spec.catalog_class = default_rl_module_spec.catalog_class
                elif isinstance(
                    default_rl_module_spec.module_specs, SingleAgentRLModuleSpec
                ):
                    catalog_class = default_rl_module_spec.module_specs.catalog_class
                    module_spec.catalog_class = catalog_class
                elif module_id in default_rl_module_spec.module_specs:
                    module_spec.catalog_class = default_rl_module_spec.module_specs[
                        module_id
                    ].catalog_class
                else:
                    raise ValueError(
                        f"Catalog class for module {module_id} cannot be inferred. "
                        f"It is neither provided in the rl_module_spec that "
                        "is passed in nor in the default module spec used in "
                        "the algorithm."
                    )

            if module_spec.observation_space is None:
                module_spec.observation_space = policy_spec.observation_space
            if module_spec.action_space is None:
                module_spec.action_space = policy_spec.action_space
            if module_spec.model_config_dict is None:
                module_spec.model_config_dict = policy_spec.config.get("model", {})

        return marl_module_spec

    def get_learner_group_config(self, module_spec: ModuleSpec) -> LearnerGroupConfig:

        if not self._is_frozen:
            raise ValueError(
                "Cannot call `get_learner_group_config()` on an unfrozen "
                "AlgorithmConfig! Please call `AlgorithmConfig.freeze()` first."
            )

        config = (
            LearnerGroupConfig()
            .module(module_spec)
            .learner(
                learner_class=self.learner_class,
                learner_hyperparameters=self.get_learner_hyperparameters(),
            )
            .resources(
                num_learner_workers=self.num_learner_workers,
                num_cpus_per_learner_worker=(
                    self.num_cpus_per_learner_worker
                    if not self.num_gpus_per_learner_worker
                    else 0
                ),
                num_gpus_per_learner_worker=self.num_gpus_per_learner_worker,
                local_gpu_idx=self.local_gpu_idx,
            )
        )

        if self.framework_str == "torch":
            config.framework(
                torch_compile=self.torch_compile_learner,
                torch_compile_cfg=self.get_torch_compile_learner_config(),
                torch_compile_what_to_compile=self.torch_compile_learner_what_to_compile,  # noqa: E501
            )
        elif self.framework_str == "tf2":
            config.framework(eager_tracing=self.eager_tracing)

        return config

    def get_learner_hyperparameters(self) -> LearnerHyperparameters:
        """Returns a new LearnerHyperparameters instance for the respective Learner.

        The LearnerHyperparameters is a dataclass containing only those config settings
        from AlgorithmConfig that are used by the algorithm's specific Learner
        sub-class. They allow distributing only those settings relevant for learning
        across a set of learner workers (instead of having to distribute the entire
        AlgorithmConfig object).

        Note that LearnerHyperparameters should always be derived directly from a
        AlgorithmConfig object's own settings and considered frozen/read-only.

        Returns:
             A LearnerHyperparameters instance for the respective Learner.
        """
        # Compile the per-module learner hyperparameter instances (if applicable).
        per_module_learner_hp_overrides = {}
        if self.algorithm_config_overrides_per_module:
            for (
                module_id,
                overrides,
            ) in self.algorithm_config_overrides_per_module.items():
                # Copy this AlgorithmConfig object (unfreeze copy), update copy from
                # the provided override dict for this module_id, then
                # create a new LearnerHyperparameter object from this altered
                # AlgorithmConfig.
                config_for_module = self.copy(copy_frozen=False).update_from_dict(
                    overrides
                )
                config_for_module.algorithm_config_overrides_per_module = None
                per_module_learner_hp_overrides[
                    module_id
                ] = config_for_module.get_learner_hyperparameters()

        return LearnerHyperparameters(
            learning_rate=self.lr,
            grad_clip=self.grad_clip,
            grad_clip_by=self.grad_clip_by,
            _per_module_overrides=per_module_learner_hp_overrides,
            seed=self.seed,
        )

    def __setattr__(self, key, value):
        """Gatekeeper in case we are in frozen state and need to error."""

        # If we are frozen, do not allow to set any attributes anymore.
        if hasattr(self, "_is_frozen") and self._is_frozen:
            # TODO: Remove `simple_optimizer` entirely.
            #  Remove need to set `worker_index` in RolloutWorker's c'tor.
            if key not in ["simple_optimizer", "worker_index", "_is_frozen"]:
                raise AttributeError(
                    f"Cannot set attribute ({key}) of an already frozen "
                    "AlgorithmConfig!"
                )
        super().__setattr__(key, value)

    def __getitem__(self, item):
        """Shim method to still support accessing properties by key lookup.

        This way, an AlgorithmConfig object can still be used as if a dict, e.g.
        by Ray Tune.

        Examples:
            >>> from ray.rllib.algorithms.algorithm_config import AlgorithmConfig
            >>> config = AlgorithmConfig()
            >>> print(config["lr"])
            ... 0.001
        """
        # TODO: Uncomment this once all algorithms use AlgorithmConfigs under the
        #  hood (as well as Ray Tune).
        # if log_once("algo_config_getitem"):
        #    logger.warning(
        #        "AlgorithmConfig objects should NOT be used as dict! "
        #        f"Try accessing `{item}` directly as a property."
        #    )
        # In case user accesses "old" keys, e.g. "num_workers", which need to
        # be translated to their correct property names.
        item = self._translate_special_keys(item)
        return getattr(self, item)

    def __setitem__(self, key, value):
        # TODO: Remove comments once all methods/functions only support
        #  AlgorithmConfigs and there is no more ambiguity anywhere in the code
        #  on whether an AlgorithmConfig is used or an old python config dict.
        # raise AttributeError(
        #    "AlgorithmConfig objects should not have their values set like dicts"
        #    f"(`config['{key}'] = {value}`), "
        #    f"but via setting their properties directly (config.{prop} = {value})."
        # )
        if key == "multiagent":
            raise AttributeError(
                "Cannot set `multiagent` key in an AlgorithmConfig!\nTry setting "
                "the multi-agent components of your AlgorithmConfig object via the "
                "`multi_agent()` method and its arguments.\nE.g. `config.multi_agent("
                "policies=.., policy_mapping_fn.., policies_to_train=..)`."
            )
        super().__setattr__(key, value)

    def __contains__(self, item) -> bool:
        """Shim method to help pretend we are a dict."""
        prop = self._translate_special_keys(item, warn_deprecated=False)
        return hasattr(self, prop)

    def get(self, key, default=None):
        """Shim method to help pretend we are a dict."""
        prop = self._translate_special_keys(key, warn_deprecated=False)
        return getattr(self, prop, default)

    def pop(self, key, default=None):
        """Shim method to help pretend we are a dict."""
        return self.get(key, default)

    def keys(self):
        """Shim method to help pretend we are a dict."""
        return self.to_dict().keys()

    def values(self):
        """Shim method to help pretend we are a dict."""
        return self.to_dict().values()

    def items(self):
        """Shim method to help pretend we are a dict."""
        return self.to_dict().items()

    @staticmethod
    def _serialize_dict(config):
        # Serialize classes to classpaths:
        config["callbacks"] = serialize_type(config["callbacks"])
        config["sample_collector"] = serialize_type(config["sample_collector"])
        if isinstance(config["env"], type):
            config["env"] = serialize_type(config["env"])
        if "replay_buffer_config" in config and (
            isinstance(config["replay_buffer_config"].get("type"), type)
        ):
            config["replay_buffer_config"]["type"] = serialize_type(
                config["replay_buffer_config"]["type"]
            )
        if isinstance(config["exploration_config"].get("type"), type):
            config["exploration_config"]["type"] = serialize_type(
                config["exploration_config"]["type"]
            )
        if isinstance(config["model"].get("custom_model"), type):
            config["model"]["custom_model"] = serialize_type(
                config["model"]["custom_model"]
            )

        # List'ify `policies`, iff a set or tuple (these types are not JSON'able).
        ma_config = config.get("multiagent")
        if ma_config is not None:
            if isinstance(ma_config.get("policies"), (set, tuple)):
                ma_config["policies"] = list(ma_config["policies"])
            # Do NOT serialize functions/lambdas.
            if ma_config.get("policy_mapping_fn"):
                ma_config["policy_mapping_fn"] = NOT_SERIALIZABLE
            if ma_config.get("policies_to_train"):
                ma_config["policies_to_train"] = NOT_SERIALIZABLE
        # However, if these "multiagent" settings have been provided directly
        # on the top-level (as they should), we override the settings under
        # "multiagent". Note that the "multiagent" key should no longer be used anyways.
        if isinstance(config.get("policies"), (set, tuple)):
            config["policies"] = list(config["policies"])
        # Do NOT serialize functions/lambdas.
        if config.get("policy_mapping_fn"):
            config["policy_mapping_fn"] = NOT_SERIALIZABLE
        if config.get("policies_to_train"):
            config["policies_to_train"] = NOT_SERIALIZABLE

        return config

    @staticmethod
    def _translate_special_keys(key: str, warn_deprecated: bool = True) -> str:
        # Handle special key (str) -> `AlgorithmConfig.[some_property]` cases.
        if key == "callbacks":
            key = "callbacks_class"
        elif key == "create_env_on_driver":
            key = "create_env_on_local_worker"
        elif key == "custom_eval_function":
            key = "custom_evaluation_function"
        elif key == "framework":
            key = "framework_str"
        elif key == "input":
            key = "input_"
        elif key == "lambda":
            key = "lambda_"
        elif key == "num_cpus_for_driver":
            key = "num_cpus_for_local_worker"
        elif key == "num_workers":
            key = "num_rollout_workers"

        # Deprecated keys.
        if warn_deprecated:
            if key == "collect_metrics_timeout":
                deprecation_warning(
                    old="collect_metrics_timeout",
                    new="metrics_episode_collection_timeout_s",
                    error=True,
                )
            elif key == "metrics_smoothing_episodes":
                deprecation_warning(
                    old="config.metrics_smoothing_episodes",
                    new="config.metrics_num_episodes_for_smoothing",
                    error=True,
                )
            elif key == "min_iter_time_s":
                deprecation_warning(
                    old="config.min_iter_time_s",
                    new="config.min_time_s_per_iteration",
                    error=True,
                )
            elif key == "min_time_s_per_reporting":
                deprecation_warning(
                    old="config.min_time_s_per_reporting",
                    new="config.min_time_s_per_iteration",
                    error=True,
                )
            elif key == "min_sample_timesteps_per_reporting":
                deprecation_warning(
                    old="config.min_sample_timesteps_per_reporting",
                    new="config.min_sample_timesteps_per_iteration",
                    error=True,
                )
            elif key == "min_train_timesteps_per_reporting":
                deprecation_warning(
                    old="config.min_train_timesteps_per_reporting",
                    new="config.min_train_timesteps_per_iteration",
                    error=True,
                )
            elif key == "timesteps_per_iteration":
                deprecation_warning(
                    old="config.timesteps_per_iteration",
                    new="`config.min_sample_timesteps_per_iteration` OR "
                    "`config.min_train_timesteps_per_iteration`",
                    error=True,
                )
            elif key == "evaluation_num_episodes":
                deprecation_warning(
                    old="config.evaluation_num_episodes",
                    new="`config.evaluation_duration` and "
                    "`config.evaluation_duration_unit=episodes`",
                    error=True,
                )

        return key

    def _check_if_correct_nn_framework_installed(self, _tf1, _tf, _torch):
        """Check if tf/torch experiment is running and tf/torch installed."""
        if self.framework_str in {"tf", "tf2"}:
            if not (_tf1 or _tf):
                raise ImportError(
                    (
                        "TensorFlow was specified as the framework to use (via `config."
                        "framework([tf|tf2])`)! However, no installation was "
                        "found. You can install TensorFlow via `pip install tensorflow`"
                    )
                )
        elif self.framework_str == "torch":
            if not _torch:
                raise ImportError(
                    (
                        "PyTorch was specified as the framework to use (via `config."
                        "framework('torch')`)! However, no installation was found. You "
                        "can install PyTorch via `pip install torch`."
                    )
                )

    def _resolve_tf_settings(self, _tf1, _tfv):
        """Check and resolve tf settings."""
        if _tf1 and self.framework_str == "tf2":
            if self.framework_str == "tf2" and _tfv < 2:
                raise ValueError(
                    "You configured `framework`=tf2, but your installed "
                    "pip tf-version is < 2.0! Make sure your TensorFlow "
                    "version is >= 2.x."
                )
            if not _tf1.executing_eagerly():
                _tf1.enable_eager_execution()
            # Recommend setting tracing to True for speedups.
            logger.info(
                f"Executing eagerly (framework='{self.framework_str}'),"
                f" with eager_tracing={self.eager_tracing}. For "
                "production workloads, make sure to set eager_tracing=True"
                "  in order to match the speed of tf-static-graph "
                "(framework='tf'). For debugging purposes, "
                "`eager_tracing=False` is the best choice."
            )
        # Tf-static-graph (framework=tf): Recommend upgrading to tf2 and
        # enabling eager tracing for similar speed.
        elif _tf1 and self.framework_str == "tf":
            logger.info(
                "Your framework setting is 'tf', meaning you are using "
                "static-graph mode. Set framework='tf2' to enable eager "
                "execution with tf2.x. You may also then want to set "
                "eager_tracing=True in order to reach similar execution "
                "speed as with static-graph mode."
            )

    @property
    @Deprecated(error=False)
    def multiagent(self):
        """Shim method to help pretend we are a dict with 'multiagent' key."""
        return {
            "policies": self.policies,
            "policy_mapping_fn": self.policy_mapping_fn,
            "policies_to_train": self.policies_to_train,
            "policy_map_capacity": self.policy_map_capacity,
            "policy_map_cache": self.policy_map_cache,
            "count_steps_by": self.count_steps_by,
            "observation_fn": self.observation_fn,
        }

    @property
    @Deprecated(new="AlgorithmConfig.rollouts(num_rollout_workers=..)", error=False)
    def num_workers(self):
        """For backward-compatibility purposes only."""
        return self.num_rollout_workers<|MERGE_RESOLUTION|>--- conflicted
+++ resolved
@@ -306,15 +306,11 @@
         self.normalize_actions = True
         self.clip_actions = False
         self.disable_env_checking = False
-<<<<<<< HEAD
         self.auto_wrap_old_gym_envs = True
-=======
->>>>>>> 66535d5f
+        self.action_mask_key = "action_mask"
         # Whether this env is an atari env (for atari-specific preprocessing).
         # If not specified, we will try to auto-detect this.
         self._is_atari = None
-        self.auto_wrap_old_gym_envs = True
-        self.action_mask_key = "action_mask"
 
         # `self.rollouts()`
         self.env_runner_cls = None
