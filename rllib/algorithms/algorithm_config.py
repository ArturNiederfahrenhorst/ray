--- conflicted
+++ resolved
@@ -1408,14 +1408,6 @@
                     error=True,
                 )
             self.model.update(model)
-            if model.get("_use_default_native_models"):
-                Deprecated(
-                    help="_use_default_native_models is not supported "
-                    "anymore. To get rid of this error, set `experimental("
-                    "_enable_rl_module_api` to True. Native models will "
-                    "be better supported by the upcoming RLModule API.",
-                    error=True,
-                )
         if optimizer is not NotProvided:
             self.optimizer = merge_dicts(self.optimizer, optimizer)
         if max_requests_in_flight_per_sampler_worker is not NotProvided:
@@ -2077,11 +2069,7 @@
         self,
         *,
         rl_module_class: Optional[Type["RLModule"]] = NotProvided,
-<<<<<<< HEAD
-        _enable_rl_module_api: bool = True,
-=======
         _enable_rl_module_api: Optional[bool] = NotProvided,
->>>>>>> bceba7f2
     ) -> "AlgorithmConfig":
         """Sets the config's RLModule settings.
 
@@ -2098,9 +2086,6 @@
         if rl_module_class is not NotProvided:
             self.rl_module_class = rl_module_class
 
-<<<<<<< HEAD
-        self._enable_rl_module_api = _enable_rl_module_api
-=======
         if self._enable_rl_module_api is not NotProvided:
             self._enable_rl_module_api = _enable_rl_module_api
         else:
@@ -2110,7 +2095,6 @@
                 "have not enabled the RLModule API. To enable it, call "
                 "`config.rl_module(_enable_rl_module_api=True)`."
             )
->>>>>>> bceba7f2
 
         return self
 
