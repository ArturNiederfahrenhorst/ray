import copy
import dataclasses
import logging
import math
import os
from typing import (
    Any,
    Callable,
    Container,
    Dict,
    Mapping,
    Optional,
    Tuple,
    Type,
    TYPE_CHECKING,
    Union,
)

import ray
from ray.rllib.algorithms.callbacks import DefaultCallbacks
from ray.rllib.core.learner.learner import LearnerHPs
from ray.rllib.core.learner.learner_group_config import (
    LearnerGroupConfig,
    ModuleSpec,
)
from ray.rllib.core.rl_module.rl_module import SingleAgentRLModuleSpec
from ray.rllib.core.rl_module.marl_module import MultiAgentRLModuleSpec
from ray.rllib.evaluation.rollout_worker import RolloutWorker
from ray.rllib.env.env_context import EnvContext
from ray.rllib.env.multi_agent_env import MultiAgentEnv
from ray.rllib.evaluation.collectors.sample_collector import SampleCollector
from ray.rllib.evaluation.collectors.simple_list_collector import SimpleListCollector
from ray.rllib.evaluation.episode import Episode
from ray.rllib.env.wrappers.atari_wrappers import is_atari
from ray.rllib.models import MODEL_DEFAULTS
from ray.rllib.policy.policy import Policy, PolicySpec
from ray.rllib.policy.sample_batch import DEFAULT_POLICY_ID
from ray.rllib.utils import deep_update, merge_dicts
from ray.rllib.utils.annotations import (
    OverrideToImplementCustomLogic_CallToSuperRecommended,
    ExperimentalAPI,
)
from ray.rllib.utils.deprecation import (
    Deprecated,
    DEPRECATED_VALUE,
    deprecation_warning,
)
from ray.rllib.utils.framework import try_import_tf, try_import_torch
from ray.rllib.utils.from_config import from_config, NotProvided
from ray.rllib.utils.gym import (
    convert_old_gym_space_to_gymnasium_space,
    try_import_gymnasium_and_gym,
)
from ray.rllib.utils.policy import validate_policy_id
from ray.rllib.utils.serialization import (
    deserialize_type,
    NOT_SERIALIZABLE,
    serialize_type,
)
from ray.rllib.utils.typing import (
    AgentID,
    AlgorithmConfigDict,
    EnvConfigDict,
    EnvType,
    MultiAgentPolicyConfigDict,
    PartialAlgorithmConfigDict,
    PolicyID,
    ResultDict,
    SampleBatchType,
)
from ray.tune.tune import _Config
from ray.tune.logger import Logger
from ray.tune.registry import get_trainable_cls
from ray.tune.result import TRIAL_INFO
from ray.util import log_once

gym, old_gym = try_import_gymnasium_and_gym()
Space = gym.Space


"""TODO(jungong, sven): in "offline_data" we can potentially unify all input types
under input and input_config keys. E.g.
input: sample
input_config {
env: CartPole-v1
}
or:
input: json_reader
input_config {
path: /tmp/
}
or:
input: dataset
input_config {
format: parquet
path: /tmp/
}
"""


if TYPE_CHECKING:
    from ray.rllib.algorithms.algorithm import Algorithm
    from ray.rllib.core.learner import Learner

logger = logging.getLogger(__name__)


def _check_rl_module_spec(module_spec: ModuleSpec) -> None:
    if not isinstance(module_spec, (SingleAgentRLModuleSpec, MultiAgentRLModuleSpec)):
        raise ValueError(
            "rl_module_spec must be an instance of "
            "SingleAgentRLModuleSpec or MultiAgentRLModuleSpec."
            f"Got {type(module_spec)} instead."
        )


class AlgorithmConfig(_Config):
    """A RLlib AlgorithmConfig builds an RLlib Algorithm from a given configuration.

    Example:
        >>> from ray.rllib.algorithms.algorithm_config import AlgorithmConfig
        >>> from ray.rllib.algorithms.callbacks import MemoryTrackingCallbacks
        >>> # Construct a generic config object, specifying values within different
        >>> # sub-categories, e.g. "training".
        >>> config = AlgorithmConfig().training(gamma=0.9, lr=0.01)  # doctest: +SKIP
        ...     .environment(env="CartPole-v1")
        ...     .resources(num_gpus=0)
        ...     .rollouts(num_rollout_workers=4)
        ...     .callbacks(MemoryTrackingCallbacks)
        >>> # A config object can be used to construct the respective Trainer.
        >>> rllib_algo = config.build()  # doctest: +SKIP

    Example:
        >>> from ray.rllib.algorithms.algorithm_config import AlgorithmConfig
        >>> from ray import tune
        >>> # In combination with a tune.grid_search:
        >>> config = AlgorithmConfig()
        >>> config.training(lr=tune.grid_search([0.01, 0.001])) # doctest: +SKIP
        >>> # Use `to_dict()` method to get the legacy plain python config dict
        >>> # for usage with `tune.Tuner().fit()`.
        >>> tune.Tuner(  # doctest: +SKIP
        ...     "[registered trainer class]", param_space=config.to_dict()
        ...     ).fit()
    """

    @staticmethod
    def DEFAULT_POLICY_MAPPING_FN(aid, episode, worker, **kwargs):
        # The default policy mapping function to use if None provided.
        # Map any agent ID to "default_policy".
        return DEFAULT_POLICY_ID

    @classmethod
    def from_dict(cls, config_dict: dict) -> "AlgorithmConfig":
        """Creates an AlgorithmConfig from a legacy python config dict.

        Examples:
            >>> from ray.rllib.algorithms.ppo.ppo import PPOConfig # doctest: +SKIP
            >>> ppo_config = PPOConfig.from_dict({...}) # doctest: +SKIP
            >>> ppo = ppo_config.build(env="Pendulum-v1") # doctest: +SKIP

        Args:
            config_dict: The legacy formatted python config dict for some algorithm.

        Returns:
             A new AlgorithmConfig object that matches the given python config dict.
        """
        # Create a default config object of this class.
        config_obj = cls()
        # Remove `_is_frozen` flag from config dict in case the AlgorithmConfig that
        # the dict was derived from was already frozen (we don't want to copy the
        # frozenness).
        config_dict.pop("_is_frozen", None)
        config_obj.update_from_dict(config_dict)
        return config_obj

    @classmethod
    def overrides(cls, **kwargs):
        """Generates and validates a set of config key/value pairs (passed via kwargs).

        Validation whether given config keys are valid is done immediately upon
        construction (by comparing against the properties of a default AlgorithmConfig
        object of this class).
        Allows combination with a full AlgorithmConfig object to yield a new
        AlgorithmConfig object.

        Used anywhere, we would like to enable the user to only define a few config
        settings that would change with respect to some main config, e.g. in multi-agent
        setups and evaluation configs.

        Examples:
            >>> from ray.rllib.algorithms.ppo import PPOConfig
            >>> from ray.rllib.policy.policy import PolicySpec
            >>> config = (
            ...     PPOConfig()
            ...     .multi_agent(
            ...         policies={
            ...             "pol0": PolicySpec(config=PPOConfig.overrides(lambda_=0.95))
            ...         },
            ...     )
            ... )

            >>> from ray.rllib.algorithms.algorithm_config import AlgorithmConfig
            >>> from ray.rllib.algorithms.pg import PGConfig
            >>> config = (
            ...     PGConfig()
            ...     .evaluation(
            ...         evaluation_num_workers=1,
            ...         evaluation_interval=1,
            ...         evaluation_config=AlgorithmConfig.overrides(explore=False),
            ...     )
            ... )

        Returns:
            A dict mapping valid config property-names to values.

        Raises:
            KeyError: In case a non-existing property name (kwargs key) is being
            passed in. Valid property names are taken from a default AlgorithmConfig
            object of `cls`.
        """
        default_config = cls()
        config_overrides = {}
        for key, value in kwargs.items():
            if not hasattr(default_config, key):
                raise KeyError(
                    f"Invalid property name {key} for config class {cls.__name__}!"
                )
            # Allow things like "lambda" as well.
            key = cls._translate_special_keys(key, warn_deprecated=True)
            config_overrides[key] = value

        return config_overrides

    def __init__(self, algo_class=None):
        # Define all settings and their default values.

        # Define the default RLlib Trainer class that this AlgorithmConfig will be
        # applied to.
        self.algo_class = algo_class

        # `self.python_environment()`
        self.extra_python_environs_for_driver = {}
        self.extra_python_environs_for_worker = {}

        # `self.resources()`
        self.num_gpus = 0
        self.num_cpus_per_worker = 1
        self.num_gpus_per_worker = 0
        self._fake_gpus = False
        self.num_cpus_for_local_worker = 1
        self.num_learner_workers = 0
        self.num_gpus_per_learner_worker = 0
        self.num_cpus_per_learner_worker = 1
        self.local_gpu_idx = 0
        self.custom_resources_per_worker = {}
        self.placement_strategy = "PACK"

        # `self.framework()`
        self.framework_str = "torch"
        self.eager_tracing = False
        self.eager_max_retraces = 20
        self.tf_session_args = {
            # note: overridden by `local_tf_session_args`
            "intra_op_parallelism_threads": 2,
            "inter_op_parallelism_threads": 2,
            "gpu_options": {
                "allow_growth": True,
            },
            "log_device_placement": False,
            "device_count": {"CPU": 1},
            # Required by multi-GPU (num_gpus > 1).
            "allow_soft_placement": True,
        }
        self.local_tf_session_args = {
            # Allow a higher level of parallelism by default, but not unlimited
            # since that can cause crashes with many concurrent drivers.
            "intra_op_parallelism_threads": 8,
            "inter_op_parallelism_threads": 8,
        }

        # `self.environment()`
        self.env = None
        self.env_config = {}
        self.observation_space = None
        self.action_space = None
        self.env_task_fn = None
        self.render_env = False
        self.clip_rewards = None
        self.normalize_actions = True
        self.clip_actions = False
        self.disable_env_checking = False
        # Whether this env is an atari env (for atari-specific preprocessing).
        # If not specified, we will try to auto-detect this.
        self.is_atari = None
        self.auto_wrap_old_gym_envs = True

        # `self.rollouts()`
        self.num_rollout_workers = 0
        self.num_envs_per_worker = 1
        self.sample_collector = SimpleListCollector
        self.create_env_on_local_worker = False
        self.sample_async = False
        self.enable_connectors = True
        self.rollout_fragment_length = 200
        self.batch_mode = "truncate_episodes"
        self.remote_worker_envs = False
        self.remote_env_batch_wait_ms = 0
        self.validate_workers_after_construction = True
        self.preprocessor_pref = "deepmind"
        self.observation_filter = "NoFilter"
        self.synchronize_filters = True
        self.compress_observations = False
        self.enable_tf1_exec_eagerly = False
        self.sampler_perf_stats_ema_coef = None

        # `self.training()`
        self.gamma = 0.99
        self.lr = 0.001
        self.train_batch_size = 32
        self.model = copy.deepcopy(MODEL_DEFAULTS)
        self.optimizer = {}
        self.max_requests_in_flight_per_sampler_worker = 2
        self.learner_class = None
        self._enable_learner_api = False
        # experimental: this will contain the hyper-parameters that are passed to the
        # Learner, for computing loss, etc. New algorithms have to set this to their
        # own default. .training() will modify the fields of this object.
        self._learner_hps = LearnerHPs()

        # `self.callbacks()`
        self.callbacks_class = DefaultCallbacks

        # `self.explore()`
        self.explore = True
        # This is not compatible with RLModules, which have a method
        # `forward_exploration` to specify custom exploration behavior.
        self.exploration_config = {}

        # `self.multi_agent()`
        self.policies = {DEFAULT_POLICY_ID: PolicySpec()}
        self.policy_map_capacity = 100
        self.policy_mapping_fn = self.DEFAULT_POLICY_MAPPING_FN
        self.policies_to_train = None
        self.policy_states_are_swappable = False
        self.observation_fn = None
        self.count_steps_by = "env_steps"

        # `self.offline_data()`
        self.input_ = "sampler"
        self.input_config = {}
        self.actions_in_input_normalized = False
        self.postprocess_inputs = False
        self.shuffle_buffer_size = 0
        self.output = None
        self.output_config = {}
        self.output_compress_columns = ["obs", "new_obs"]
        self.output_max_file_size = 64 * 1024 * 1024
        self.offline_sampling = False

        # `self.evaluation()`
        self.evaluation_interval = None
        self.evaluation_duration = 10
        self.evaluation_duration_unit = "episodes"
        self.evaluation_sample_timeout_s = 180.0
        self.evaluation_parallel_to_training = False
        self.evaluation_config = None
        self.off_policy_estimation_methods = {}
        self.ope_split_batch_by_episode = True
        self.evaluation_num_workers = 0
        self.custom_evaluation_function = None
        self.always_attach_evaluation_results = False
        self.enable_async_evaluation = False
        # TODO: Set this flag still in the config or - much better - in the
        #  RolloutWorker as a property.
        self.in_evaluation = False
        self.sync_filters_on_rollout_workers_timeout_s = 60.0

        # `self.reporting()`
        self.keep_per_episode_custom_metrics = False
        self.metrics_episode_collection_timeout_s = 60.0
        self.metrics_num_episodes_for_smoothing = 100
        self.min_time_s_per_iteration = None
        self.min_train_timesteps_per_iteration = 0
        self.min_sample_timesteps_per_iteration = 0

        # `self.checkpointing()`
        self.export_native_model_files = False
        self.checkpoint_trainable_policies_only = False

        # `self.debugging()`
        self.logger_creator = None
        self.logger_config = None
        self.log_level = "WARN"
        self.log_sys_usage = True
        self.fake_sampler = False
        self.seed = None
        self.worker_cls = None

        # `self.fault_tolerance()`
        self.ignore_worker_failures = False
        self.recreate_failed_workers = False
        # By default restart failed worker a thousand times.
        # This should be enough to handle normal transient failures.
        # This also prevents infinite number of restarts in case
        # the worker or env has a bug.
        self.max_num_worker_restarts = 1000
        # Small delay between worker restarts. In case rollout or
        # evaluation workers have remote dependencies, this delay can be
        # adjusted to make sure we don't flood them with re-connection
        # requests, and allow them enough time to recover.
        # This delay also gives Ray time to stream back error logging
        # and exceptions.
        self.delay_between_worker_restarts_s = 60.0
        self.restart_failed_sub_environments = False
        self.num_consecutive_worker_failures_tolerance = 100
        self.worker_health_probe_timeout_s = 60
        self.worker_restore_timeout_s = 1800

        # `self.rl_module()`
        self.rl_module_spec = None
        self._enable_rl_module_api = False
<<<<<<< HEAD
        # Whether to error out if exploration config is set when using RLModules.
        self._validate_exploration_conf_and_rl_modules = True
        # Helper to keep track of the original exploration config.
=======
        # Helper to keep track of the original exploration config when dis-/enabling
        # rl modules.
>>>>>>> 38f4e44b
        self.__prior_exploration_config = None

        # `self.experimental()`
        self._tf_policy_handles_more_than_one_loss = False
        self._disable_preprocessor_api = False
        self._disable_action_flattening = False
        self._disable_execution_plan_api = True
        self._disable_initialize_loss_from_dummy_batch = False
        self._load_only_minibatch_onto_device = False

        # Has this config object been frozen (cannot alter its attributes anymore).
        self._is_frozen = False

        # TODO: Remove, once all deprecation_warning calls upon using these keys
        #  have been removed.
        # === Deprecated keys ===
        self.simple_optimizer = DEPRECATED_VALUE
        self.monitor = DEPRECATED_VALUE
        self.evaluation_num_episodes = DEPRECATED_VALUE
        self.metrics_smoothing_episodes = DEPRECATED_VALUE
        self.timesteps_per_iteration = DEPRECATED_VALUE
        self.min_iter_time_s = DEPRECATED_VALUE
        self.collect_metrics_timeout = DEPRECATED_VALUE
        self.min_time_s_per_reporting = DEPRECATED_VALUE
        self.min_train_timesteps_per_reporting = DEPRECATED_VALUE
        self.min_sample_timesteps_per_reporting = DEPRECATED_VALUE
        self.input_evaluation = DEPRECATED_VALUE
        self.policy_map_cache = DEPRECATED_VALUE

        # The following values have moved because of the new ReplayBuffer API
        self.buffer_size = DEPRECATED_VALUE
        self.prioritized_replay = DEPRECATED_VALUE
        self.learning_starts = DEPRECATED_VALUE
        self.replay_batch_size = DEPRECATED_VALUE
        # -1 = DEPRECATED_VALUE is a valid value for replay_sequence_length
        self.replay_sequence_length = None
        self.replay_mode = DEPRECATED_VALUE
        self.prioritized_replay_alpha = DEPRECATED_VALUE
        self.prioritized_replay_beta = DEPRECATED_VALUE
        self.prioritized_replay_eps = DEPRECATED_VALUE
        self.min_time_s_per_reporting = DEPRECATED_VALUE
        self.min_train_timesteps_per_reporting = DEPRECATED_VALUE
        self.min_sample_timesteps_per_reporting = DEPRECATED_VALUE
        self.horizon = DEPRECATED_VALUE
        self.soft_horizon = DEPRECATED_VALUE
        self.no_done_at_end = DEPRECATED_VALUE

    @property
    def learner_hps(self) -> LearnerHPs:
        return self._learner_hps

    def to_dict(self) -> AlgorithmConfigDict:
        """Converts all settings into a legacy config dict for backward compatibility.

        Returns:
            A complete AlgorithmConfigDict, usable in backward-compatible Tune/RLlib
            use cases, e.g. w/ `tune.Tuner().fit()`.
        """
        config = copy.deepcopy(vars(self))
        config.pop("algo_class")
        config.pop("_is_frozen")

        # Worst naming convention ever: NEVER EVER use reserved key-words...
        if "lambda_" in config:
            assert hasattr(self, "lambda_")
            config["lambda"] = getattr(self, "lambda_")
            config.pop("lambda_")
        if "input_" in config:
            assert hasattr(self, "input_")
            config["input"] = getattr(self, "input_")
            config.pop("input_")

        # Setup legacy multi-agent sub-dict:
        config["multiagent"] = {}
        for k in self.multiagent.keys():
            # Convert policies dict such that each policy ID maps to a old-style
            # 4-tuple: class, obs-, and action space, config.
            if k == "policies" and isinstance(self.multiagent[k], dict):
                policies_dict = {}
                for policy_id, policy_spec in config.pop(k).items():
                    if isinstance(policy_spec, PolicySpec):
                        policies_dict[policy_id] = (
                            policy_spec.policy_class,
                            policy_spec.observation_space,
                            policy_spec.action_space,
                            policy_spec.config,
                        )
                    else:
                        policies_dict[policy_id] = policy_spec
                config["multiagent"][k] = policies_dict
            else:
                config["multiagent"][k] = config.pop(k)

        # Switch out deprecated vs new config keys.
        config["callbacks"] = config.pop("callbacks_class", DefaultCallbacks)
        config["create_env_on_driver"] = config.pop("create_env_on_local_worker", 1)
        config["custom_eval_function"] = config.pop("custom_evaluation_function", None)
        config["framework"] = config.pop("framework_str", None)
        config["num_cpus_for_driver"] = config.pop("num_cpus_for_local_worker", 1)
        config["num_workers"] = config.pop("num_rollout_workers", 0)

        # Simplify: Remove all deprecated keys that have as value `DEPRECATED_VALUE`.
        # These would be useless in the returned dict anyways.
        for dep_k in [
            "monitor",
            "evaluation_num_episodes",
            "metrics_smoothing_episodes",
            "timesteps_per_iteration",
            "min_iter_time_s",
            "collect_metrics_timeout",
            "buffer_size",
            "prioritized_replay",
            "learning_starts",
            "replay_batch_size",
            "replay_mode",
            "prioritized_replay_alpha",
            "prioritized_replay_beta",
            "prioritized_replay_eps",
            "min_time_s_per_reporting",
            "min_train_timesteps_per_reporting",
            "min_sample_timesteps_per_reporting",
            "input_evaluation",
        ]:
            if config.get(dep_k) == DEPRECATED_VALUE:
                config.pop(dep_k, None)

        return config

    def update_from_dict(
        self,
        config_dict: PartialAlgorithmConfigDict,
    ) -> "AlgorithmConfig":
        """Modifies this AlgorithmConfig via the provided python config dict.

        Warns if `config_dict` contains deprecated keys.
        Silently sets even properties of `self` that do NOT exist. This way, this method
        may be used to configure custom Policies which do not have their own specific
        AlgorithmConfig classes, e.g.
        `ray.rllib.examples.policy.random_policy::RandomPolicy`.

        Args:
            config_dict: The old-style python config dict (PartialAlgorithmConfigDict)
                to use for overriding some properties defined in there.

        Returns:
            This updated AlgorithmConfig object.
        """
        eval_call = {}

        # We deal with this special key before all others because it may influence
        # stuff like "exploration_config".
        # Namely, we want to re-instantiate the exploration config this config had
        # inside `self.rl_module()` before potentially overwriting it in the following.
        if "_enable_rl_module_api" in config_dict:
            self.rl_module(_enable_rl_module_api=config_dict["_enable_rl_module_api"])

        # Modify our properties one by one.
        for key, value in config_dict.items():
            key = self._translate_special_keys(key, warn_deprecated=False)

            # Ray Tune saves additional data under this magic keyword.
            # This should not get treated as AlgorithmConfig field.
            if key == TRIAL_INFO:
                continue

            if key == "_enable_rl_module_api":
                # We've dealt with this above.
                continue
            # Set our multi-agent settings.
            elif key == "multiagent":
                kwargs = {
                    k: value[k]
                    for k in [
                        "policies",
                        "policy_map_capacity",
                        "policy_mapping_fn",
                        "policies_to_train",
                        "policy_states_are_swappable",
                        "observation_fn",
                        "count_steps_by",
                    ]
                    if k in value
                }
                self.multi_agent(**kwargs)
            # Some keys specify config sub-dicts and therefore should go through the
            # correct methods to properly `.update()` those from given config dict
            # (to not lose any sub-keys).
            elif key == "callbacks_class" and value != NOT_SERIALIZABLE:
                # For backward compatibility reasons, only resolve possible
                # classpath if value is a str type.
                if isinstance(value, str):
                    value = deserialize_type(value, error=True)
                self.callbacks(callbacks_class=value)
            elif key == "env_config":
                self.environment(env_config=value)
            elif key.startswith("evaluation_"):
                eval_call[key] = value
            elif key == "exploration_config":
                if config_dict.get("_enable_rl_module_api", False):
                    self.exploration_config = value
                    continue
                if isinstance(value, dict) and "type" in value:
                    value["type"] = deserialize_type(value["type"])
                self.exploration(exploration_config=value)
            elif key == "model":
                # Resolve possible classpath.
                if isinstance(value, dict) and value.get("custom_model"):
                    value["custom_model"] = deserialize_type(value["custom_model"])
                self.training(**{key: value})
            elif key == "optimizer":
                self.training(**{key: value})
            elif key == "replay_buffer_config":
                if isinstance(value, dict) and "type" in value:
                    value["type"] = deserialize_type(value["type"])
                self.training(**{key: value})
            elif key == "sample_collector":
                # Resolve possible classpath.
                value = deserialize_type(value)
                self.rollouts(sample_collector=value)
            # If config key matches a property, just set it, otherwise, warn and set.
            else:
                if not hasattr(self, key) and log_once(
                    "unknown_property_in_algo_config"
                ):
                    logger.warning(
                        f"Cannot create {type(self).__name__} from given "
                        f"`config_dict`! Property {key} not supported."
                    )
                setattr(self, key, value)

        self.evaluation(**eval_call)

        return self

    # TODO(sven): We might want to have a `deserialize` method as well. Right now,
    #  simply using the from_dict() API works in this same (deserializing) manner,
    #  whether the dict used is actually code-free (already serialized) or not
    #  (i.e. a classic RLlib config dict with e.g. "callbacks" key still pointing to
    #  a class).
    def serialize(self) -> Mapping[str, Any]:
        """Returns a mapping from str to JSON'able values representing this config.

        The resulting values will not have any code in them.
        Classes (such as `callbacks_class`) will be converted to their full
        classpath, e.g. `ray.rllib.algorithms.callbacks.DefaultCallbacks`.
        Actual code such as lambda functions will be written as their source
        code (str) plus any closure information for properly restoring the
        code inside the AlgorithmConfig object made from the returned dict data.
        Dataclass objects get converted to dicts.

        Returns:
            A mapping from str to JSON'able values.
        """
        config = self.to_dict()
        return self._serialize_dict(config)

    def copy(self, copy_frozen: Optional[bool] = None) -> "AlgorithmConfig":
        """Creates a deep copy of this config and (un)freezes if necessary.

        Args:
            copy_frozen: Whether the created deep copy will be frozen or not. If None,
                keep the same frozen status that `self` currently has.

        Returns:
            A deep copy of `self` that is (un)frozen.
        """
        cp = copy.deepcopy(self)
        if copy_frozen is True:
            cp.freeze()
        elif copy_frozen is False:
            cp._is_frozen = False
            if isinstance(cp.evaluation_config, AlgorithmConfig):
                cp.evaluation_config._is_frozen = False
        return cp

    def freeze(self) -> None:
        """Freezes this config object, such that no attributes can be set anymore.

        Algorithms should use this method to make sure that their config objects
        remain read-only after this.
        """
        if self._is_frozen:
            return
        self._is_frozen = True

        # Also freeze underlying eval config, if applicable.
        if isinstance(self.evaluation_config, AlgorithmConfig):
            self.evaluation_config.freeze()

        # TODO: Flip out all set/dict/list values into frozen versions
        #  of themselves? This way, users won't even be able to alter those values
        #  directly anymore.

    def _detect_atari_env(self) -> bool:
        """Returns whether this configured env is an Atari env or not.

        Returns:
            True, if specified env is an Atari env, False otherwise.
        """
        # Atari envs are usually specified via a string like "PongNoFrameskip-v4"
        # or "ALE/Breakout-v5".
        # We do NOT attempt to auto-detect Atari env for other specified types like
        # a callable, to avoid running heavy logics in validate().
        # For these cases, users can explicitly set `environment(atari=True)`.
        if not type(self.env) == str:
            return False

        try:
            if self.env.startswith("ALE/"):
                env = gym.make("GymV26Environment-v0", env_id=self.env)
            else:
                env = gym.make(self.env)
        except gym.error.NameNotFound:
            # Not an Atari env if this is not a gym env.
            return False

        return is_atari(env)

    @OverrideToImplementCustomLogic_CallToSuperRecommended
    def validate(self) -> None:
        """Validates all values in this config."""

        # Validate rollout settings.
        if not (
            (
                isinstance(self.rollout_fragment_length, int)
                and self.rollout_fragment_length > 0
            )
            or self.rollout_fragment_length == "auto"
        ):
            raise ValueError("`rollout_fragment_length` must be int >0 or 'auto'!")
        if self.batch_mode not in ["truncate_episodes", "complete_episodes"]:
            raise ValueError(
                "`config.batch_mode` must be one of [truncate_episodes|"
                "complete_episodes]! Got {}".format(self.batch_mode)
            )
        if self.preprocessor_pref not in ["rllib", "deepmind", None]:
            raise ValueError(
                "`config.preprocessor_pref` must be either 'rllib', 'deepmind' or None!"
            )
        if self.num_envs_per_worker <= 0:
            raise ValueError(
                f"`num_envs_per_worker` ({self.num_envs_per_worker}) must be "
                f"larger than 0!"
            )

        # Check correct framework settings, and whether configured framework is
        # installed.
        _tf1, _tf, _tfv = None, None, None
        _torch = None
        if self.framework_str not in {"tf", "tf2"} and self.framework_str != "torch":
            return
        elif self.framework_str in {"tf", "tf2"}:
            _tf1, _tf, _tfv = try_import_tf()
        else:
            _torch, _ = try_import_torch()

        self._check_if_correct_nn_framework_installed(_tf1, _tf, _torch)
        self._resolve_tf_settings(_tf1, _tfv)

        # Check `policies_to_train` for invalid entries.
        if isinstance(self.policies_to_train, (list, set, tuple)):
            for pid in self.policies_to_train:
                if pid not in self.policies:
                    raise ValueError(
                        "`config.multi_agent(policies_to_train=..)` contains "
                        f"policy ID ({pid}) that was not defined in "
                        f"`config.multi_agent(policies=..)`!"
                    )

        # If `evaluation_num_workers` > 0, warn if `evaluation_interval` is
        # None.
        if self.evaluation_num_workers > 0 and not self.evaluation_interval:
            logger.warning(
                f"You have specified {self.evaluation_num_workers} "
                "evaluation workers, but your `evaluation_interval` is None! "
                "Therefore, evaluation will not occur automatically with each"
                " call to `Algorithm.train()`. Instead, you will have to call "
                "`Algorithm.evaluate()` manually in order to trigger an "
                "evaluation run."
            )
        # If `evaluation_num_workers=0` and
        # `evaluation_parallel_to_training=True`, warn that you need
        # at least one remote eval worker for parallel training and
        # evaluation, and set `evaluation_parallel_to_training` to False.
        elif self.evaluation_num_workers == 0 and self.evaluation_parallel_to_training:
            raise ValueError(
                "`evaluation_parallel_to_training` can only be done if "
                "`evaluation_num_workers` > 0! Try setting "
                "`config.evaluation_parallel_to_training` to False."
            )

        # If `evaluation_duration=auto`, error if
        # `evaluation_parallel_to_training=False`.
        if self.evaluation_duration == "auto":
            if not self.evaluation_parallel_to_training:
                raise ValueError(
                    "`evaluation_duration=auto` not supported for "
                    "`evaluation_parallel_to_training=False`!"
                )
        # Make sure, it's an int otherwise.
        elif (
            not isinstance(self.evaluation_duration, int)
            or self.evaluation_duration <= 0
        ):
            raise ValueError(
                f"`evaluation_duration` ({self.evaluation_duration}) must be an "
                f"int and >0!"
            )

        # Check model config.
        # If no preprocessing, propagate into model's config as well
        # (so model will know, whether inputs are preprocessed or not).
        if self._disable_preprocessor_api is True:
            self.model["_disable_preprocessor_api"] = True
        # If no action flattening, propagate into model's config as well
        # (so model will know, whether action inputs are already flattened or
        # not).
        if self._disable_action_flattening is True:
            self.model["_disable_action_flattening"] = True
        if self.model.get("custom_preprocessor"):
            deprecation_warning(
                old="model_config['custom_preprocessor']",
                help="Custom preprocessors are deprecated, "
                "since they sometimes conflict with the built-in "
                "preprocessors for handling complex observation spaces. "
                "Please use wrapper classes around your environment "
                "instead.",
                error=True,
            )

        # RLModule API only works with connectors.
        if not self.enable_connectors and self._enable_rl_module_api:
            raise ValueError(
                "RLModule API only works with connectors. "
                "Please enable connectors via "
                "`config.rollouts(enable_connectors=True)`."
            )

        # Learner API requires RLModule API.
        if self._enable_learner_api and not self._enable_rl_module_api:
            raise ValueError(
                "Learner API requires RLModule API. "
                "Please enable RLModule API via "
                "`config.training(_enable_rl_module_api=True)`."
            )

        if bool(os.environ.get("RLLIB_ENABLE_RL_MODULE", False)):
            # enable RLModule API and connectors if env variable is set
            # (to be used in unittesting)
            self.rl_module(_enable_rl_module_api=True)
            self.enable_connectors = True

        # Explore parameter cannot be False with RLModule API enabled.
        # The reason is that `explore` is not just a parameter that will get passed
        # down to the policy.compute_actions() anymore. It is a phase in which RLModule.
        # forward_exploration() will get called during sampling. If user needs to
        # really disable the stochasticity during this phase, they need to override the
        # RLModule.forward_exploration() method or setup model parameters such that it
        # will disable the stochasticity of this method (e.g. by setting the std to 0
        # or setting temperature to 0 for the Categorical distribution).

        if self._enable_rl_module_api and not self.explore:
            raise ValueError(
                "When RLModule API is enabled, explore parameter cannot be False. "
                "Please set explore=None or disable RLModule API via "
                "`config.rl_module(_enable_rl_module_api=False)`."
                "If you want to disable the stochasticity during the exploration "
                "phase, you can customize your RLModule and override the RLModule."
                "forward_exploration() method "
                "or setup model parameters such that it will disable the "
                "stochasticity of this method (e.g. by setting the std to 0 or "
                "setting temperature to 0 for the Categorical distribution)."
            )

        # TODO: Deprecate self.simple_optimizer!
        # Multi-GPU settings.
        if self.simple_optimizer is True:
            pass
        # Multi-GPU setting: Must use MultiGPUTrainOneStep.
        elif self.num_gpus > 1:
            # TODO: AlphaStar uses >1 GPUs differently (1 per policy actor), so this is
            #  ok for tf2 here.
            #  Remove this hacky check, once we have fully moved to the Learner API.
            if self.framework_str == "tf2" and type(self).__name__ != "AlphaStar":
                raise ValueError(
                    "`num_gpus` > 1 not supported yet for "
                    f"framework={self.framework_str}!"
                )
            elif self.simple_optimizer is True:
                raise ValueError(
                    "Cannot use `simple_optimizer` if `num_gpus` > 1! "
                    "Consider not setting `simple_optimizer` in your config."
                )
            self.simple_optimizer = False
        # Auto-setting: Use simple-optimizer for tf-eager or multiagent,
        # otherwise: MultiGPUTrainOneStep (if supported by the algo's execution
        # plan).
        elif self.simple_optimizer == DEPRECATED_VALUE:
            # tf-eager: Must use simple optimizer.
            if self.framework_str not in ["tf", "torch"]:
                self.simple_optimizer = True
            # Multi-agent case: Try using MultiGPU optimizer (only
            # if all policies used are DynamicTFPolicies or TorchPolicies).
            elif self.is_multi_agent():
                from ray.rllib.policy.dynamic_tf_policy import DynamicTFPolicy
                from ray.rllib.policy.torch_policy import TorchPolicy

                default_policy_cls = None
                if self.algo_class:
                    default_policy_cls = self.algo_class.get_default_policy_class(self)

                policies = self.policies
                policy_specs = (
                    [
                        PolicySpec(*spec) if isinstance(spec, (tuple, list)) else spec
                        for spec in policies.values()
                    ]
                    if isinstance(policies, dict)
                    else [PolicySpec() for _ in policies]
                )

                if any(
                    (spec.policy_class or default_policy_cls) is None
                    or not issubclass(
                        spec.policy_class or default_policy_cls,
                        (DynamicTFPolicy, TorchPolicy),
                    )
                    for spec in policy_specs
                ):
                    self.simple_optimizer = True
                else:
                    self.simple_optimizer = False
            else:
                self.simple_optimizer = False

        # User manually set simple-optimizer to False -> Error if tf-eager.
        elif self.simple_optimizer is False:
            if self.framework_str == "tf2":
                raise ValueError(
                    "`simple_optimizer=False` not supported for "
                    f"config.framework({self.framework_str})!"
                )

        if (
            self.simple_optimizer or self.framework_str != "torch"
        ) and self._load_only_minibatch_onto_device:
            raise ValueError(
                "`load_only_minibatch_onto_device` is only supported for "
                f"config.framework({self.framework_str}) and without simple_optimizer."
            )

        # Detect if specified env is an Atari env.
        if self.is_atari is None:
            self.is_atari = self._detect_atari_env()

        if self.input_ == "sampler" and self.off_policy_estimation_methods:
            raise ValueError(
                "Off-policy estimation methods can only be used if the input is a "
                "dataset. We currently do not support applying off_policy_esitmation "
                "method on a sampler input."
            )

        if self.input_ == "dataset":
            # if we need to read a ray dataset set the parallelism and
            # num_cpus_per_read_task from rollout worker settings
            self.input_config["num_cpus_per_read_task"] = self.num_cpus_per_worker
            if self.in_evaluation:
                # If using dataset for evaluation, the parallelism gets set to
                # evaluation_num_workers for backward compatibility and num_cpus gets
                # set to num_cpus_per_worker from rollout worker. User only needs to
                # set evaluation_num_workers.
                self.input_config["parallelism"] = self.evaluation_num_workers or 1
            else:
                # If using dataset for training, the parallelism and num_cpus gets set
                # based on rollout worker parameters. This is for backwards
                # compatibility for now. User only needs to set num_rollout_workers.
                self.input_config["parallelism"] = self.num_rollout_workers or 1

        if self._enable_rl_module_api:
            default_rl_module_spec = self.get_default_rl_module_spec()
            _check_rl_module_spec(default_rl_module_spec)

            if self.rl_module_spec is not None:
                # Merge provided RL Module spec class with defaults
                _check_rl_module_spec(self.rl_module_spec)
                # We can only merge if we have SingleAgentRLModuleSpecs.
                # TODO(Artur): Support merging for MultiAgentRLModuleSpecs.
                if isinstance(self.rl_module_spec, SingleAgentRLModuleSpec):
                    if isinstance(default_rl_module_spec, SingleAgentRLModuleSpec):
                        default_rl_module_spec.update(self.rl_module_spec)
                        self.rl_module_spec = default_rl_module_spec
                    elif isinstance(default_rl_module_spec, MultiAgentRLModuleSpec):
                        raise ValueError(
                            "Cannot merge MultiAgentRLModuleSpec with "
                            "SingleAgentRLModuleSpec!"
                        )
            else:
                self.rl_module_spec = default_rl_module_spec

            if self.exploration_config:
<<<<<<< HEAD
                if self._validate_exploration_conf_and_rl_modules:
                    # This is not compatible with RLModules, which have a method
                    # `forward_exploration` to specify custom exploration behavior.
                    raise ValueError(
                        "When RLModule API are enabled, exploration_config can not be "
                        "set. If you want to implement custom exploration behaviour, "
                        "please modify the `forward_exploration` method of the "
                        "RLModule at hand. On configs that have a default exploration "
                        "config, this must be done with "
                        "`config.exploration_config={}`."
                    )
                else:
                    # RLModules don't support exploration_configs anymore.
                    logger.warning(
                        "When RLModule API are enabled, exploration_config "
                        "will be ignored. Disable RLModule API make use of an "
                        "exploration_config."
                    )
                    self.exploration_config = None
=======
                # This is not compatible with RLModules, which have a method
                # `forward_exploration` to specify custom exploration behavior.
                raise ValueError(
                    "When RLModule API are enabled, exploration_config can not be "
                    "set. If you want to implement custom exploration behaviour, "
                    "please modify the `forward_exploration` method of the "
                    "RLModule at hand. On configs that have a default exploration "
                    "config, this must be done with "
                    "`config.exploration_config={}`."
                )
>>>>>>> 38f4e44b

        # make sure the resource requirements for learner_group is valid
        if self.num_learner_workers == 0 and self.num_gpus_per_worker > 1:
            raise ValueError(
                "num_gpus_per_worker must be 0 (cpu) or 1 (gpu) when using local mode "
                "(i.e. num_learner_workers = 0)"
            )

        # resolve learner class
        if self._enable_learner_api and self.learner_class is None:
            learner_class_path = self.get_default_learner_class()
            self.learner_class = deserialize_type(learner_class_path)

    def build(
        self,
        env: Optional[Union[str, EnvType]] = None,
        logger_creator: Optional[Callable[[], Logger]] = None,
        use_copy: bool = True,
    ) -> "Algorithm":
        """Builds an Algorithm from this AlgorithmConfig (or a copy thereof).

        Args:
            env: Name of the environment to use (e.g. a gym-registered str),
                a full class path (e.g.
                "ray.rllib.examples.env.random_env.RandomEnv"), or an Env
                class directly. Note that this arg can also be specified via
                the "env" key in `config`.
            logger_creator: Callable that creates a ray.tune.Logger
                object. If unspecified, a default logger is created.
            use_copy: Whether to deepcopy `self` and pass the copy to the Algorithm
                (instead of `self`) as config. This is useful in case you would like to
                recycle the same AlgorithmConfig over and over, e.g. in a test case, in
                which we loop over different DL-frameworks.

        Returns:
            A ray.rllib.algorithms.algorithm.Algorithm object.
        """
        if env is not None:
            self.env = env
            if self.evaluation_config is not None:
                self.evaluation_config["env"] = env
        if logger_creator is not None:
            self.logger_creator = logger_creator

        algo_class = self.algo_class
        if isinstance(self.algo_class, str):
            algo_class = get_trainable_cls(self.algo_class)

        return algo_class(
            config=self if not use_copy else copy.deepcopy(self),
            logger_creator=self.logger_creator,
        )

    def python_environment(
        self,
        *,
        extra_python_environs_for_driver: Optional[dict] = NotProvided,
        extra_python_environs_for_worker: Optional[dict] = NotProvided,
    ) -> "AlgorithmConfig":
        """Sets the config's python environment settings.

        Args:
            extra_python_environs_for_driver: Any extra python env vars to set in the
                algorithm's process, e.g., {"OMP_NUM_THREADS": "16"}.
            extra_python_environs_for_worker: The extra python environments need to set
                for worker processes.

        Returns:
            This updated AlgorithmConfig object.
        """
        if extra_python_environs_for_driver is not NotProvided:
            self.extra_python_environs_for_driver = extra_python_environs_for_driver
        if extra_python_environs_for_worker is not NotProvided:
            self.extra_python_environs_for_worker = extra_python_environs_for_worker
        return self

    def resources(
        self,
        *,
        num_gpus: Optional[Union[float, int]] = NotProvided,
        _fake_gpus: Optional[bool] = NotProvided,
        num_cpus_per_worker: Optional[Union[float, int]] = NotProvided,
        num_gpus_per_worker: Optional[Union[float, int]] = NotProvided,
        num_cpus_for_local_worker: Optional[int] = NotProvided,
        num_learner_workers: Optional[int] = NotProvided,
        num_cpus_per_learner_worker: Optional[Union[float, int]] = NotProvided,
        num_gpus_per_learner_worker: Optional[Union[float, int]] = NotProvided,
        local_gpu_idx: Optional[int] = NotProvided,
        custom_resources_per_worker: Optional[dict] = NotProvided,
        placement_strategy: Optional[str] = NotProvided,
    ) -> "AlgorithmConfig":
        """Specifies resources allocated for an Algorithm and its ray actors/workers.

        Args:
            num_gpus: Number of GPUs to allocate to the algorithm process.
                Note that not all algorithms can take advantage of GPUs.
                Support for multi-GPU is currently only available for
                tf-[PPO/IMPALA/DQN/PG]. This can be fractional (e.g., 0.3 GPUs).
            _fake_gpus: Set to True for debugging (multi-)?GPU funcitonality on a
                CPU machine. GPU towers will be simulated by graphs located on
                CPUs in this case. Use `num_gpus` to test for different numbers of
                fake GPUs.
            num_cpus_per_worker: Number of CPUs to allocate per worker.
            num_gpus_per_worker: Number of GPUs to allocate per worker. This can be
                fractional. This is usually needed only if your env itself requires a
                GPU (i.e., it is a GPU-intensive video game), or model inference is
                unusually expensive.
            num_learner_workers: Number of workers used for training. A value of 0
                means training will take place on a local worker on head node CPUs or 1
                GPU (determined by `num_gpus_per_learner_worker`). For multi-gpu
                training, set number of workers greater than 1 and set
                `num_gpus_per_learner_worker` accordingly (e.g. 4 GPUs total, and model
                needs 2 GPUs: `num_learner_workers = 2` and
                `num_gpus_per_learner_worker = 2`)
            num_cpus_per_learner_worker: Number of CPUs allocated per trainer worker.
                Only necessary for custom processing pipeline inside each Learner
                requiring multiple CPU cores. Ignored if `num_learner_workers = 0`.
            num_gpus_per_learner_worker: Number of GPUs allocated per worker. If
                `num_learner_workers = 0`, any value greater than 0 will run the
                training on a single GPU on the head node, while a value of 0 will run
                the training on head node CPU cores.
            local_gpu_idx: if num_gpus_per_worker > 0, and num_workers<2, then this gpu
                index will be used for training. This is an index into the available
                cuda devices. For example if os.environ["CUDA_VISIBLE_DEVICES"] = "1"
                then a local_gpu_idx of 0 will use the gpu with id 1 on the node.
            custom_resources_per_worker: Any custom Ray resources to allocate per
                worker.
            num_cpus_for_local_worker: Number of CPUs to allocate for the algorithm.
                Note: this only takes effect when running in Tune. Otherwise,
                the algorithm runs in the main program (driver).
            custom_resources_per_worker: Any custom Ray resources to allocate per
                worker.
            placement_strategy: The strategy for the placement group factory returned by
                `Algorithm.default_resource_request()`. A PlacementGroup defines, which
                devices (resources) should always be co-located on the same node.
                For example, an Algorithm with 2 rollout workers, running with
                num_gpus=1 will request a placement group with the bundles:
                [{"gpu": 1, "cpu": 1}, {"cpu": 1}, {"cpu": 1}], where the first bundle
                is for the driver and the other 2 bundles are for the two workers.
                These bundles can now be "placed" on the same or different
                nodes depending on the value of `placement_strategy`:
                "PACK": Packs bundles into as few nodes as possible.
                "SPREAD": Places bundles across distinct nodes as even as possible.
                "STRICT_PACK": Packs bundles into one node. The group is not allowed
                to span multiple nodes.
                "STRICT_SPREAD": Packs bundles across distinct nodes.

        Returns:
            This updated AlgorithmConfig object.
        """
        if num_gpus is not NotProvided:
            self.num_gpus = num_gpus
        if _fake_gpus is not NotProvided:
            self._fake_gpus = _fake_gpus
        if num_cpus_per_worker is not NotProvided:
            self.num_cpus_per_worker = num_cpus_per_worker
        if num_gpus_per_worker is not NotProvided:
            self.num_gpus_per_worker = num_gpus_per_worker
        if num_cpus_for_local_worker is not NotProvided:
            self.num_cpus_for_local_worker = num_cpus_for_local_worker
        if custom_resources_per_worker is not NotProvided:
            self.custom_resources_per_worker = custom_resources_per_worker
        if placement_strategy is not NotProvided:
            self.placement_strategy = placement_strategy

        if num_learner_workers is not NotProvided:
            self.num_learner_workers = num_learner_workers
        if num_cpus_per_learner_worker is not NotProvided:
            self.num_cpus_per_learner_worker = num_cpus_per_learner_worker
        if num_gpus_per_learner_worker is not NotProvided:
            self.num_gpus_per_learner_worker = num_gpus_per_learner_worker
        if local_gpu_idx is not NotProvided:
            self.local_gpu_idx = local_gpu_idx

        return self

    def framework(
        self,
        framework: Optional[str] = NotProvided,
        *,
        eager_tracing: Optional[bool] = NotProvided,
        eager_max_retraces: Optional[int] = NotProvided,
        tf_session_args: Optional[Dict[str, Any]] = NotProvided,
        local_tf_session_args: Optional[Dict[str, Any]] = NotProvided,
    ) -> "AlgorithmConfig":
        """Sets the config's DL framework settings.

        Args:
            framework: tf: TensorFlow (static-graph); tf2: TensorFlow 2.x
                (eager or traced, if eager_tracing=True); torch: PyTorch
            eager_tracing: Enable tracing in eager mode. This greatly improves
                performance (speedup ~2x), but makes it slightly harder to debug
                since Python code won't be evaluated after the initial eager pass.
                Only possible if framework=tf2.
            eager_max_retraces: Maximum number of tf.function re-traces before a
                runtime error is raised. This is to prevent unnoticed retraces of
                methods inside the `..._eager_traced` Policy, which could slow down
                execution by a factor of 4, without the user noticing what the root
                cause for this slowdown could be.
                Only necessary for framework=tf2.
                Set to None to ignore the re-trace count and never throw an error.
            tf_session_args: Configures TF for single-process operation by default.
            local_tf_session_args: Override the following tf session args on the local
                worker

        Returns:
            This updated AlgorithmConfig object.
        """
        if framework is not NotProvided:
            if framework == "tfe":
                deprecation_warning(
                    old="AlgorithmConfig.framework('tfe')",
                    new="AlgorithmConfig.framework('tf2')",
                    error=True,
                )
            self.framework_str = framework
        if eager_tracing is not NotProvided:
            self.eager_tracing = eager_tracing
        if eager_max_retraces is not NotProvided:
            self.eager_max_retraces = eager_max_retraces
        if tf_session_args is not NotProvided:
            self.tf_session_args = tf_session_args
        if local_tf_session_args is not NotProvided:
            self.local_tf_session_args = local_tf_session_args

        return self

    def environment(
        self,
        env: Optional[Union[str, EnvType]] = NotProvided,
        *,
        env_config: Optional[EnvConfigDict] = NotProvided,
        observation_space: Optional[gym.spaces.Space] = NotProvided,
        action_space: Optional[gym.spaces.Space] = NotProvided,
        env_task_fn: Optional[
            Callable[[ResultDict, EnvType, EnvContext], Any]
        ] = NotProvided,
        render_env: Optional[bool] = NotProvided,
        clip_rewards: Optional[Union[bool, float]] = NotProvided,
        normalize_actions: Optional[bool] = NotProvided,
        clip_actions: Optional[bool] = NotProvided,
        disable_env_checking: Optional[bool] = NotProvided,
        is_atari: Optional[bool] = NotProvided,
        auto_wrap_old_gym_envs: Optional[bool] = NotProvided,
    ) -> "AlgorithmConfig":
        """Sets the config's RL-environment settings.

        Args:
            env: The environment specifier. This can either be a tune-registered env,
                via `tune.register_env([name], lambda env_ctx: [env object])`,
                or a string specifier of an RLlib supported type. In the latter case,
                RLlib will try to interpret the specifier as either an Farama-Foundation
                gymnasium env, a PyBullet env, a ViZDoomGym env, or a fully qualified
                classpath to an Env class, e.g.
                "ray.rllib.examples.env.random_env.RandomEnv".
            env_config: Arguments dict passed to the env creator as an EnvContext
                object (which is a dict plus the properties: num_rollout_workers,
                worker_index, vector_index, and remote).
            observation_space: The observation space for the Policies of this Algorithm.
            action_space: The action space for the Policies of this Algorithm.
            env_task_fn: A callable taking the last train results, the base env and the
                env context as args and returning a new task to set the env to.
                The env must be a `TaskSettableEnv` sub-class for this to work.
                See `examples/curriculum_learning.py` for an example.
            render_env: If True, try to render the environment on the local worker or on
                worker 1 (if num_rollout_workers > 0). For vectorized envs, this usually
                means that only the first sub-environment will be rendered.
                In order for this to work, your env will have to implement the
                `render()` method which either:
                a) handles window generation and rendering itself (returning True) or
                b) returns a numpy uint8 image of shape [height x width x 3 (RGB)].
            clip_rewards: Whether to clip rewards during Policy's postprocessing.
                None (default): Clip for Atari only (r=sign(r)).
                True: r=sign(r): Fixed rewards -1.0, 1.0, or 0.0.
                False: Never clip.
                [float value]: Clip at -value and + value.
                Tuple[value1, value2]: Clip at value1 and value2.
            normalize_actions: If True, RLlib will learn entirely inside a normalized
                action space (0.0 centered with small stddev; only affecting Box
                components). We will unsquash actions (and clip, just in case) to the
                bounds of the env's action space before sending actions back to the env.
            clip_actions: If True, RLlib will clip actions according to the env's bounds
                before sending them back to the env.
                TODO: (sven) This option should be deprecated and always be False.
            disable_env_checking: If True, disable the environment pre-checking module.
            is_atari: This config can be used to explicitly specify whether the env is
                an Atari env or not. If not specified, RLlib will try to auto-detect
                this during config validation.
            auto_wrap_old_gym_envs: Whether to auto-wrap old gym environments (using
                the pre 0.24 gym APIs, e.g. reset() returning single obs and no info
                dict). If True, RLlib will automatically wrap the given gym env class
                with the gym-provided compatibility wrapper
                (gym.wrappers.EnvCompatibility). If False, RLlib will produce a
                descriptive error on which steps to perform to upgrade to gymnasium
                (or to switch this flag to True).

        Returns:
            This updated AlgorithmConfig object.
        """
        if env is not NotProvided:
            self.env = env
        if env_config is not NotProvided:
            deep_update(
                self.env_config,
                env_config,
                True,
            )
        if observation_space is not NotProvided:
            self.observation_space = observation_space
        if action_space is not NotProvided:
            self.action_space = action_space
        if env_task_fn is not NotProvided:
            self.env_task_fn = env_task_fn
        if render_env is not NotProvided:
            self.render_env = render_env
        if clip_rewards is not NotProvided:
            self.clip_rewards = clip_rewards
        if normalize_actions is not NotProvided:
            self.normalize_actions = normalize_actions
        if clip_actions is not NotProvided:
            self.clip_actions = clip_actions
        if disable_env_checking is not NotProvided:
            self.disable_env_checking = disable_env_checking
        if is_atari is not NotProvided:
            self.is_atari = is_atari
        if auto_wrap_old_gym_envs is not NotProvided:
            self.auto_wrap_old_gym_envs = auto_wrap_old_gym_envs

        return self

    def rollouts(
        self,
        *,
        num_rollout_workers: Optional[int] = NotProvided,
        num_envs_per_worker: Optional[int] = NotProvided,
        create_env_on_local_worker: Optional[bool] = NotProvided,
        sample_collector: Optional[Type[SampleCollector]] = NotProvided,
        sample_async: Optional[bool] = NotProvided,
        enable_connectors: Optional[bool] = NotProvided,
        rollout_fragment_length: Optional[Union[int, str]] = NotProvided,
        batch_mode: Optional[str] = NotProvided,
        remote_worker_envs: Optional[bool] = NotProvided,
        remote_env_batch_wait_ms: Optional[float] = NotProvided,
        validate_workers_after_construction: Optional[bool] = NotProvided,
        preprocessor_pref: Optional[str] = NotProvided,
        observation_filter: Optional[str] = NotProvided,
        synchronize_filter: Optional[bool] = NotProvided,
        compress_observations: Optional[bool] = NotProvided,
        enable_tf1_exec_eagerly: Optional[bool] = NotProvided,
        sampler_perf_stats_ema_coef: Optional[float] = NotProvided,
        horizon=DEPRECATED_VALUE,
        soft_horizon=DEPRECATED_VALUE,
        no_done_at_end=DEPRECATED_VALUE,
        ignore_worker_failures=DEPRECATED_VALUE,
        recreate_failed_workers=DEPRECATED_VALUE,
        restart_failed_sub_environments=DEPRECATED_VALUE,
        num_consecutive_worker_failures_tolerance=DEPRECATED_VALUE,
        worker_health_probe_timeout_s=DEPRECATED_VALUE,
        worker_restore_timeout_s=DEPRECATED_VALUE,
    ) -> "AlgorithmConfig":
        """Sets the rollout worker configuration.

        Args:
            num_rollout_workers: Number of rollout worker actors to create for
                parallel sampling. Setting this to 0 will force rollouts to be done in
                the local worker (driver process or the Algorithm's actor when using
                Tune).
            num_envs_per_worker: Number of environments to evaluate vector-wise per
                worker. This enables model inference batching, which can improve
                performance for inference bottlenecked workloads.
            sample_collector: The SampleCollector class to be used to collect and
                retrieve environment-, model-, and sampler data. Override the
                SampleCollector base class to implement your own
                collection/buffering/retrieval logic.
            create_env_on_local_worker: When `num_rollout_workers` > 0, the driver
                (local_worker; worker-idx=0) does not need an environment. This is
                because it doesn't have to sample (done by remote_workers;
                worker_indices > 0) nor evaluate (done by evaluation workers;
                see below).
            sample_async: Use a background thread for sampling (slightly off-policy,
                usually not advisable to turn on unless your env specifically requires
                it).
            enable_connectors: Use connector based environment runner, so that all
                preprocessing of obs and postprocessing of actions are done in agent
                and action connectors.
            rollout_fragment_length: Divide episodes into fragments of this many steps
                each during rollouts. Trajectories of this size are collected from
                rollout workers and combined into a larger batch of `train_batch_size`
                for learning.
                For example, given rollout_fragment_length=100 and
                train_batch_size=1000:
                1. RLlib collects 10 fragments of 100 steps each from rollout workers.
                2. These fragments are concatenated and we perform an epoch of SGD.
                When using multiple envs per worker, the fragment size is multiplied by
                `num_envs_per_worker`. This is since we are collecting steps from
                multiple envs in parallel. For example, if num_envs_per_worker=5, then
                rollout workers will return experiences in chunks of 5*100 = 500 steps.
                The dataflow here can vary per algorithm. For example, PPO further
                divides the train batch into minibatches for multi-epoch SGD.
                Set to "auto" to have RLlib compute an exact `rollout_fragment_length`
                to match the given batch size.
            batch_mode: How to build per-Sampler (RolloutWorker) batches, which are then
                usually concat'd to form the train batch. Note that "steps" below can
                mean different things (either env- or agent-steps) and depends on the
                `count_steps_by` setting, adjustable via
                `AlgorithmConfig.multi_agent(count_steps_by=..)`:
                1) "truncate_episodes": Each call to sample() will return a
                batch of at most `rollout_fragment_length * num_envs_per_worker` in
                size. The batch will be exactly `rollout_fragment_length * num_envs`
                in size if postprocessing does not change batch sizes. Episodes
                may be truncated in order to meet this size requirement.
                This mode guarantees evenly sized batches, but increases
                variance as the future return must now be estimated at truncation
                boundaries.
                2) "complete_episodes": Each call to sample() will return a
                batch of at least `rollout_fragment_length * num_envs_per_worker` in
                size. Episodes will not be truncated, but multiple episodes
                may be packed within one batch to meet the (minimum) batch size.
                Note that when `num_envs_per_worker > 1`, episode steps will be buffered
                until the episode completes, and hence batches may contain
                significant amounts of off-policy data.
            remote_worker_envs: If using num_envs_per_worker > 1, whether to create
                those new envs in remote processes instead of in the same worker.
                This adds overheads, but can make sense if your envs can take much
                time to step / reset (e.g., for StarCraft). Use this cautiously;
                overheads are significant.
            remote_env_batch_wait_ms: Timeout that remote workers are waiting when
                polling environments. 0 (continue when at least one env is ready) is
                a reasonable default, but optimal value could be obtained by measuring
                your environment step / reset and model inference perf.
            validate_workers_after_construction: Whether to validate that each created
                remote worker is healthy after its construction process.
            preprocessor_pref: Whether to use "rllib" or "deepmind" preprocessors by
                default. Set to None for using no preprocessor. In this case, the
                model will have to handle possibly complex observations from the
                environment.
            observation_filter: Element-wise observation filter, either "NoFilter"
                or "MeanStdFilter".
            synchronize_filter: Whether to synchronize the statistics of remote filters.
            compress_observations: Whether to LZ4 compress individual observations
                in the SampleBatches collected during rollouts.
            enable_tf1_exec_eagerly: Explicitly tells the rollout worker to enable
                TF eager execution. This is useful for example when framework is
                "torch", but a TF2 policy needs to be restored for evaluation or
                league-based purposes.
            sampler_perf_stats_ema_coef: If specified, perf stats are in EMAs. This
                is the coeff of how much new data points contribute to the averages.
                Default is None, which uses simple global average instead.
                The EMA update rule is: updated = (1 - ema_coef) * old + ema_coef * new

        Returns:
            This updated AlgorithmConfig object.
        """
        if num_rollout_workers is not NotProvided:
            self.num_rollout_workers = num_rollout_workers
        if num_envs_per_worker is not NotProvided:
            self.num_envs_per_worker = num_envs_per_worker
        if sample_collector is not NotProvided:
            self.sample_collector = sample_collector
        if create_env_on_local_worker is not NotProvided:
            self.create_env_on_local_worker = create_env_on_local_worker
        if sample_async is not NotProvided:
            self.sample_async = sample_async
        if enable_connectors is not NotProvided:
            self.enable_connectors = enable_connectors
        if rollout_fragment_length is not NotProvided:
            self.rollout_fragment_length = rollout_fragment_length
        if batch_mode is not NotProvided:
            self.batch_mode = batch_mode
        if remote_worker_envs is not NotProvided:
            self.remote_worker_envs = remote_worker_envs
        if remote_env_batch_wait_ms is not NotProvided:
            self.remote_env_batch_wait_ms = remote_env_batch_wait_ms
        if validate_workers_after_construction is not NotProvided:
            self.validate_workers_after_construction = (
                validate_workers_after_construction
            )
        if preprocessor_pref is not NotProvided:
            self.preprocessor_pref = preprocessor_pref
        if observation_filter is not NotProvided:
            self.observation_filter = observation_filter
        if synchronize_filter is not NotProvided:
            self.synchronize_filters = synchronize_filter
        if compress_observations is not NotProvided:
            self.compress_observations = compress_observations
        if enable_tf1_exec_eagerly is not NotProvided:
            self.enable_tf1_exec_eagerly = enable_tf1_exec_eagerly
        if sampler_perf_stats_ema_coef is not NotProvided:
            self.sampler_perf_stats_ema_coef = sampler_perf_stats_ema_coef

        # Deprecated settings.
        if horizon != DEPRECATED_VALUE:
            deprecation_warning(
                old="AlgorithmConfig.rollouts(horizon=..)",
                new="You should wrap your gymnasium.Env with a "
                "gymnasium.wrappers.TimeLimit wrapper.",
                error=True,
            )
        if soft_horizon != DEPRECATED_VALUE:
            deprecation_warning(
                old="AlgorithmConfig.rollouts(soft_horizon=..)",
                new="Your gymnasium.Env.step() should handle soft resets internally.",
                error=True,
            )
        if no_done_at_end != DEPRECATED_VALUE:
            deprecation_warning(
                old="AlgorithmConfig.rollouts(no_done_at_end=..)",
                new="Your gymnasium.Env.step() should return a truncated=True flag",
                error=True,
            )

        if ignore_worker_failures != DEPRECATED_VALUE:
            deprecation_warning(
                old="ignore_worker_failures is deprecated, and will soon be a no-op",
                error=False,
            )
            self.ignore_worker_failures = ignore_worker_failures
        if recreate_failed_workers != DEPRECATED_VALUE:
            deprecation_warning(
                old="AlgorithmConfig.rollouts(recreate_failed_workers=..)",
                new="AlgorithmConfig.fault_tolerance(recreate_failed_workers=..)",
                error=False,
            )
            self.recreate_failed_workers = recreate_failed_workers
        if restart_failed_sub_environments != DEPRECATED_VALUE:
            deprecation_warning(
                old="AlgorithmConfig.rollouts(restart_failed_sub_environments=..)",
                new=(
                    "AlgorithmConfig.fault_tolerance("
                    "restart_failed_sub_environments=..)"
                ),
                error=False,
            )
            self.restart_failed_sub_environments = restart_failed_sub_environments
        if num_consecutive_worker_failures_tolerance != DEPRECATED_VALUE:
            deprecation_warning(
                old=(
                    "AlgorithmConfig.rollouts("
                    "num_consecutive_worker_failures_tolerance=..)"
                ),
                new=(
                    "AlgorithmConfig.fault_tolerance("
                    "num_consecutive_worker_failures_tolerance=..)"
                ),
                error=False,
            )
            self.num_consecutive_worker_failures_tolerance = (
                num_consecutive_worker_failures_tolerance
            )
        if worker_health_probe_timeout_s != DEPRECATED_VALUE:
            deprecation_warning(
                old="AlgorithmConfig.rollouts(worker_health_probe_timeout_s=..)",
                new="AlgorithmConfig.fault_tolerance(worker_health_probe_timeout_s=..)",
                error=False,
            )
            self.worker_health_probe_timeout_s = worker_health_probe_timeout_s
        if worker_restore_timeout_s != DEPRECATED_VALUE:
            deprecation_warning(
                old="AlgorithmConfig.rollouts(worker_restore_timeout_s=..)",
                new="AlgorithmConfig.fault_tolerance(worker_restore_timeout_s=..)",
                error=False,
            )
            self.worker_restore_timeout_s = worker_restore_timeout_s

        return self

    def training(
        self,
        gamma: Optional[float] = NotProvided,
        lr: Optional[float] = NotProvided,
        train_batch_size: Optional[int] = NotProvided,
        model: Optional[dict] = NotProvided,
        optimizer: Optional[dict] = NotProvided,
        max_requests_in_flight_per_sampler_worker: Optional[int] = NotProvided,
        _enable_learner_api: Optional[bool] = NotProvided,
        learner_class: Optional[Type["Learner"]] = NotProvided,
    ) -> "AlgorithmConfig":
        """Sets the training related configuration.

        Args:
            gamma: Float specifying the discount factor of the Markov Decision process.
            lr: The default learning rate.
            train_batch_size: Training batch size, if applicable.
            model: Arguments passed into the policy model. See models/catalog.py for a
                full list of the available model options.
                TODO: Provide ModelConfig objects instead of dicts.
            optimizer: Arguments to pass to the policy optimizer.
            max_requests_in_flight_per_sampler_worker: Max number of inflight requests
                to each sampling worker. See the FaultTolerantActorManager class for
                more details.
                Tuning these values is important when running experimens with
                large sample batches, where there is the risk that the object store may
                fill up, causing spilling of objects to disk. This can cause any
                asynchronous requests to become very slow, making your experiment run
                slow as well. You can inspect the object store during your experiment
                via a call to ray memory on your headnode, and by using the ray
                dashboard. If you're seeing that the object store is filling up,
                turn down the number of remote requests in flight, or enable compression
                in your experiment of timesteps.
            _enable_learner_api: Whether to enable the LearnerGroup and Learner
                for training. This API uses ray.train to run the training loop which
                allows for a more flexible distributed training.
            _load_only_minibatch_onto_device: Whether to load only the minibatch onto
                the given device. This is useful for larger training batches that
                don't fit on the given device while the mini-batches and their
                gradients do. This experimental setting is only supported for torch

        Returns:
            This updated AlgorithmConfig object.
        """
        if gamma is not NotProvided:
            self.gamma = gamma
        if lr is not NotProvided:
            self.lr = lr
        if train_batch_size is not NotProvided:
            self.train_batch_size = train_batch_size
        if model is not NotProvided:
            # Validate prev_a/r settings.
            prev_a_r = model.get("lstm_use_prev_action_reward", DEPRECATED_VALUE)
            if prev_a_r != DEPRECATED_VALUE:
                deprecation_warning(
                    "model.lstm_use_prev_action_reward",
                    "model.lstm_use_prev_action and model.lstm_use_prev_reward",
                    error=True,
                )
            self.model.update(model)
            if (
                model.get("_use_default_native_models", DEPRECATED_VALUE)
                != DEPRECATED_VALUE
            ):
                deprecation_warning(
                    old="AlgorithmConfig.training(_use_default_native_models=True)",
                    help="_use_default_native_models is not supported "
                    "anymore. To get rid of this error, set `experimental("
                    "_enable_rl_module_api` to True. Native models will "
                    "be better supported by the upcoming RLModule API.",
                    # Error out if user tries to enable this
                    error=model["_use_default_native_models"],
                )

        if optimizer is not NotProvided:
            self.optimizer = merge_dicts(self.optimizer, optimizer)
        if max_requests_in_flight_per_sampler_worker is not NotProvided:
            self.max_requests_in_flight_per_sampler_worker = (
                max_requests_in_flight_per_sampler_worker
            )
        if _enable_learner_api is not NotProvided:
            self._enable_learner_api = _enable_learner_api
        if learner_class is not NotProvided:
            self.learner_class = learner_class

        return self

    def callbacks(self, callbacks_class) -> "AlgorithmConfig":
        """Sets the callbacks configuration.

        Args:
            callbacks_class: Callbacks class, whose methods will be run during
                various phases of training and environment sample collection.
                See the `DefaultCallbacks` class and
                `examples/custom_metrics_and_callbacks.py` for more usage information.

        Returns:
            This updated AlgorithmConfig object.
        """
        if callbacks_class is None:
            callbacks_class = DefaultCallbacks
        # Check, whether given `callbacks` is a callable.
        if not callable(callbacks_class):
            raise ValueError(
                "`config.callbacks_class` must be a callable method that "
                "returns a subclass of DefaultCallbacks, got "
                f"{callbacks_class}!"
            )
        self.callbacks_class = callbacks_class

        return self

    def exploration(
        self,
        *,
        explore: Optional[bool] = NotProvided,
        exploration_config: Optional[dict] = NotProvided,
    ) -> "AlgorithmConfig":
        """Sets the config's exploration settings.

        Args:
            explore: Default exploration behavior, iff `explore=None` is passed into
                compute_action(s). Set to False for no exploration behavior (e.g.,
                for evaluation).
            exploration_config: A dict specifying the Exploration object's config.

        Returns:
            This updated AlgorithmConfig object.
        """
        if explore is not NotProvided:
            self.explore = explore
        if exploration_config is not NotProvided:
            # Override entire `exploration_config` if `type` key changes.
            # Update, if `type` key remains the same or is not specified.
            new_exploration_config = deep_update(
                {"exploration_config": self.exploration_config},
                {"exploration_config": exploration_config},
                False,
                ["exploration_config"],
                ["exploration_config"],
            )
            self.exploration_config = new_exploration_config["exploration_config"]

        return self

    def evaluation(
        self,
        *,
        evaluation_interval: Optional[int] = NotProvided,
        evaluation_duration: Optional[Union[int, str]] = NotProvided,
        evaluation_duration_unit: Optional[str] = NotProvided,
        evaluation_sample_timeout_s: Optional[float] = NotProvided,
        evaluation_parallel_to_training: Optional[bool] = NotProvided,
        evaluation_config: Optional[
            Union["AlgorithmConfig", PartialAlgorithmConfigDict]
        ] = NotProvided,
        off_policy_estimation_methods: Optional[Dict] = NotProvided,
        ope_split_batch_by_episode: Optional[bool] = NotProvided,
        evaluation_num_workers: Optional[int] = NotProvided,
        custom_evaluation_function: Optional[Callable] = NotProvided,
        always_attach_evaluation_results: Optional[bool] = NotProvided,
        enable_async_evaluation: Optional[bool] = NotProvided,
        # Deprecated args.
        evaluation_num_episodes=DEPRECATED_VALUE,
    ) -> "AlgorithmConfig":
        """Sets the config's evaluation settings.

        Args:
            evaluation_interval: Evaluate with every `evaluation_interval` training
                iterations. The evaluation stats will be reported under the "evaluation"
                metric key. Note that for Ape-X metrics are already only reported for
                the lowest epsilon workers (least random workers).
                Set to None (or 0) for no evaluation.
            evaluation_duration: Duration for which to run evaluation each
                `evaluation_interval`. The unit for the duration can be set via
                `evaluation_duration_unit` to either "episodes" (default) or
                "timesteps". If using multiple evaluation workers
                (evaluation_num_workers > 1), the load to run will be split amongst
                these.
                If the value is "auto":
                - For `evaluation_parallel_to_training=True`: Will run as many
                episodes/timesteps that fit into the (parallel) training step.
                - For `evaluation_parallel_to_training=False`: Error.
            evaluation_duration_unit: The unit, with which to count the evaluation
                duration. Either "episodes" (default) or "timesteps".
            evaluation_sample_timeout_s: The timeout (in seconds) for the ray.get call
                to the remote evaluation worker(s) `sample()` method. After this time,
                the user will receive a warning and instructions on how to fix the
                issue. This could be either to make sure the episode ends, increasing
                the timeout, or switching to `evaluation_duration_unit=timesteps`.
            evaluation_parallel_to_training: Whether to run evaluation in parallel to
                a Algorithm.train() call using threading. Default=False.
                E.g. evaluation_interval=2 -> For every other training iteration,
                the Algorithm.train() and Algorithm.evaluate() calls run in parallel.
                Note: This is experimental. Possible pitfalls could be race conditions
                for weight synching at the beginning of the evaluation loop.
            evaluation_config: Typical usage is to pass extra args to evaluation env
                creator and to disable exploration by computing deterministic actions.
                IMPORTANT NOTE: Policy gradient algorithms are able to find the optimal
                policy, even if this is a stochastic one. Setting "explore=False" here
                will result in the evaluation workers not using this optimal policy!
            off_policy_estimation_methods: Specify how to evaluate the current policy,
                along with any optional config parameters. This only has an effect when
                reading offline experiences ("input" is not "sampler").
                Available keys:
                {ope_method_name: {"type": ope_type, ...}} where `ope_method_name`
                is a user-defined string to save the OPE results under, and
                `ope_type` can be any subclass of OffPolicyEstimator, e.g.
                ray.rllib.offline.estimators.is::ImportanceSampling
                or your own custom subclass, or the full class path to the subclass.
                You can also add additional config arguments to be passed to the
                OffPolicyEstimator in the dict, e.g.
                {"qreg_dr": {"type": DoublyRobust, "q_model_type": "qreg", "k": 5}}
            ope_split_batch_by_episode: Whether to use SampleBatch.split_by_episode() to
                split the input batch to episodes before estimating the ope metrics. In
                case of bandits you should make this False to see improvements in ope
                evaluation speed. In case of bandits, it is ok to not split by episode,
                since each record is one timestep already. The default is True.
            evaluation_num_workers: Number of parallel workers to use for evaluation.
                Note that this is set to zero by default, which means evaluation will
                be run in the algorithm process (only if evaluation_interval is not
                None). If you increase this, it will increase the Ray resource usage of
                the algorithm since evaluation workers are created separately from
                rollout workers (used to sample data for training).
            custom_evaluation_function: Customize the evaluation method. This must be a
                function of signature (algo: Algorithm, eval_workers: WorkerSet) ->
                metrics: dict. See the Algorithm.evaluate() method to see the default
                implementation. The Algorithm guarantees all eval workers have the
                latest policy state before this function is called.
            always_attach_evaluation_results: Make sure the latest available evaluation
                results are always attached to a step result dict. This may be useful
                if Tune or some other meta controller needs access to evaluation metrics
                all the time.
            enable_async_evaluation: If True, use an AsyncRequestsManager for
                the evaluation workers and use this manager to send `sample()` requests
                to the evaluation workers. This way, the Algorithm becomes more robust
                against long running episodes and/or failing (and restarting) workers.

        Returns:
            This updated AlgorithmConfig object.
        """
        if evaluation_num_episodes != DEPRECATED_VALUE:
            deprecation_warning(
                old="AlgorithmConfig.evaluation(evaluation_num_episodes=..)",
                new="AlgorithmConfig.evaluation(evaluation_duration=.., "
                "evaluation_duration_unit='episodes')",
                error=False,
            )
            evaluation_duration = evaluation_num_episodes

        if evaluation_interval is not NotProvided:
            self.evaluation_interval = evaluation_interval
        if evaluation_duration is not NotProvided:
            self.evaluation_duration = evaluation_duration
        if evaluation_duration_unit is not NotProvided:
            self.evaluation_duration_unit = evaluation_duration_unit
        if evaluation_sample_timeout_s is not NotProvided:
            self.evaluation_sample_timeout_s = evaluation_sample_timeout_s
        if evaluation_parallel_to_training is not NotProvided:
            self.evaluation_parallel_to_training = evaluation_parallel_to_training
        if evaluation_config is not NotProvided:
            # If user really wants to set this to None, we should allow this here,
            # instead of creating an empty dict.
            if evaluation_config is None:
                self.evaluation_config = None
            # Update (don't replace) the existing overrides with the provided ones.
            else:
                from ray.rllib.algorithms.algorithm import Algorithm

                self.evaluation_config = deep_update(
                    self.evaluation_config or {},
                    evaluation_config,
                    True,
                    Algorithm._allow_unknown_subkeys,
                    Algorithm._override_all_subkeys_if_type_changes,
                    Algorithm._override_all_key_list,
                )
        if off_policy_estimation_methods is not NotProvided:
            self.off_policy_estimation_methods = off_policy_estimation_methods
        if evaluation_num_workers is not NotProvided:
            self.evaluation_num_workers = evaluation_num_workers
        if custom_evaluation_function is not NotProvided:
            self.custom_evaluation_function = custom_evaluation_function
        if always_attach_evaluation_results is not NotProvided:
            self.always_attach_evaluation_results = always_attach_evaluation_results
        if enable_async_evaluation is not NotProvided:
            self.enable_async_evaluation = enable_async_evaluation
        if ope_split_batch_by_episode is not NotProvided:
            self.ope_split_batch_by_episode = ope_split_batch_by_episode

        return self

    def offline_data(
        self,
        *,
        input_=NotProvided,
        input_config=NotProvided,
        actions_in_input_normalized=NotProvided,
        input_evaluation=NotProvided,
        postprocess_inputs=NotProvided,
        shuffle_buffer_size=NotProvided,
        output=NotProvided,
        output_config=NotProvided,
        output_compress_columns=NotProvided,
        output_max_file_size=NotProvided,
        offline_sampling=NotProvided,
    ) -> "AlgorithmConfig":
        """Sets the config's offline data settings.

        Args:
            input_: Specify how to generate experiences:
                - "sampler": Generate experiences via online (env) simulation (default).
                - A local directory or file glob expression (e.g., "/tmp/*.json").
                - A list of individual file paths/URIs (e.g., ["/tmp/1.json",
                "s3://bucket/2.json"]).
                - A dict with string keys and sampling probabilities as values (e.g.,
                {"sampler": 0.4, "/tmp/*.json": 0.4, "s3://bucket/expert.json": 0.2}).
                - A callable that takes an `IOContext` object as only arg and returns a
                ray.rllib.offline.InputReader.
                - A string key that indexes a callable with tune.registry.register_input
            input_config: Arguments that describe the settings for reading the input.
                If input is `sample`, this will be environment configuation, e.g.
                `env_name` and `env_config`, etc. See `EnvContext` for more info.
                If the input is `dataset`, this will be e.g. `format`, `path`.
            actions_in_input_normalized: True, if the actions in a given offline "input"
                are already normalized (between -1.0 and 1.0). This is usually the case
                when the offline file has been generated by another RLlib algorithm
                (e.g. PPO or SAC), while "normalize_actions" was set to True.
            postprocess_inputs: Whether to run postprocess_trajectory() on the
                trajectory fragments from offline inputs. Note that postprocessing will
                be done using the *current* policy, not the *behavior* policy, which
                is typically undesirable for on-policy algorithms.
            shuffle_buffer_size: If positive, input batches will be shuffled via a
                sliding window buffer of this number of batches. Use this if the input
                data is not in random enough order. Input is delayed until the shuffle
                buffer is filled.
            output: Specify where experiences should be saved:
                 - None: don't save any experiences
                 - "logdir" to save to the agent log dir
                 - a path/URI to save to a custom output directory (e.g., "s3://bckt/")
                 - a function that returns a rllib.offline.OutputWriter
            output_config: Arguments accessible from the IOContext for configuring
                custom output.
            output_compress_columns: What sample batch columns to LZ4 compress in the
                output data.
            output_max_file_size: Max output file size (in bytes) before rolling over
                to a new file.
            offline_sampling: Whether sampling for the Algorithm happens via
                reading from offline data. If True, RolloutWorkers will NOT limit the
                number of collected batches within the same `sample()` call based on
                the number of sub-environments within the worker (no sub-environments
                present).

        Returns:
            This updated AlgorithmConfig object.
        """
        if input_ is not NotProvided:
            self.input_ = input_
        if input_config is not NotProvided:
            if not isinstance(input_config, dict):
                raise ValueError(
                    f"input_config must be a dict, got {type(input_config)}."
                )
            # TODO (Kourosh) Once we use a complete sepration between rollout worker
            # and input dataset reader we can remove this.
            # For now Error out if user attempts to set these parameters.
            msg = "{} should not be set in the input_config. RLlib will use {} instead."
            if input_config.get("num_cpus_per_read_task") is not None:
                raise ValueError(
                    msg.format(
                        "num_cpus_per_read_task",
                        "config.resources(num_cpus_per_worker=..)",
                    )
                )
            if input_config.get("parallelism") is not None:
                if self.in_evaluation:
                    raise ValueError(
                        msg.format(
                            "parallelism",
                            "config.evaluation(evaluation_num_workers=..)",
                        )
                    )
                else:
                    raise ValueError(
                        msg.format(
                            "parallelism", "config.rollouts(num_rollout_workers=..)"
                        )
                    )
            self.input_config = input_config
        if actions_in_input_normalized is not NotProvided:
            self.actions_in_input_normalized = actions_in_input_normalized
        if input_evaluation is not NotProvided:
            deprecation_warning(
                old="offline_data(input_evaluation={})".format(input_evaluation),
                new="evaluation(off_policy_estimation_methods={})".format(
                    input_evaluation
                ),
                error=True,
                help="Running OPE during training is not recommended.",
            )
        if postprocess_inputs is not NotProvided:
            self.postprocess_inputs = postprocess_inputs
        if shuffle_buffer_size is not NotProvided:
            self.shuffle_buffer_size = shuffle_buffer_size
        if output is not NotProvided:
            self.output = output
        if output_config is not NotProvided:
            self.output_config = output_config
        if output_compress_columns is not NotProvided:
            self.output_compress_columns = output_compress_columns
        if output_max_file_size is not NotProvided:
            self.output_max_file_size = output_max_file_size
        if offline_sampling is not NotProvided:
            self.offline_sampling = offline_sampling

        return self

    def multi_agent(
        self,
        *,
        policies=NotProvided,
        policy_map_capacity: Optional[int] = NotProvided,
        policy_mapping_fn: Optional[
            Callable[[AgentID, "Episode"], PolicyID]
        ] = NotProvided,
        policies_to_train: Optional[
            Union[Container[PolicyID], Callable[[PolicyID, SampleBatchType], bool]]
        ] = NotProvided,
        policy_states_are_swappable: Optional[bool] = NotProvided,
        observation_fn: Optional[Callable] = NotProvided,
        count_steps_by: Optional[str] = NotProvided,
        # Deprecated args:
        replay_mode=DEPRECATED_VALUE,
        # Now done via Ray object store, which has its own cloud-supported
        # spillover mechanism.
        policy_map_cache=DEPRECATED_VALUE,
    ) -> "AlgorithmConfig":
        """Sets the config's multi-agent settings.

        Validates the new multi-agent settings and translates everything into
        a unified multi-agent setup format. For example a `policies` list or set
        of IDs is properly converted into a dict mapping these IDs to PolicySpecs.

        Args:
            policies: Map of type MultiAgentPolicyConfigDict from policy ids to either
                4-tuples of (policy_cls, obs_space, act_space, config) or PolicySpecs.
                These tuples or PolicySpecs define the class of the policy, the
                observation- and action spaces of the policies, and any extra config.
            policy_map_capacity: Keep this many policies in the "policy_map" (before
                writing least-recently used ones to disk/S3).
            policy_mapping_fn: Function mapping agent ids to policy ids. The signature
                is: `(agent_id, episode, worker, **kwargs) -> PolicyID`.
            policies_to_train: Determines those policies that should be updated.
                Options are:
                - None, for training all policies.
                - An iterable of PolicyIDs that should be trained.
                - A callable, taking a PolicyID and a SampleBatch or MultiAgentBatch
                and returning a bool (indicating whether the given policy is trainable
                or not, given the particular batch). This allows you to have a policy
                trained only on certain data (e.g. when playing against a certain
                opponent).
            policy_states_are_swappable: Whether all Policy objects in this map can be
                "swapped out" via a simple `state = A.get_state(); B.set_state(state)`,
                where `A` and `B` are policy instances in this map. You should set
                this to True for significantly speeding up the PolicyMap's cache lookup
                times, iff your policies all share the same neural network
                architecture and optimizer types. If True, the PolicyMap will not
                have to garbage collect old, least recently used policies, but instead
                keep them in memory and simply override their state with the state of
                the most recently accessed one.
                For example, in a league-based training setup, you might have 100s of
                the same policies in your map (playing against each other in various
                combinations), but all of them share the same state structure
                (are "swappable").
            observation_fn: Optional function that can be used to enhance the local
                agent observations to include more state. See
                rllib/evaluation/observation_function.py for more info.
            count_steps_by: Which metric to use as the "batch size" when building a
                MultiAgentBatch. The two supported values are:
                "env_steps": Count each time the env is "stepped" (no matter how many
                multi-agent actions are passed/how many multi-agent observations
                have been returned in the previous step).
                "agent_steps": Count each individual agent step as one step.

        Returns:
            This updated AlgorithmConfig object.
        """
        if policies is not NotProvided:
            # Make sure our Policy IDs are ok (this should work whether `policies`
            # is a dict or just any Sequence).
            for pid in policies:
                validate_policy_id(pid, error=True)

            # Validate each policy spec in a given dict.
            if isinstance(policies, dict):
                for pid, spec in policies.items():
                    # If not a PolicySpec object, values must be lists/tuples of len 4.
                    if not isinstance(spec, PolicySpec):
                        if not isinstance(spec, (list, tuple)) or len(spec) != 4:
                            raise ValueError(
                                "Policy specs must be tuples/lists of "
                                "(cls or None, obs_space, action_space, config), "
                                f"got {spec} for PolicyID={pid}"
                            )
                    # TODO: Switch from dict to AlgorithmConfigOverride, once available.
                    # Config not a dict.
                    elif (
                        not isinstance(spec.config, (AlgorithmConfig, dict))
                        and spec.config is not None
                    ):
                        raise ValueError(
                            f"Multi-agent policy config for {pid} must be a dict or "
                            f"AlgorithmConfig object, but got {type(spec.config)}!"
                        )
            self.policies = policies

        if policy_map_capacity is not NotProvided:
            self.policy_map_capacity = policy_map_capacity

        if policy_mapping_fn is not NotProvided:
            # Create `policy_mapping_fn` from a config dict.
            # Helpful is users would like to specify custom callable classes in
            # yaml files.
            if isinstance(policy_mapping_fn, dict):
                policy_mapping_fn = from_config(policy_mapping_fn)
            self.policy_mapping_fn = policy_mapping_fn

        if observation_fn is not NotProvided:
            self.observation_fn = observation_fn

        if policy_map_cache != DEPRECATED_VALUE:
            deprecation_warning(
                old="AlgorithmConfig.multi_agent(policy_map_cache=..)",
                error=True,
            )

        if replay_mode != DEPRECATED_VALUE:
            deprecation_warning(
                old="AlgorithmConfig.multi_agent(replay_mode=..)",
                new="AlgorithmConfig.training("
                "replay_buffer_config={'replay_mode': ..})",
                error=True,
            )

        if count_steps_by is not NotProvided:
            if count_steps_by not in ["env_steps", "agent_steps"]:
                raise ValueError(
                    "config.multi_agent(count_steps_by=..) must be one of "
                    f"[env_steps|agent_steps], not {count_steps_by}!"
                )
            self.count_steps_by = count_steps_by

        if policies_to_train is not NotProvided:
            assert (
                isinstance(policies_to_train, (list, set, tuple))
                or callable(policies_to_train)
                or policies_to_train is None
            ), (
                "ERROR: `policies_to_train` must be a [list|set|tuple] or a "
                "callable taking PolicyID and SampleBatch and returning "
                "True|False (trainable or not?) or None (for always training all "
                "policies)."
            )
            # Check `policies_to_train` for invalid entries.
            if isinstance(policies_to_train, (list, set, tuple)):
                if len(policies_to_train) == 0:
                    logger.warning(
                        "`config.multi_agent(policies_to_train=..)` is empty! "
                        "Make sure - if you would like to learn at least one policy - "
                        "to add its ID to that list."
                    )
            self.policies_to_train = policies_to_train

        if policy_states_are_swappable is not NotProvided:
            self.policy_states_are_swappable = policy_states_are_swappable

        return self

    def is_multi_agent(self) -> bool:
        """Returns whether this config specifies a multi-agent setup.

        Returns:
            True, if a) >1 policies defined OR b) 1 policy defined, but its ID is NOT
            DEFAULT_POLICY_ID.
        """
        return len(self.policies) > 1 or DEFAULT_POLICY_ID not in self.policies

    def reporting(
        self,
        *,
        keep_per_episode_custom_metrics: Optional[bool] = NotProvided,
        metrics_episode_collection_timeout_s: Optional[float] = NotProvided,
        metrics_num_episodes_for_smoothing: Optional[int] = NotProvided,
        min_time_s_per_iteration: Optional[int] = NotProvided,
        min_train_timesteps_per_iteration: Optional[int] = NotProvided,
        min_sample_timesteps_per_iteration: Optional[int] = NotProvided,
    ) -> "AlgorithmConfig":
        """Sets the config's reporting settings.

        Args:
            keep_per_episode_custom_metrics: Store raw custom metrics without
                calculating max, min, mean
            metrics_episode_collection_timeout_s: Wait for metric batches for at most
                this many seconds. Those that have not returned in time will be
                collected in the next train iteration.
            metrics_num_episodes_for_smoothing: Smooth rollout metrics over this many
                episodes, if possible.
                In case rollouts (sample collection) just started, there may be fewer
                than this many episodes in the buffer and we'll compute metrics
                over this smaller number of available episodes.
                In case there are more than this many episodes collected in a single
                training iteration, use all of these episodes for metrics computation,
                meaning don't ever cut any "excess" episodes.
            min_time_s_per_iteration: Minimum time to accumulate within a single
                `train()` call. This value does not affect learning,
                only the number of times `Algorithm.training_step()` is called by
                `Algorithm.train()`. If - after one such step attempt, the time taken
                has not reached `min_time_s_per_iteration`, will perform n more
                `training_step()` calls until the minimum time has been
                consumed. Set to 0 or None for no minimum time.
            min_train_timesteps_per_iteration: Minimum training timesteps to accumulate
                within a single `train()` call. This value does not affect learning,
                only the number of times `Algorithm.training_step()` is called by
                `Algorithm.train()`. If - after one such step attempt, the training
                timestep count has not been reached, will perform n more
                `training_step()` calls until the minimum timesteps have been
                executed. Set to 0 or None for no minimum timesteps.
            min_sample_timesteps_per_iteration: Minimum env sampling timesteps to
                accumulate within a single `train()` call. This value does not affect
                learning, only the number of times `Algorithm.training_step()` is
                called by `Algorithm.train()`. If - after one such step attempt, the env
                sampling timestep count has not been reached, will perform n more
                `training_step()` calls until the minimum timesteps have been
                executed. Set to 0 or None for no minimum timesteps.

        Returns:
            This updated AlgorithmConfig object.
        """
        if keep_per_episode_custom_metrics is not NotProvided:
            self.keep_per_episode_custom_metrics = keep_per_episode_custom_metrics
        if metrics_episode_collection_timeout_s is not NotProvided:
            self.metrics_episode_collection_timeout_s = (
                metrics_episode_collection_timeout_s
            )
        if metrics_num_episodes_for_smoothing is not NotProvided:
            self.metrics_num_episodes_for_smoothing = metrics_num_episodes_for_smoothing
        if min_time_s_per_iteration is not NotProvided:
            self.min_time_s_per_iteration = min_time_s_per_iteration
        if min_train_timesteps_per_iteration is not NotProvided:
            self.min_train_timesteps_per_iteration = min_train_timesteps_per_iteration
        if min_sample_timesteps_per_iteration is not NotProvided:
            self.min_sample_timesteps_per_iteration = min_sample_timesteps_per_iteration

        return self

    def checkpointing(
        self,
        export_native_model_files: Optional[bool] = NotProvided,
        checkpoint_trainable_policies_only: Optional[bool] = NotProvided,
    ) -> "AlgorithmConfig":
        """Sets the config's checkpointing settings.

        Args:
            export_native_model_files: Whether an individual Policy-
                or the Algorithm's checkpoints also contain (tf or torch) native
                model files. These could be used to restore just the NN models
                from these files w/o requiring RLlib. These files are generated
                by calling the tf- or torch- built-in saving utility methods on
                the actual models.
            checkpoint_trainable_policies_only: Whether to only add Policies to the
                Algorithm checkpoint (in sub-directory "policies/") that are trainable
                according to the `is_trainable_policy` callable of the local worker.

        Returns:
            This updated AlgorithmConfig object.
        """

        if export_native_model_files is not NotProvided:
            self.export_native_model_files = export_native_model_files
        if checkpoint_trainable_policies_only is not NotProvided:
            self.checkpoint_trainable_policies_only = checkpoint_trainable_policies_only

        return self

    def debugging(
        self,
        *,
        logger_creator: Optional[Callable[[], Logger]] = NotProvided,
        logger_config: Optional[dict] = NotProvided,
        log_level: Optional[str] = NotProvided,
        log_sys_usage: Optional[bool] = NotProvided,
        fake_sampler: Optional[bool] = NotProvided,
        seed: Optional[int] = NotProvided,
        worker_cls: Optional[Type[RolloutWorker]] = NotProvided,
    ) -> "AlgorithmConfig":
        """Sets the config's debugging settings.

        Args:
            logger_creator: Callable that creates a ray.tune.Logger
                object. If unspecified, a default logger is created.
            logger_config: Define logger-specific configuration to be used inside Logger
                Default value None allows overwriting with nested dicts.
            log_level: Set the ray.rllib.* log level for the agent process and its
                workers. Should be one of DEBUG, INFO, WARN, or ERROR. The DEBUG level
                will also periodically print out summaries of relevant internal dataflow
                (this is also printed out once at startup at the INFO level). When using
                the `rllib train` command, you can also use the `-v` and `-vv` flags as
                shorthand for INFO and DEBUG.
            log_sys_usage: Log system resource metrics to results. This requires
                `psutil` to be installed for sys stats, and `gputil` for GPU metrics.
            fake_sampler: Use fake (infinite speed) sampler. For testing only.
            seed: This argument, in conjunction with worker_index, sets the random
                seed of each worker, so that identically configured trials will have
                identical results. This makes experiments reproducible.
            worker_cls: Use a custom RolloutWorker type for unit testing purpose.

        Returns:
            This updated AlgorithmConfig object.
        """
        if logger_creator is not NotProvided:
            self.logger_creator = logger_creator
        if logger_config is not NotProvided:
            self.logger_config = logger_config
        if log_level is not NotProvided:
            self.log_level = log_level
        if log_sys_usage is not NotProvided:
            self.log_sys_usage = log_sys_usage
        if fake_sampler is not NotProvided:
            self.fake_sampler = fake_sampler
        if seed is not NotProvided:
            self.seed = seed
        if worker_cls is not NotProvided:
            self.worker_cls = worker_cls

        return self

    def fault_tolerance(
        self,
        recreate_failed_workers: Optional[bool] = NotProvided,
        max_num_worker_restarts: Optional[int] = NotProvided,
        delay_between_worker_restarts_s: Optional[float] = NotProvided,
        restart_failed_sub_environments: Optional[bool] = NotProvided,
        num_consecutive_worker_failures_tolerance: Optional[int] = NotProvided,
        worker_health_probe_timeout_s: int = NotProvided,
        worker_restore_timeout_s: int = NotProvided,
    ):
        """Sets the config's fault tolerance settings.

        Args:
            recreate_failed_workers: Whether - upon a worker failure - RLlib will try to
                recreate the lost worker as an identical copy of the failed one. The new
                worker will only differ from the failed one in its
                `self.recreated_worker=True` property value. It will have the same
                `worker_index` as the original one. If True, the
                `ignore_worker_failures` setting will be ignored.
            max_num_worker_restarts: The maximum number of times a worker is allowed to
                be restarted (if `recreate_failed_workers` is True).
            delay_between_worker_restarts_s: The delay (in seconds) between two
                consecutive worker restarts (if `recreate_failed_workers` is True).
            restart_failed_sub_environments: If True and any sub-environment (within
                a vectorized env) throws any error during env stepping, the
                Sampler will try to restart the faulty sub-environment. This is done
                without disturbing the other (still intact) sub-environment and without
                the RolloutWorker crashing.
            num_consecutive_worker_failures_tolerance: The number of consecutive times
                a rollout worker (or evaluation worker) failure is tolerated before
                finally crashing the Algorithm. Only useful if either
                `ignore_worker_failures` or `recreate_failed_workers` is True.
                Note that for `restart_failed_sub_environments` and sub-environment
                failures, the worker itself is NOT affected and won't throw any errors
                as the flawed sub-environment is silently restarted under the hood.
            worker_health_probe_timeout_s: Max amount of time we should spend waiting
                for health probe calls to finish. Health pings are very cheap, so the
                default is 1 minute.
            worker_restore_timeout_s: Max amount of time we should wait to restore
                states on recovered worker actors. Default is 30 mins.

        Returns:
            This updated AlgorithmConfig object.
        """
        if recreate_failed_workers is not NotProvided:
            self.recreate_failed_workers = recreate_failed_workers
        if max_num_worker_restarts is not NotProvided:
            self.max_num_worker_restarts = max_num_worker_restarts
        if delay_between_worker_restarts_s is not NotProvided:
            self.delay_between_worker_restarts_s = delay_between_worker_restarts_s
        if restart_failed_sub_environments is not NotProvided:
            self.restart_failed_sub_environments = restart_failed_sub_environments
        if num_consecutive_worker_failures_tolerance is not NotProvided:
            self.num_consecutive_worker_failures_tolerance = (
                num_consecutive_worker_failures_tolerance
            )
        if worker_health_probe_timeout_s is not NotProvided:
            self.worker_health_probe_timeout_s = worker_health_probe_timeout_s
        if worker_restore_timeout_s is not NotProvided:
            self.worker_restore_timeout_s = worker_restore_timeout_s

        return self

    @ExperimentalAPI
    def rl_module(
        self,
        *,
        rl_module_spec: Optional[ModuleSpec] = NotProvided,
        _enable_rl_module_api: Optional[bool] = NotProvided,
    ) -> "AlgorithmConfig":
        """Sets the config's RLModule settings.

        Args:
            rl_module_spec: The RLModule spec to use for this config. It can be either
                a SingleAgentRLModuleSpec or a MultiAgentRLModuleSpec. If the
                observation_space, action_space, catalog_class, or the model_config is
                not specified it will be inferred from the env and other parts of the
                algorithm config object.
            _enable_rl_module_api: Whether to enable the RLModule API for this config.
                By default if you call `config.rl_module(...)`, the
                RLModule API will NOT be enabled. If you want to enable it, you can call
                `config.rl_module(_enable_rl_module_api=True)`.
        Returns:
            This updated AlgorithmConfig object.
        """
        if rl_module_spec is not NotProvided:
            self.rl_module_spec = rl_module_spec

        if _enable_rl_module_api is not NotProvided:
            self._enable_rl_module_api = _enable_rl_module_api
            if _enable_rl_module_api is True and self.exploration_config:
                logger.warning(
                    "Setting `exploration_config={}` because you set "
                    "`_enable_rl_modules=True`. When RLModule API are "
                    "enabled, exploration_config can not be "
                    "set. If you want to implement custom exploration behaviour, "
                    "please modify the `forward_exploration` method of the "
                    "RLModule at hand. On configs that have a default exploration "
                    "config, this must be done with "
                    "`config.exploration_config={}`."
                )
                self.__prior_exploration_config = self.exploration_config
                self.exploration_config = {}
            elif _enable_rl_module_api is False and not self.exploration_config:
                if self.__prior_exploration_config is not None:
                    logger.warning(
                        f"Setting `exploration_config="
                        f"{self.__prior_exploration_config}` because you set "
                        f"`_enable_rl_modules=False`. This exploration config was "
                        f"restored from a prior exploration config that was overriden "
                        f"when setting `_enable_rl_modules=True`. This occurs because "
                        f"when RLModule API are enabled, exploration_config can not "
                        f"be set."
                    )
                    self.exploration_config = self.__prior_exploration_config
                    self.__prior_exploration_config = None
                else:
                    logger.warning(
                        "config._enable_rl_module_api was set to False, but no prior "
                        "exploration config was found to be restored."
                    )
        else:
            # throw a warning if the user has used this API but not enabled it.
            logger.warning(
                "You have called `config.rl_module(...)` but "
                "have not enabled the RLModule API. To enable it, call "
                "`config.rl_module(_enable_rl_module_api=True)`."
            )

        return self

    def experimental(
        self,
        *,
        _tf_policy_handles_more_than_one_loss: Optional[bool] = NotProvided,
        _disable_preprocessor_api: Optional[bool] = NotProvided,
        _disable_action_flattening: Optional[bool] = NotProvided,
        _disable_execution_plan_api: Optional[bool] = NotProvided,
        _disable_initialize_loss_from_dummy_batch: Optional[bool] = NotProvided,
        _load_only_minibatch_onto_device: Optional[bool] = NotProvided,
    ) -> "AlgorithmConfig":
        """Sets the config's experimental settings.

        Args:
            _tf_policy_handles_more_than_one_loss: Experimental flag.
                If True, TFPolicy will handle more than one loss/optimizer.
                Set this to True, if you would like to return more than
                one loss term from your `loss_fn` and an equal number of optimizers
                from your `optimizer_fn`. In the future, the default for this will be
                True.
            _disable_preprocessor_api: Experimental flag.
                If True, no (observation) preprocessor will be created and
                observations will arrive in model as they are returned by the env.
                In the future, the default for this will be True.
            _disable_action_flattening: Experimental flag.
                If True, RLlib will no longer flatten the policy-computed actions into
                a single tensor (for storage in SampleCollectors/output files/etc..),
                but leave (possibly nested) actions as-is. Disabling flattening affects:
                - SampleCollectors: Have to store possibly nested action structs.
                - Models that have the previous action(s) as part of their input.
                - Algorithms reading from offline files (incl. action information).
            _disable_execution_plan_api: Experimental flag.
                If True, the execution plan API will not be used. Instead,
                a Algorithm's `training_iteration` method will be called as-is each
                training iteration.

        Returns:
            This updated AlgorithmConfig object.
        """
        if _tf_policy_handles_more_than_one_loss is not NotProvided:
            self._tf_policy_handles_more_than_one_loss = (
                _tf_policy_handles_more_than_one_loss
            )
        if _disable_preprocessor_api is not NotProvided:
            self._disable_preprocessor_api = _disable_preprocessor_api
        if _disable_action_flattening is not NotProvided:
            self._disable_action_flattening = _disable_action_flattening
        if _disable_execution_plan_api is not NotProvided:
            self._disable_execution_plan_api = _disable_execution_plan_api
        if _disable_initialize_loss_from_dummy_batch is not NotProvided:
            self._disable_initialize_loss_from_dummy_batch = (
                _disable_initialize_loss_from_dummy_batch
            )
        if _load_only_minibatch_onto_device is not NotProvided:
            self._load_only_minibatch_onto_device = _load_only_minibatch_onto_device

        return self

    def get_rollout_fragment_length(self, worker_index: int = 0) -> int:
        """Automatically infers a proper rollout_fragment_length setting if "auto".

        Uses the simple formula:
        `rollout_fragment_length` = `train_batch_size` /
        (`num_envs_per_worker` * `num_rollout_workers`)

        If result is not a fraction AND `worker_index` is provided, will make
        those workers add another timestep, such that the overall batch size (across
        the workers) will add up to exactly the `train_batch_size`.

        Returns:
            The user-provided `rollout_fragment_length` or a computed one (if user
            value is "auto").
        """
        if self.rollout_fragment_length == "auto":
            # Example:
            # 2 workers, 2 envs per worker, 2000 train batch size:
            # -> 2000 / 4 -> 500
            # 4 workers, 3 envs per worker, 2500 train batch size:
            # -> 2500 / 12 -> 208.333 -> diff=4 (208 * 12 = 2496)
            # -> worker 1: 209, workers 2-4: 208
            rollout_fragment_length = self.train_batch_size / (
                self.num_envs_per_worker * (self.num_rollout_workers or 1)
            )
            if int(rollout_fragment_length) != rollout_fragment_length:
                diff = self.train_batch_size - int(
                    rollout_fragment_length
                ) * self.num_envs_per_worker * (self.num_rollout_workers or 1)
                if (worker_index * self.num_envs_per_worker) <= diff:
                    return int(rollout_fragment_length) + 1
            return int(rollout_fragment_length)
        else:
            return self.rollout_fragment_length

    def get_evaluation_config_object(
        self,
    ) -> Optional["AlgorithmConfig"]:
        """Creates a full AlgorithmConfig object from `self.evaluation_config`.

        Returns:
            A fully valid AlgorithmConfig object that can be used for the evaluation
            WorkerSet. If `self` is already an evaluation config object, return None.
        """
        if self.in_evaluation:
            assert self.evaluation_config is None
            return None

        evaluation_config = self.evaluation_config
        # Already an AlgorithmConfig -> copy and use as-is.
        if isinstance(evaluation_config, AlgorithmConfig):
            eval_config_obj = evaluation_config.copy(copy_frozen=False)
        # Create unfrozen copy of self to be used as the to-be-returned eval
        # AlgorithmConfig.
        else:
            eval_config_obj = self.copy(copy_frozen=False)
            # Update with evaluation override settings:
            eval_config_obj.update_from_dict(evaluation_config or {})

        # Switch on the `in_evaluation` flag and remove `evaluation_config`
        # (set to None).
        eval_config_obj.in_evaluation = True
        eval_config_obj.evaluation_config = None

        # Evaluation duration unit: episodes.
        # Switch on `complete_episode` rollouts. Also, make sure
        # rollout fragments are short so we never have more than one
        # episode in one rollout.
        if self.evaluation_duration_unit == "episodes":
            eval_config_obj.batch_mode = "complete_episodes"
            eval_config_obj.rollout_fragment_length = 1
        # Evaluation duration unit: timesteps.
        # - Set `batch_mode=truncate_episodes` so we don't perform rollouts
        #   strictly along episode borders.
        # Set `rollout_fragment_length` such that desired steps are divided
        # equally amongst workers or - in "auto" duration mode - set it
        # to a reasonably small number (10), such that a single `sample()`
        # call doesn't take too much time and we can stop evaluation as soon
        # as possible after the train step is completed.
        else:
            eval_config_obj.batch_mode = "truncate_episodes"
            eval_config_obj.rollout_fragment_length = (
                10
                if self.evaluation_duration == "auto"
                else int(
                    math.ceil(
                        self.evaluation_duration / (self.evaluation_num_workers or 1)
                    )
                )
            )

        return eval_config_obj

    def get_multi_agent_setup(
        self,
        *,
        policies: Optional[MultiAgentPolicyConfigDict] = None,
        env: Optional[EnvType] = None,
        spaces: Optional[Dict[PolicyID, Tuple[Space, Space]]] = None,
        default_policy_class: Optional[Type[Policy]] = None,
    ) -> Tuple[MultiAgentPolicyConfigDict, Callable[[PolicyID, SampleBatchType], bool]]:
        r"""Compiles complete multi-agent config (dict) from the information in `self`.

        Infers the observation- and action spaces, the policy classes, and the policy's
        configs. The returned `MultiAgentPolicyConfigDict` is fully unified and strictly
        maps PolicyIDs to complete PolicySpec objects (with all their fields not-None).

        Examples:
        .. testcode::

            import gymnasium as gym
            from ray.rllib.algorithms.ppo import PPOConfig
            config = (
              PPOConfig()
              .environment("CartPole-v1")
              .framework("torch")
              .multi_agent(policies={"pol1", "pol2"}, policies_to_train=["pol1"])
            )
            policy_dict, is_policy_to_train = config.get_multi_agent_setup(
                env=gym.make("CartPole-v1"))
            is_policy_to_train("pol1")
            is_policy_to_train("pol2")

        Args:
            policies: An optional multi-agent `policies` dict, mapping policy IDs
                to PolicySpec objects. If not provided, will use `self.policies`
                instead. Note that the `policy_class`, `observation_space`, and
                `action_space` properties in these PolicySpecs may be None and must
                therefore be inferred here.
            env: An optional env instance, from which to infer the different spaces for
                the different policies. If not provided, will try to infer from
                `spaces`. Otherwise from `self.observation_space` and
                `self.action_space`. If no information on spaces can be infered, will
                raise an error.
            spaces: Optional dict mapping policy IDs to tuples of 1) observation space
                and 2) action space that should be used for the respective policy.
                These spaces were usually provided by an already instantiated remote
                RolloutWorker. If not provided, will try to infer from
                `env`. Otherwise from `self.observation_space` and
                `self.action_space`. If no information on spaces can be infered, will
                raise an error.
            default_policy_class: The Policy class to use should a PolicySpec have its
                policy_class property set to None.

        Returns:
            A tuple consisting of 1) a MultiAgentPolicyConfigDict and 2) a
            `is_policy_to_train(PolicyID, SampleBatchType) -> bool` callable.

        Raises:
            ValueError: In case, no spaces can be infered for the policy/ies.
            ValueError: In case, two agents in the env map to the same PolicyID
                (according to `self.policy_mapping_fn`), but have different action- or
                observation spaces according to the infered space information.
        """
        policies = copy.deepcopy(policies or self.policies)

        # Policies given as set/list/tuple (of PolicyIDs) -> Setup each policy
        # automatically via empty PolicySpec (will make RLlib infer observation- and
        # action spaces as well as the Policy's class).
        if isinstance(policies, (set, list, tuple)):
            policies = {pid: PolicySpec() for pid in policies}

        # Try extracting spaces from env or from given spaces dict.
        env_obs_space = None
        env_act_space = None

        # Env is a ray.remote: Get spaces via its (automatically added)
        # `_get_spaces()` method.
        if isinstance(env, ray.actor.ActorHandle):
            env_obs_space, env_act_space = ray.get(env._get_spaces.remote())
        # Normal env (gym.Env or MultiAgentEnv): These should have the
        # `observation_space` and `action_space` properties.
        elif env is not None:
            if hasattr(env, "observation_space") and isinstance(
                env.observation_space, gym.Space
            ):
                env_obs_space = env.observation_space

            if hasattr(env, "action_space") and isinstance(env.action_space, gym.Space):
                env_act_space = env.action_space

        # Last resort: Try getting the env's spaces from the spaces
        # dict's special __env__ key.
        if spaces is not None:
            if env_obs_space is None:
                env_obs_space = spaces.get("__env__", [None])[0]
            if env_act_space is None:
                env_act_space = spaces.get("__env__", [None, None])[1]

        # Check each defined policy ID and unify its spec.
        for pid, policy_spec in policies.copy().items():
            # Convert to PolicySpec if plain list/tuple.
            if not isinstance(policy_spec, PolicySpec):
                policies[pid] = policy_spec = PolicySpec(*policy_spec)

            # Infer policy classes for policies dict, if not provided (None).
            if policy_spec.policy_class is None and default_policy_class is not None:
                policies[pid].policy_class = default_policy_class

            # In case - somehow - an old gym Space made it to here, convert it
            # to the corresponding gymnasium space.
            if old_gym and isinstance(policy_spec.observation_space, old_gym.Space):
                policies[
                    pid
                ].observation_space = convert_old_gym_space_to_gymnasium_space(
                    policy_spec.observation_space
                )
            # Infer observation space.
            elif policy_spec.observation_space is None:
                if spaces is not None and pid in spaces:
                    obs_space = spaces[pid][0]
                elif env_obs_space is not None:
                    # Multi-agent case AND different agents have different spaces:
                    # Need to reverse map spaces (for the different agents) to certain
                    # policy IDs.
                    if (
                        isinstance(env, MultiAgentEnv)
                        and hasattr(env, "_obs_space_in_preferred_format")
                        and env._obs_space_in_preferred_format
                    ):
                        obs_space = None
                        mapping_fn = self.policy_mapping_fn
                        if mapping_fn:
                            for aid in env.get_agent_ids():
                                # Match: Assign spaces for this agentID to the PolicyID.
                                if mapping_fn(aid, None, worker=None) == pid:
                                    # Make sure, different agents that map to the same
                                    # policy don't have different spaces.
                                    if (
                                        obs_space is not None
                                        and env_obs_space[aid] != obs_space
                                    ):
                                        raise ValueError(
                                            "Two agents in your environment map to the "
                                            "same policyID (as per your `policy_mapping"
                                            "_fn`), however, these agents also have "
                                            "different observation spaces!"
                                        )
                                    obs_space = env_obs_space[aid]
                    # Otherwise, just use env's obs space as-is.
                    else:
                        obs_space = env_obs_space
                # Space given directly in config.
                elif self.observation_space:
                    obs_space = self.observation_space
                else:
                    raise ValueError(
                        "`observation_space` not provided in PolicySpec for "
                        f"{pid} and env does not have an observation space OR "
                        "no spaces received from other workers' env(s) OR no "
                        "`observation_space` specified in config!"
                    )

                policies[pid].observation_space = obs_space

            # In case - somehow - an old gym Space made it to here, convert it
            # to the corresponding gymnasium space.
            if old_gym and isinstance(policy_spec.action_space, old_gym.Space):
                policies[pid].action_space = convert_old_gym_space_to_gymnasium_space(
                    policy_spec.action_space
                )
            # Infer action space.
            elif policy_spec.action_space is None:
                if spaces is not None and pid in spaces:
                    act_space = spaces[pid][1]
                elif env_act_space is not None:
                    # Multi-agent case AND different agents have different spaces:
                    # Need to reverse map spaces (for the different agents) to certain
                    # policy IDs.
                    if (
                        isinstance(env, MultiAgentEnv)
                        and hasattr(env, "_action_space_in_preferred_format")
                        and env._action_space_in_preferred_format
                    ):
                        act_space = None
                        mapping_fn = self.policy_mapping_fn
                        if mapping_fn:
                            for aid in env.get_agent_ids():
                                # Match: Assign spaces for this AgentID to the PolicyID.
                                if mapping_fn(aid, None, worker=None) == pid:
                                    # Make sure, different agents that map to the same
                                    # policy don't have different spaces.
                                    if (
                                        act_space is not None
                                        and env_act_space[aid] != act_space
                                    ):
                                        raise ValueError(
                                            "Two agents in your environment map to the "
                                            "same policyID (as per your `policy_mapping"
                                            "_fn`), however, these agents also have "
                                            "different action spaces!"
                                        )
                                    act_space = env_act_space[aid]
                    # Otherwise, just use env's action space as-is.
                    else:
                        act_space = env_act_space
                elif self.action_space:
                    act_space = self.action_space
                else:
                    raise ValueError(
                        "`action_space` not provided in PolicySpec for "
                        f"{pid} and env does not have an action space OR "
                        "no spaces received from other workers' env(s) OR no "
                        "`action_space` specified in config!"
                    )
                policies[pid].action_space = act_space

            # Create entire AlgorithmConfig object from the provided override.
            # If None, use {} as override.
            if not isinstance(policies[pid].config, AlgorithmConfig):
                assert policies[pid].config is None or isinstance(
                    policies[pid].config, dict
                )
                policies[pid].config = self.copy(copy_frozen=False).update_from_dict(
                    policies[pid].config or {}
                )

        # If container given, construct a simple default callable returning True
        # if the PolicyID is found in the list/set of IDs.
        is_policy_to_train = self.policies_to_train
        if self.policies_to_train is not None and not callable(self.policies_to_train):
            pols = set(self.policies_to_train)

            def is_policy_to_train(pid, batch=None):
                return pid in pols

        return policies, is_policy_to_train

    def validate_train_batch_size_vs_rollout_fragment_length(self) -> None:
        """Detects mismatches for `train_batch_size` vs `rollout_fragment_length`.

        Only applicable for algorithms, whose train_batch_size should be directly
        dependent on rollout_fragment_length (synchronous sampling, on-policy PG algos).

        If rollout_fragment_length != "auto", makes sure that the product of
        `rollout_fragment_length` x `num_rollout_workers` x `num_envs_per_worker`
        roughly (10%) matches the provided `train_batch_size`. Otherwise, errors with
        asking the user to set rollout_fragment_length to `auto` or to a matching
        value.

        Also, only checks this if `train_batch_size` > 0 (DDPPO sets this
        to -1 to auto-calculate the actual batch size later).

        Raises:
            ValueError: If there is a mismatch between user provided
            `rollout_fragment_length` and `train_batch_size`.
        """
        if (
            self.rollout_fragment_length != "auto"
            and not self.in_evaluation
            and self.train_batch_size > 0
        ):
            min_batch_size = (
                max(self.num_rollout_workers, 1)
                * self.num_envs_per_worker
                * self.rollout_fragment_length
            )
            batch_size = min_batch_size
            while batch_size < self.train_batch_size:
                batch_size += min_batch_size
            if (
                batch_size - self.train_batch_size > 0.1 * self.train_batch_size
                or batch_size - min_batch_size - self.train_batch_size
                > (0.1 * self.train_batch_size)
            ):
                suggested_rollout_fragment_length = self.train_batch_size // (
                    self.num_envs_per_worker * (self.num_rollout_workers or 1)
                )
                raise ValueError(
                    f"Your desired `train_batch_size` ({self.train_batch_size}) or a "
                    "value 10% off of that cannot be achieved with your other "
                    f"settings (num_rollout_workers={self.num_rollout_workers}; "
                    f"num_envs_per_worker={self.num_envs_per_worker}; "
                    f"rollout_fragment_length={self.rollout_fragment_length})! "
                    "Try setting `rollout_fragment_length` to 'auto' OR "
                    f"{suggested_rollout_fragment_length}."
                )

    def get_default_rl_module_spec(self) -> ModuleSpec:
        """Returns the RLModule spec to use for this algorithm.

        Override this method in the sub-class to return the RLModule spec given
        the input framework.

        Returns:
            The RLModule spec to use for this algorithm.
        """
        raise NotImplementedError

    def get_default_learner_class(self) -> Union[Type["Learner"], str]:
        """Returns the Learner class to use for this algorithm.

        Override this method in the sub-class to return the Learner class type given
        the input framework.

        Returns:
            The Learner class to use for this algorithm either as a class type or as
            a string (e.g. ray.rllib.core.learner.testing.torch.BCTrainer).
        """
        raise NotImplementedError

    def get_marl_module_spec(
        self,
        *,
        policy_dict: Dict[str, PolicySpec],
        module_spec: Optional[SingleAgentRLModuleSpec] = None,
    ) -> MultiAgentRLModuleSpec:
        """Returns the MultiAgentRLModule spec based on the given policy spec dict.

        policy_dict could be a partial dict of the policies that we need to turn into
        an equivalent multi-agent RLModule spec.

        Args:
            policy_dict: The policy spec dict. Using this dict, we can determine the
                inferred values for observation_space, action_space, and config for
                each policy. If the module spec does not have these values specified,
                they will get auto-filled with these values obtrained from the policy
                spec dict. Here we are relying on the policy's logic for infering these
                values from other sources of information (e.g. environement)
            module_spec: The single-agent RLModule spec to use for constructing the
                multi-agent RLModule spec. If None, the default RLModule spec for this
                algorithm will be used.
        """
        # TODO (Kourosh): When we replace policy entirely there will be no need for
        # this function to map policy_dict to marl_module_specs anymore. The module
        # spec will be directly given by the user or inferred from env and spaces.

        # TODO (Kourosh): Raise an error if the config is not frozen (validated)
        # If the module is single-agent convert it to multi-agent spec

        if isinstance(self.rl_module_spec, SingleAgentRLModuleSpec):
            # if module_spec is provided, use it otherwise use the self.rl_module_spec
            single_agent_spec = module_spec or self.rl_module_spec
            marl_module_spec = MultiAgentRLModuleSpec(
                module_specs={
                    k: copy.deepcopy(single_agent_spec) for k in policy_dict.keys()
                },
            )
        else:
            cur_marl_module_spec = self.rl_module_spec
            default_rl_module = self.get_default_rl_module_spec()

            if isinstance(default_rl_module, SingleAgentRLModuleSpec):
                # Default is single-agent but the user has provided a multi-agent spec
                # so the use-case is multi-agent. We need to inherit the multi-agent
                # class from self.rl_module_spec and fill in the module_specs dict.
                # If the user provided a multi-agent spec, we use that for the values,
                # otherwise we see if they have provided a multi-agent spec that
                # specifies the SingleAgentRLModuleSpec to use instead of the default,
                # in that case, we use that spec for the values. otherwise we use
                # the default spec for the values.
                if isinstance(
                    cur_marl_module_spec.module_specs, SingleAgentRLModuleSpec
                ):
                    # The individual module specs are defined by the user
                    single_agent_spec = module_spec or cur_marl_module_spec.module_specs
                    module_specs = {
                        k: copy.deepcopy(single_agent_spec) for k in policy_dict.keys()
                    }
                else:
                    # The individual module specs are not defined by the user,
                    # so we use the default
                    single_agent_spec = module_spec or default_rl_module
                    module_specs = {
                        k: copy.deepcopy(
                            cur_marl_module_spec.module_specs.get(k, single_agent_spec)
                        )
                        for k in policy_dict.keys()
                    }

                marl_module_spec = cur_marl_module_spec.__class__(
                    marl_module_class=cur_marl_module_spec.marl_module_class,
                    module_specs=module_specs,
                )
            else:
                # Default is multi-agent and user wants to override it. In this case,
                # we have two options: 1) the user provided a multi-agent spec, in
                # which case we use that for the values, 2) self.rl_module_spec is a
                # spec that defines SingleAgentRLModuleSpecs to be used for everything.
                # In this case, we need to use that spec for the values.
                if module_spec is None:
                    if isinstance(
                        cur_marl_module_spec.module_specs, SingleAgentRLModuleSpec
                    ):
                        # The individual module specs are not given, it is given as one
                        # SingleAgentRLModuleSpec to be re-used for all
                        single_agent_spec = cur_marl_module_spec.module_specs
                    else:
                        raise ValueError(
                            "MultiAgentRLModuleSpec is given but no module_spec is "
                            "provided when adding a policy."
                        )
                else:
                    single_agent_spec = module_spec

                marl_module_spec = cur_marl_module_spec.__class__(
                    marl_module_class=cur_marl_module_spec.marl_module_class,
                    module_specs={
                        k: copy.deepcopy(single_agent_spec) for k in policy_dict.keys()
                    },
                )

        # Make sure that policy_dict and marl_module_spec have similar keys
        if set(policy_dict.keys()) != set(marl_module_spec.module_specs.keys()):
            raise ValueError(
                "Policy dict and module spec have different keys! \n"
                f"policy_dict keys: {list(policy_dict.keys())} \n"
                f"module_spec keys: {list(marl_module_spec.module_specs.keys())}"
            )

        # Fill in the missing values from the specs that we already have. By combining
        # PolicySpecs and the default RLModuleSpec.
        default_spec = self.get_default_rl_module_spec()
        for module_id in policy_dict:
            policy_spec = policy_dict[module_id]
            module_spec = marl_module_spec.module_specs[module_id]
            if module_spec.module_class is None:
                if isinstance(default_spec, SingleAgentRLModuleSpec):
                    module_spec.module_class = default_spec.module_class
                elif isinstance(default_spec.module_specs, SingleAgentRLModuleSpec):
                    module_class = default_spec.module_specs.module_class
                    # This should be already checked in validate() but we check it
                    # again here just in case
                    if module_class is None:
                        raise ValueError(
                            "The default rl_module spec cannot have an empty "
                            "module_class under its SingleAgentRLModuleSpec."
                        )
                    module_spec.module_class = module_class
                elif module_id in default_spec.module_specs:
                    module_spec.module_class = default_spec.module_specs[
                        module_id
                    ].module_class
                else:
                    raise ValueError(
                        f"Module class for module {module_id} cannot be inferred. "
                        f"It is neither provided in the rl_module_spec that "
                        "is passed in nor in the default module spec used in "
                        "the algorithm."
                    )
            if module_spec.catalog_class is None:
                if isinstance(default_spec, SingleAgentRLModuleSpec):
                    module_spec.catalog_class = default_spec.catalog_class
                elif isinstance(default_spec.module_specs, SingleAgentRLModuleSpec):
                    catalog_class = default_spec.module_specs.catalog_class
                    module_spec.catalog_class = catalog_class
                elif module_id in default_spec.module_specs:
                    module_spec.catalog_class = default_spec.module_specs[
                        module_id
                    ].catalog_class
                else:
                    raise ValueError(
                        f"Catalog class for module {module_id} cannot be inferred. "
                        f"It is neither provided in the rl_module_spec that "
                        "is passed in nor in the default module spec used in "
                        "the algorithm."
                    )

            if module_spec.observation_space is None:
                module_spec.observation_space = policy_spec.observation_space
            if module_spec.action_space is None:
                module_spec.action_space = policy_spec.action_space
            if module_spec.model_config_dict is None:
                module_spec.model_config_dict = policy_spec.config.get("model", {})

        return marl_module_spec

    def get_learner_group_config(self, module_spec: ModuleSpec) -> LearnerGroupConfig:

        if not self._is_frozen:
            raise ValueError(
                "Cannot call `get_learner_group_config()` on an unfrozen "
                "AlgorithmConfig! Please call `freeze()` first."
            )

        config = (
            LearnerGroupConfig()
            .module(module_spec)
            .learner(
                learner_class=self.learner_class,
                # TODO (Kourosh): optimizer config can now be more complicated.
                optimizer_config={
                    "lr": self.lr,
                },
                learner_hps=self.learner_hps,
            )
            .resources(
                num_learner_workers=self.num_learner_workers,
                num_cpus_per_learner_worker=self.num_cpus_per_learner_worker,
                num_gpus_per_learner_worker=self.num_gpus_per_learner_worker,
                local_gpu_idx=self.local_gpu_idx,
            )
            .framework(eager_tracing=self.eager_tracing)
        )

        return config

    def __setattr__(self, key, value):
        """Gatekeeper in case we are in frozen state and need to error."""

        # If we are frozen, do not allow to set any attributes anymore.
        if hasattr(self, "_is_frozen") and self._is_frozen:
            # TODO: Remove `simple_optimizer` entirely.
            #  Remove need to set `worker_index` in RolloutWorker's c'tor.
            if key not in ["simple_optimizer", "worker_index", "_is_frozen"]:
                raise AttributeError(
                    f"Cannot set attribute ({key}) of an already frozen "
                    "AlgorithmConfig!"
                )
        super().__setattr__(key, value)

    def __getitem__(self, item):
        """Shim method to still support accessing properties by key lookup.

        This way, an AlgorithmConfig object can still be used as if a dict, e.g.
        by Ray Tune.

        Examples:
            >>> from ray.rllib.algorithms.algorithm_config import AlgorithmConfig
            >>> config = AlgorithmConfig()
            >>> print(config["lr"])
            ... 0.001
        """
        # TODO: Uncomment this once all algorithms use AlgorithmConfigs under the
        #  hood (as well as Ray Tune).
        # if log_once("algo_config_getitem"):
        #    logger.warning(
        #        "AlgorithmConfig objects should NOT be used as dict! "
        #        f"Try accessing `{item}` directly as a property."
        #    )
        # In case user accesses "old" keys, e.g. "num_workers", which need to
        # be translated to their correct property names.
        item = self._translate_special_keys(item)
        return getattr(self, item)

    def __setitem__(self, key, value):
        # TODO: Remove comments once all methods/functions only support
        #  AlgorithmConfigs and there is no more ambiguity anywhere in the code
        #  on whether an AlgorithmConfig is used or an old python config dict.
        # raise AttributeError(
        #    "AlgorithmConfig objects should not have their values set like dicts"
        #    f"(`config['{key}'] = {value}`), "
        #    f"but via setting their properties directly (config.{prop} = {value})."
        # )
        if key == "multiagent":
            raise AttributeError(
                "Cannot set `multiagent` key in an AlgorithmConfig!\nTry setting "
                "the multi-agent components of your AlgorithmConfig object via the "
                "`multi_agent()` method and its arguments.\nE.g. `config.multi_agent("
                "policies=.., policy_mapping_fn.., policies_to_train=..)`."
            )
        super().__setattr__(key, value)

    def __contains__(self, item) -> bool:
        """Shim method to help pretend we are a dict."""
        prop = self._translate_special_keys(item, warn_deprecated=False)
        return hasattr(self, prop)

    def get(self, key, default=None):
        """Shim method to help pretend we are a dict."""
        prop = self._translate_special_keys(key, warn_deprecated=False)
        return getattr(self, prop, default)

    def pop(self, key, default=None):
        """Shim method to help pretend we are a dict."""
        return self.get(key, default)

    def keys(self):
        """Shim method to help pretend we are a dict."""
        return self.to_dict().keys()

    def values(self):
        """Shim method to help pretend we are a dict."""
        return self.to_dict().values()

    def items(self):
        """Shim method to help pretend we are a dict."""
        return self.to_dict().items()

    @staticmethod
    def _serialize_dict(config):
        # Serialize classes to classpaths:
        config["callbacks"] = serialize_type(config["callbacks"])
        config["sample_collector"] = serialize_type(config["sample_collector"])
        if isinstance(config["env"], type):
            config["env"] = serialize_type(config["env"])
        if "replay_buffer_config" in config and (
            isinstance(config["replay_buffer_config"].get("type"), type)
        ):
            config["replay_buffer_config"]["type"] = serialize_type(
                config["replay_buffer_config"]["type"]
            )
        if isinstance(config["exploration_config"].get("type"), type):
            config["exploration_config"]["type"] = serialize_type(
                config["exploration_config"]["type"]
            )
        if isinstance(config["model"].get("custom_model"), type):
            config["model"]["custom_model"] = serialize_type(
                config["model"]["custom_model"]
            )

        # Serialize dataclasses.
        if isinstance(config.get("_learner_hps"), LearnerHPs):
            config["_learner_hps"] = dataclasses.asdict(config["_learner_hps"])

        # List'ify `policies`, iff a set or tuple (these types are not JSON'able).
        ma_config = config.get("multiagent")
        if ma_config is not None:
            if isinstance(ma_config.get("policies"), (set, tuple)):
                ma_config["policies"] = list(ma_config["policies"])
            # Do NOT serialize functions/lambdas.
            if ma_config.get("policy_mapping_fn"):
                ma_config["policy_mapping_fn"] = NOT_SERIALIZABLE
            if ma_config.get("policies_to_train"):
                ma_config["policies_to_train"] = NOT_SERIALIZABLE
        return config

    @staticmethod
    def _translate_special_keys(key: str, warn_deprecated: bool = True) -> str:
        # Handle special key (str) -> `AlgorithmConfig.[some_property]` cases.
        if key == "callbacks":
            key = "callbacks_class"
        elif key == "create_env_on_driver":
            key = "create_env_on_local_worker"
        elif key == "custom_eval_function":
            key = "custom_evaluation_function"
        elif key == "framework":
            key = "framework_str"
        elif key == "input":
            key = "input_"
        elif key == "lambda":
            key = "lambda_"
        elif key == "num_cpus_for_driver":
            key = "num_cpus_for_local_worker"
        elif key == "num_workers":
            key = "num_rollout_workers"

        # Deprecated keys.
        if warn_deprecated:
            if key == "collect_metrics_timeout":
                deprecation_warning(
                    old="collect_metrics_timeout",
                    new="metrics_episode_collection_timeout_s",
                    error=True,
                )
            elif key == "metrics_smoothing_episodes":
                deprecation_warning(
                    old="config.metrics_smoothing_episodes",
                    new="config.metrics_num_episodes_for_smoothing",
                    error=True,
                )
            elif key == "min_iter_time_s":
                deprecation_warning(
                    old="config.min_iter_time_s",
                    new="config.min_time_s_per_iteration",
                    error=True,
                )
            elif key == "min_time_s_per_reporting":
                deprecation_warning(
                    old="config.min_time_s_per_reporting",
                    new="config.min_time_s_per_iteration",
                    error=True,
                )
            elif key == "min_sample_timesteps_per_reporting":
                deprecation_warning(
                    old="config.min_sample_timesteps_per_reporting",
                    new="config.min_sample_timesteps_per_iteration",
                    error=True,
                )
            elif key == "min_train_timesteps_per_reporting":
                deprecation_warning(
                    old="config.min_train_timesteps_per_reporting",
                    new="config.min_train_timesteps_per_iteration",
                    error=True,
                )
            elif key == "timesteps_per_iteration":
                deprecation_warning(
                    old="config.timesteps_per_iteration",
                    new="`config.min_sample_timesteps_per_iteration` OR "
                    "`config.min_train_timesteps_per_iteration`",
                    error=True,
                )
            elif key == "evaluation_num_episodes":
                deprecation_warning(
                    old="config.evaluation_num_episodes",
                    new="`config.evaluation_duration` and "
                    "`config.evaluation_duration_unit=episodes`",
                    error=True,
                )

        return key

    def _check_if_correct_nn_framework_installed(self, _tf1, _tf, _torch):
        """Check if tf/torch experiment is running and tf/torch installed."""
        if self.framework_str in {"tf", "tf2"}:
            if not (_tf1 or _tf):
                raise ImportError(
                    (
                        "TensorFlow was specified as the framework to use (via `config."
                        "framework([tf|tf2])`)! However, no installation was "
                        "found. You can install TensorFlow via `pip install tensorflow`"
                    )
                )
        elif self.framework_str == "torch":
            if not _torch:
                raise ImportError(
                    (
                        "PyTorch was specified as the framework to use (via `config."
                        "framework('torch')`)! However, no installation was found. You "
                        "can install PyTorch via `pip install torch`."
                    )
                )

    def _resolve_tf_settings(self, _tf1, _tfv):
        """Check and resolve tf settings."""
        if _tf1 and self.framework_str == "tf2":
            if self.framework_str == "tf2" and _tfv < 2:
                raise ValueError(
                    "You configured `framework`=tf2, but your installed "
                    "pip tf-version is < 2.0! Make sure your TensorFlow "
                    "version is >= 2.x."
                )
            if not _tf1.executing_eagerly():
                _tf1.enable_eager_execution()
            # Recommend setting tracing to True for speedups.
            logger.info(
                f"Executing eagerly (framework='{self.framework_str}'),"
                f" with eager_tracing={self.eager_tracing}. For "
                "production workloads, make sure to set eager_tracing=True"
                "  in order to match the speed of tf-static-graph "
                "(framework='tf'). For debugging purposes, "
                "`eager_tracing=False` is the best choice."
            )
        # Tf-static-graph (framework=tf): Recommend upgrading to tf2 and
        # enabling eager tracing for similar speed.
        elif _tf1 and self.framework_str == "tf":
            logger.info(
                "Your framework setting is 'tf', meaning you are using "
                "static-graph mode. Set framework='tf2' to enable eager "
                "execution with tf2.x. You may also then want to set "
                "eager_tracing=True in order to reach similar execution "
                "speed as with static-graph mode."
            )

    @property
    def multiagent(self):
        """Shim method to help pretend we are a dict with 'multiagent' key."""
        return {
            "policies": self.policies,
            "policy_mapping_fn": self.policy_mapping_fn,
            "policies_to_train": self.policies_to_train,
            "policy_map_capacity": self.policy_map_capacity,
            "policy_map_cache": self.policy_map_cache,
            "count_steps_by": self.count_steps_by,
            "observation_fn": self.observation_fn,
        }

    @property
    @Deprecated(new="AlgorithmConfig.rollouts(num_rollout_workers=..)", error=False)
    def num_workers(self):
        """For backward-compatibility purposes only."""
        return self.num_rollout_workers<|MERGE_RESOLUTION|>--- conflicted
+++ resolved
@@ -419,14 +419,9 @@
         # `self.rl_module()`
         self.rl_module_spec = None
         self._enable_rl_module_api = False
-<<<<<<< HEAD
         # Whether to error out if exploration config is set when using RLModules.
         self._validate_exploration_conf_and_rl_modules = True
         # Helper to keep track of the original exploration config.
-=======
-        # Helper to keep track of the original exploration config when dis-/enabling
-        # rl modules.
->>>>>>> 38f4e44b
         self.__prior_exploration_config = None
 
         # `self.experimental()`
@@ -1028,27 +1023,6 @@
                 self.rl_module_spec = default_rl_module_spec
 
             if self.exploration_config:
-<<<<<<< HEAD
-                if self._validate_exploration_conf_and_rl_modules:
-                    # This is not compatible with RLModules, which have a method
-                    # `forward_exploration` to specify custom exploration behavior.
-                    raise ValueError(
-                        "When RLModule API are enabled, exploration_config can not be "
-                        "set. If you want to implement custom exploration behaviour, "
-                        "please modify the `forward_exploration` method of the "
-                        "RLModule at hand. On configs that have a default exploration "
-                        "config, this must be done with "
-                        "`config.exploration_config={}`."
-                    )
-                else:
-                    # RLModules don't support exploration_configs anymore.
-                    logger.warning(
-                        "When RLModule API are enabled, exploration_config "
-                        "will be ignored. Disable RLModule API make use of an "
-                        "exploration_config."
-                    )
-                    self.exploration_config = None
-=======
                 # This is not compatible with RLModules, which have a method
                 # `forward_exploration` to specify custom exploration behavior.
                 raise ValueError(
@@ -1059,7 +1033,6 @@
                     "config, this must be done with "
                     "`config.exploration_config={}`."
                 )
->>>>>>> 38f4e44b
 
         # make sure the resource requirements for learner_group is valid
         if self.num_learner_workers == 0 and self.num_gpus_per_worker > 1:
