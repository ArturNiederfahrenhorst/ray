--- conflicted
+++ resolved
@@ -1,12 +1,7 @@
 import logging
 from typing import List, Optional, Type, Union
 
-<<<<<<< HEAD
 from ray.rllib.agents.callbacks import DefaultCallbacks
-from ray.rllib.agents.trainer import Trainer
-from ray.rllib.agents.trainer_config import TrainerConfig
-=======
-from ray.rllib.algorithms.callbacks import DefaultCallbacks
 from ray.rllib.algorithms.algorithm import Algorithm
 from ray.rllib.algorithms.algorithm_config import AlgorithmConfig
 from ray.rllib.evaluation.worker_set import WorkerSet
@@ -16,7 +11,6 @@
     StoreToReplayBuffer,
     WaitUntilTimestepsElapsed,
 )
->>>>>>> b52cd964
 from ray.rllib.execution.rollout_ops import (
     synchronous_parallel_sample,
 )
@@ -38,12 +32,8 @@
     SYNCH_WORKER_WEIGHTS_TIMER,
 )
 from ray.rllib.utils.replay_buffers.utils import validate_buffer_config
-<<<<<<< HEAD
-from ray.rllib.utils.typing import ResultDict, TrainerConfigDict
-=======
 from ray.rllib.utils.typing import ResultDict, AlgorithmConfigDict
 from ray.util.iter import LocalIterator
->>>>>>> b52cd964
 
 from ray.rllib.algorithms.alpha_zero.alpha_zero_policy import AlphaZeroPolicy
 from ray.rllib.algorithms.alpha_zero.mcts import MCTS
@@ -378,52 +368,6 @@
         # Return all collected metrics for the iteration.
         return train_results
 
-<<<<<<< HEAD
-=======
-    @staticmethod
-    @override(Algorithm)
-    def execution_plan(
-        workers: WorkerSet, config: AlgorithmConfigDict, **kwargs
-    ) -> LocalIterator[dict]:
-        assert (
-            len(kwargs) == 0
-        ), "Alpha zero execution_plan does NOT take any additional parameters"
-
-        rollouts = ParallelRollouts(workers, mode="bulk_sync")
-
-        if config["simple_optimizer"]:
-            train_op = rollouts.combine(
-                ConcatBatches(
-                    min_batch_size=config["train_batch_size"],
-                    count_steps_by=config["multiagent"]["count_steps_by"],
-                )
-            ).for_each(TrainOneStep(workers, num_sgd_iter=config["num_sgd_iter"]))
-        else:
-            replay_buffer = SimpleReplayBuffer(config["buffer_size"])
-
-            store_op = rollouts.for_each(
-                StoreToReplayBuffer(local_buffer=replay_buffer)
-            )
-
-            replay_op = (
-                Replay(local_buffer=replay_buffer)
-                .filter(WaitUntilTimestepsElapsed(config["learning_starts"]))
-                .combine(
-                    ConcatBatches(
-                        min_batch_size=config["train_batch_size"],
-                        count_steps_by=config["multiagent"]["count_steps_by"],
-                    )
-                )
-                .for_each(TrainOneStep(workers, num_sgd_iter=config["num_sgd_iter"]))
-            )
-
-            train_op = Concurrently(
-                [store_op, replay_op], mode="round_robin", output_indexes=[1]
-            )
-
-        return StandardMetricsReporting(train_op, workers, config)
-
->>>>>>> b52cd964
 
 # Deprecated: Use ray.rllib.algorithms.alpha_zero.AlphaZeroConfig instead!
 class _deprecated_default_config(dict):
