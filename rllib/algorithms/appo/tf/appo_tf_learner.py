from typing import Any, Dict, Mapping

from ray.rllib.policy.sample_batch import SampleBatch
from ray.rllib.algorithms.appo.appo_learner import (
    AppoLearner,
    LEARNER_RESULTS_CURR_KL_COEFF_KEY,
    LEARNER_RESULTS_KL_KEY,
    OLD_ACTION_DIST_LOGITS_KEY,
)
from ray.rllib.algorithms.impala.tf.vtrace_tf_v2 import make_time_major, vtrace_tf2
from ray.rllib.core.learner.learner import POLICY_LOSS_KEY, VF_LOSS_KEY, ENTROPY_KEY
from ray.rllib.core.learner.tf.tf_learner import TfLearner
from ray.rllib.core.rl_module.marl_module import ModuleID
from ray.rllib.utils.annotations import override
from ray.rllib.utils.framework import try_import_tf
from ray.rllib.utils.typing import TensorType

_, tf, _ = try_import_tf()

<<<<<<< HEAD
# TODO(Artur): Create a common file for such constants.
LEARNER_RESULTS_KL_KEY = "mean_kl_loss"
LEARNER_RESULTS_CURR_KL_COEFF_KEY = "cur_kl_coeff"


@dataclass
class AppoHPs(ImpalaHPs):
    """Hyper-parameters for APPO.

    Attributes:
        rollout_frag_or_episode_len: The length of a rollout fragment or episode.
            Used when making SampleBatches time major for computing loss.
        recurrent_seq_len: The length of a recurrent sequence. Used when making
            SampleBatches time major for computing loss.
        discount_factor: The discount factor to use for computing returns.
        vtrace_clip_rho_threshold: The rho threshold to use for clipping the
            importance weights.
        vtrace_clip_pg_rho_threshold: The rho threshold to use for clipping the
            importance weights when computing the policy_gradient loss.
        vtrace_drop_last_ts: Whether to drop the last timestep when computing the loss.
            This is useful for stabilizing the loss.
            NOTE: This shouldn't be True when training on environments where the rewards
            come at the end of the episode.
        vf_loss_coeff: The amount to weight the value function loss by when computing
            the total loss.
        entropy_coeff: The amount to weight the average entropy of the actions in the
            SampleBatch towards the total_loss for module updates. The higher this
            coefficient, the more that the policy network will be encouraged to output
            distributions with higher entropy/std deviation, which will encourage
            greater exploration.
        kl_target: The target kl divergence loss coefficient to use for the KL loss.
        kl_coeff: The coefficient to weight the KL divergence between the old policy
            and the target policy towards the total loss for module updates.
        tau: The factor by which to update the target policy network towards
                the current policy network. Can range between 0 and 1.
                e.g. updated_param = tau * current_param + (1 - tau) * target_param

    """

    kl_target: float = 0.01
    kl_coeff: float = 0.1
    clip_param = 0.2
    tau = 1.0


class APPOTfLearner(ImpalaTfLearner):
    """Implements APPO loss / update logic on top of ImpalaTfLearner.

    This class implements the APPO loss under `_compute_loss_per_module()` and
        implements the target network and KL coefficient updates under
        `additional_updates_per_module()`
    """

    def __init__(self, *args, **kwargs):
        super().__init__(*args, **kwargs)
        self.kl_target = self._hps.kl_target
        self.clip_param = self._hps.clip_param
        # TODO: (avnishn) Make creating the kl coeff a utility function when we add
        # torch APPO as well.
        self.kl_coeffs = defaultdict(
            lambda: tf.Variable(self._hps.kl_coeff, trainable=False, dtype=tf.float32)
        )
        self.tau = self._hps.tau
=======

class APPOTfLearner(AppoLearner, TfLearner):
    """Implements APPO loss / update logic on top of ImpalaTfLearner."""
>>>>>>> 9cd50972

    @override(TfLearner)
    def compute_loss_per_module(
        self, module_id: str, batch: SampleBatch, fwd_out: Mapping[str, TensorType]
    ) -> TensorType:
        values = fwd_out[SampleBatch.VF_PREDS]
        action_dist_cls_train = self._module[module_id].get_train_action_dist_cls()
        target_policy_dist = action_dist_cls_train.from_logits(
            fwd_out[SampleBatch.ACTION_DIST_INPUTS]
        )
        old_target_policy_dist = action_dist_cls_train.from_logits(
            fwd_out[OLD_ACTION_DIST_LOGITS_KEY]
        )
        old_target_policy_actions_logp = old_target_policy_dist.logp(
            batch[SampleBatch.ACTIONS]
        )
        behaviour_actions_logp = batch[SampleBatch.ACTION_LOGP]
        target_actions_logp = target_policy_dist.logp(batch[SampleBatch.ACTIONS])

        behaviour_actions_logp_time_major = make_time_major(
            behaviour_actions_logp,
            trajectory_len=self.hps.rollout_frag_or_episode_len,
            recurrent_seq_len=self.hps.recurrent_seq_len,
        )
        target_actions_logp_time_major = make_time_major(
            target_actions_logp,
            trajectory_len=self.hps.rollout_frag_or_episode_len,
            recurrent_seq_len=self.hps.recurrent_seq_len,
        )
        old_actions_logp_time_major = make_time_major(
            old_target_policy_actions_logp,
            trajectory_len=self.hps.rollout_frag_or_episode_len,
            recurrent_seq_len=self.hps.recurrent_seq_len,
        )
        values_time_major = make_time_major(
            values,
            trajectory_len=self.hps.rollout_frag_or_episode_len,
            recurrent_seq_len=self.hps.recurrent_seq_len,
        )
        bootstrap_value = values_time_major[-1]
        rewards_time_major = make_time_major(
            batch[SampleBatch.REWARDS],
            trajectory_len=self.hps.rollout_frag_or_episode_len,
            recurrent_seq_len=self.hps.recurrent_seq_len,
        )

        # the discount factor that is used should be gamma except for timesteps where
        # the episode is terminated. In that case, the discount factor should be 0.
        discounts_time_major = (
            1.0
            - tf.cast(
                make_time_major(
                    batch[SampleBatch.TERMINATEDS],
                    trajectory_len=self.hps.rollout_frag_or_episode_len,
                    recurrent_seq_len=self.hps.recurrent_seq_len,
                ),
                dtype=tf.float32,
            )
        ) * self.hps.discount_factor

        # Note that vtrace will compute the main loop on the CPU for better performance.
        vtrace_adjusted_target_values, pg_advantages = vtrace_tf2(
            target_action_log_probs=old_actions_logp_time_major,
            behaviour_action_log_probs=behaviour_actions_logp_time_major,
            discounts=discounts_time_major,
            rewards=rewards_time_major,
            values=values_time_major,
            bootstrap_value=bootstrap_value,
            clip_pg_rho_threshold=self.hps.vtrace_clip_pg_rho_threshold,
            clip_rho_threshold=self.hps.vtrace_clip_rho_threshold,
        )

        # The policy gradients loss.
        is_ratio = tf.clip_by_value(
            tf.math.exp(
                behaviour_actions_logp_time_major - old_actions_logp_time_major
            ),
            0.0,
            2.0,
        )
        logp_ratio = is_ratio * tf.math.exp(
            target_actions_logp_time_major - behaviour_actions_logp_time_major
        )

        surrogate_loss = tf.math.minimum(
            pg_advantages * logp_ratio,
            (
                pg_advantages
                * tf.clip_by_value(
                    logp_ratio, 1 - self.hps.clip_param, 1 + self.hps.clip_param
                )
            ),
        )

        if self.hps.use_kl_loss:
            action_kl = old_target_policy_dist.kl(target_policy_dist)
            mean_kl_loss = tf.math.reduce_mean(action_kl)
        else:
            mean_kl_loss = 0.0
        mean_pi_loss = -tf.math.reduce_mean(surrogate_loss)

        # The baseline loss.
        delta = values_time_major - vtrace_adjusted_target_values
        mean_vf_loss = 0.5 * tf.math.reduce_mean(delta**2)

        # The entropy loss.
        mean_entropy_loss = -tf.math.reduce_mean(target_policy_dist.entropy())

        # The summed weighted loss.
        total_loss = (
            mean_pi_loss
            + (mean_vf_loss * self.hps.vf_loss_coeff)
            + (
                mean_entropy_loss
                * self.entropy_coeff_scheduler.get_current_value(module_id)
            )
            + (mean_kl_loss * self.curr_kl_coeffs_per_module[module_id])
        )

        return {
            self.TOTAL_LOSS_KEY: total_loss,
            POLICY_LOSS_KEY: mean_pi_loss,
            VF_LOSS_KEY: mean_vf_loss,
            ENTROPY_KEY: -mean_entropy_loss,
            LEARNER_RESULTS_KL_KEY: mean_kl_loss,
            LEARNER_RESULTS_CURR_KL_COEFF_KEY: (
                self.curr_kl_coeffs_per_module[module_id]
            ),
        }

    @override(AppoLearner)
    def _update_module_target_networks(self, module_id: ModuleID):
        module = self.module[module_id]

        target_current_network_pairs = module.get_target_network_pairs()
        for target_network, current_network in target_current_network_pairs:
            for old_var, current_var in zip(
                target_network.variables, current_network.variables
            ):
                updated_var = (
                    self.hps.tau * current_var + (1.0 - self.hps.tau) * old_var
                )
                old_var.assign(updated_var)

    @override(AppoLearner)
    def _update_module_kl_coeff(
        self, module_id: ModuleID, sampled_kl: float
    ) -> Dict[str, Any]:
        # Update the current KL value based on the recently measured value.
        # Increase.
        kl_coeff_var = self.curr_kl_coeffs_per_module[module_id]

        if sampled_kl > 2.0 * self.hps.kl_target:
            # TODO (Kourosh) why not *2.0?
            kl_coeff_var.assign(kl_coeff_var * 1.5)
        # Decrease.
        elif sampled_kl < 0.5 * self.hps.kl_target:
            kl_coeff_var.assign(kl_coeff_var * 0.5)

        return {LEARNER_RESULTS_CURR_KL_COEFF_KEY: kl_coeff_var.numpy()}<|MERGE_RESOLUTION|>--- conflicted
+++ resolved
@@ -17,75 +17,9 @@
 
 _, tf, _ = try_import_tf()
 
-<<<<<<< HEAD
-# TODO(Artur): Create a common file for such constants.
-LEARNER_RESULTS_KL_KEY = "mean_kl_loss"
-LEARNER_RESULTS_CURR_KL_COEFF_KEY = "cur_kl_coeff"
-
-
-@dataclass
-class AppoHPs(ImpalaHPs):
-    """Hyper-parameters for APPO.
-
-    Attributes:
-        rollout_frag_or_episode_len: The length of a rollout fragment or episode.
-            Used when making SampleBatches time major for computing loss.
-        recurrent_seq_len: The length of a recurrent sequence. Used when making
-            SampleBatches time major for computing loss.
-        discount_factor: The discount factor to use for computing returns.
-        vtrace_clip_rho_threshold: The rho threshold to use for clipping the
-            importance weights.
-        vtrace_clip_pg_rho_threshold: The rho threshold to use for clipping the
-            importance weights when computing the policy_gradient loss.
-        vtrace_drop_last_ts: Whether to drop the last timestep when computing the loss.
-            This is useful for stabilizing the loss.
-            NOTE: This shouldn't be True when training on environments where the rewards
-            come at the end of the episode.
-        vf_loss_coeff: The amount to weight the value function loss by when computing
-            the total loss.
-        entropy_coeff: The amount to weight the average entropy of the actions in the
-            SampleBatch towards the total_loss for module updates. The higher this
-            coefficient, the more that the policy network will be encouraged to output
-            distributions with higher entropy/std deviation, which will encourage
-            greater exploration.
-        kl_target: The target kl divergence loss coefficient to use for the KL loss.
-        kl_coeff: The coefficient to weight the KL divergence between the old policy
-            and the target policy towards the total loss for module updates.
-        tau: The factor by which to update the target policy network towards
-                the current policy network. Can range between 0 and 1.
-                e.g. updated_param = tau * current_param + (1 - tau) * target_param
-
-    """
-
-    kl_target: float = 0.01
-    kl_coeff: float = 0.1
-    clip_param = 0.2
-    tau = 1.0
-
-
-class APPOTfLearner(ImpalaTfLearner):
-    """Implements APPO loss / update logic on top of ImpalaTfLearner.
-
-    This class implements the APPO loss under `_compute_loss_per_module()` and
-        implements the target network and KL coefficient updates under
-        `additional_updates_per_module()`
-    """
-
-    def __init__(self, *args, **kwargs):
-        super().__init__(*args, **kwargs)
-        self.kl_target = self._hps.kl_target
-        self.clip_param = self._hps.clip_param
-        # TODO: (avnishn) Make creating the kl coeff a utility function when we add
-        # torch APPO as well.
-        self.kl_coeffs = defaultdict(
-            lambda: tf.Variable(self._hps.kl_coeff, trainable=False, dtype=tf.float32)
-        )
-        self.tau = self._hps.tau
-=======
 
 class APPOTfLearner(AppoLearner, TfLearner):
     """Implements APPO loss / update logic on top of ImpalaTfLearner."""
->>>>>>> 9cd50972
 
     @override(TfLearner)
     def compute_loss_per_module(
