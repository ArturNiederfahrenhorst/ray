--- conflicted
+++ resolved
@@ -26,7 +26,6 @@
         self, module_id: str, batch: SampleBatch, fwd_out: Mapping[str, TensorType]
     ) -> TensorType:
         values = fwd_out[SampleBatch.VF_PREDS]
-<<<<<<< HEAD
         action_dist_class = self._module[module_id].get_action_dist_cls()
         target_policy_dist = action_dist_class.from_logits(
             fwd_out[SampleBatch.ACTION_DIST_INPUTS]
@@ -34,12 +33,6 @@
         old_target_policy_dist = action_dist_class.from_logits(
             fwd_out[OLD_ACTION_DIST_LOGITS_KEY]
         )
-=======
-
-        target_policy_dist = fwd_out[SampleBatch.ACTION_DIST]
-        old_target_policy_dist = fwd_out[OLD_ACTION_DIST_KEY]
-
->>>>>>> 13ba0506
         old_target_policy_actions_logp = old_target_policy_dist.logp(
             batch[SampleBatch.ACTIONS]
         )
