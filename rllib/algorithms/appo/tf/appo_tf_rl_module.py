from typing import List

from ray.rllib.algorithms.appo.appo_learner import (
    OLD_ACTION_DIST_LOGITS_KEY,
    OLD_ACTION_DIST_KEY,
)
from ray.rllib.algorithms.ppo.tf.ppo_tf_rl_module import PPOTfRLModule
from ray.rllib.core.models.base import ACTOR
from ray.rllib.core.models.tf.encoder import ENCODER_OUT
from ray.rllib.core.rl_module.rl_module_with_target_networks_interface import (
    RLModuleWithTargetNetworksInterface,
)
from ray.rllib.policy.sample_batch import SampleBatch
from ray.rllib.utils.annotations import override
from ray.rllib.utils.framework import try_import_tf
from ray.rllib.utils.nested_dict import NestedDict

_, tf, _ = try_import_tf()


class APPOTfRLModule(PPOTfRLModule, RLModuleWithTargetNetworksInterface):
    def setup(self):
        super().setup()
        catalog = self.config.get_catalog()
        # old pi and old encoder are the "target networks" that are used for
        # the stabilization of the updates of the current pi and encoder.
        self.old_pi = catalog.build_pi_head(framework=self.framework)
        self.old_encoder = catalog.build_actor_critic_encoder(framework=self.framework)
        self.old_pi.set_weights(self.pi.get_weights())
        self.old_encoder.set_weights(self.encoder.get_weights())
        self.old_pi.trainable = False
        self.old_encoder.trainable = False

    @override(RLModuleWithTargetNetworksInterface)
    def get_target_network_pairs(self):
        return [(self.old_pi, self.pi), (self.old_encoder, self.encoder)]

    @override(PPOTfRLModule)
    def output_specs_train(self) -> List[str]:
        return [
            SampleBatch.ACTION_DIST_INPUTS,
            SampleBatch.VF_PREDS,
            OLD_ACTION_DIST_LOGITS_KEY,
        ]

    @override(PPOTfRLModule)
    def _forward_train(self, batch: NestedDict):
        outs = super()._forward_train(batch)
        old_pi_inputs_encoded = self.old_encoder(batch)[ENCODER_OUT][ACTOR]
<<<<<<< HEAD
        old_action_dist_logits = self.old_pi(old_pi_inputs_encoded)
=======
        old_action_dist_logits = tf.stop_gradient(self.old_pi(old_pi_inputs_encoded))
        old_action_dist = self.action_dist_cls.from_logits(old_action_dist_logits)
        outs[OLD_ACTION_DIST_KEY] = old_action_dist
>>>>>>> 13ba0506
        outs[OLD_ACTION_DIST_LOGITS_KEY] = old_action_dist_logits
        return outs<|MERGE_RESOLUTION|>--- conflicted
+++ resolved
@@ -47,12 +47,6 @@
     def _forward_train(self, batch: NestedDict):
         outs = super()._forward_train(batch)
         old_pi_inputs_encoded = self.old_encoder(batch)[ENCODER_OUT][ACTOR]
-<<<<<<< HEAD
-        old_action_dist_logits = self.old_pi(old_pi_inputs_encoded)
-=======
         old_action_dist_logits = tf.stop_gradient(self.old_pi(old_pi_inputs_encoded))
-        old_action_dist = self.action_dist_cls.from_logits(old_action_dist_logits)
-        outs[OLD_ACTION_DIST_KEY] = old_action_dist
->>>>>>> 13ba0506
         outs[OLD_ACTION_DIST_LOGITS_KEY] = old_action_dist_logits
         return outs