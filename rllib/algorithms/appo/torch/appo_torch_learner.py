--- conflicted
+++ resolved
@@ -37,13 +37,8 @@
     ) -> TensorType:
 
         values = fwd_out[SampleBatch.VF_PREDS]
-<<<<<<< HEAD
-        action_dist_cls = self._module[module_id].get_action_dist_cls()
-        target_policy_dist = action_dist_cls.from_logits(
-=======
         action_dist_cls_train = self._module[module_id].get_train_action_dist_cls()
         target_policy_dist = action_dist_cls_train.from_logits(
->>>>>>> 68073ee7
             fwd_out[SampleBatch.ACTION_DIST_INPUTS]
         )
 
