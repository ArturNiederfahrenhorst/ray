import copy
import logging
import platform

import queue
from typing import Optional, Type, List, Dict, Union, Callable, Any

import ray
from ray.actor import ActorHandle
from ray.rllib import SampleBatch
from ray.rllib.agents.trainer import Trainer, TrainerConfig
from ray.rllib.utils.replay_buffers import MultiAgentMixInReplayBuffer
from ray.rllib.execution.learner_thread import LearnerThread
from ray.rllib.execution.multi_gpu_learner_thread import MultiGPULearnerThread
from ray.rllib.execution.parallel_requests import (
    AsyncRequestsManager,
)
<<<<<<< HEAD
from ray.rllib.policy.sample_batch import MultiAgentBatch
from ray.rllib.utils.replay_buffers.utils import sample_min_n_steps_from_buffer
from ray.rllib.execution.tree_agg import gather_experiences_tree_aggregation
=======
>>>>>>> be8398a1
from ray.rllib.execution.common import (
    STEPS_TRAINED_THIS_ITER_COUNTER,
)
from ray.rllib.policy.policy import Policy
from ray.rllib.utils.actors import create_colocated_actors
from ray.rllib.utils.annotations import override
from ray.rllib.utils.metrics import (
    NUM_AGENT_STEPS_SAMPLED,
    NUM_AGENT_STEPS_TRAINED,
    NUM_ENV_STEPS_SAMPLED,
    NUM_ENV_STEPS_TRAINED,
)

from ray.rllib.utils.typing import (
    PartialTrainerConfigDict,
    ResultDict,
    TrainerConfigDict,
    SampleBatchType,
    T,
)
from ray.rllib.utils.deprecation import (
    Deprecated,
    DEPRECATED_VALUE,
    deprecation_warning,
)
from ray.tune.utils.placement_groups import PlacementGroupFactory
from ray.types import ObjectRef

logger = logging.getLogger(__name__)


class ImpalaConfig(TrainerConfig):
    """Defines a configuration class from which an Impala can be built.

    Example:
        >>> from ray.rllib.algorithms.impala import ImpalaConfig
        >>> config = ImpalaConfig().training(lr=0.0003, train_batch_size=512)\
        ...     .resources(num_gpus=4)\
        ...     .rollouts(num_rollout_workers=64)
        >>> print(config.to_dict())
        >>> # Build a Trainer object from the config and run 1 training iteration.
        >>> trainer = config.build(env="CartPole-v1")
        >>> trainer.train()

    Example:
        >>> from ray.rllib.algorithms.impala import ImpalaConfig
        >>> from ray import tune
        >>> config = ImpalaConfig()
        >>> # Print out some default values.
        >>> print(config.vtrace)
        >>> # Update the config object.
        >>> config.training(lr=tune.grid_search([0.0001, 0.0003]), grad_clip=20.0)
        >>> # Set the config object's env.
        >>> config.environment(env="CartPole-v1")
        >>> # Use to_dict() to get the old-style python config dict
        >>> # when running with tune.
        >>> tune.run(
        ...     "IMPALA",
        ...     stop={"episode_reward_mean": 200},
        ...     config=config.to_dict(),
        ... )
    """

    def __init__(self, trainer_class=None):
        """Initializes a ImpalaConfig instance."""
        super().__init__(trainer_class=trainer_class or Impala)

        # fmt: off
        # __sphinx_doc_begin__

        # IMPALA specific settings:
        self.vtrace = True
        self.vtrace_clip_rho_threshold = 1.0
        self.vtrace_clip_pg_rho_threshold = 1.0
        self.vtrace_drop_last_ts = True
        self.num_multi_gpu_tower_stacks = 1
        self.minibatch_buffer_size = 1
        self.num_sgd_iter = 1
        self.replay_proportion = 0.0
        self.replay_ratio = ((1 / self.replay_proportion)
                             if self.replay_proportion > 0 else 0.0)
        self.replay_buffer_num_slots = 0
        self.learner_queue_size = 16
        self.learner_queue_timeout = 300
        self.max_requests_in_flight_per_sampler_worker = 2
        self.max_requests_in_flight_per_aggregator_worker = 2
        self.timeout_s_sampler_manager = 0.0
        self.timeout_s_aggregator_manager = 0.0
        self.broadcast_interval = 1
        self.num_aggregation_workers = 0
        self.grad_clip = 40.0
        self.opt_type = "adam"
        self.lr_schedule = None
        self.decay = 0.99
        self.momentum = 0.0
        self.epsilon = 0.1
        self.vf_loss_coeff = 0.5
        self.entropy_coeff = 0.01
        self.entropy_coeff_schedule = None
        self._separate_vf_optimizer = False
        self._lr_vf = 0.0005
        self.after_train_step = None

        # Override some of TrainerConfig's default values with ARS-specific values.
        self.rollout_fragment_length = 50
        self.train_batch_size = 500
        self.num_workers = 2
        self.num_gpus = 1
        self.lr = 0.0005
        self.min_time_s_per_iteration = 10
        # __sphinx_doc_end__
        # fmt: on

        # Deprecated value.
        self.num_data_loader_buffers = DEPRECATED_VALUE

    @override(TrainerConfig)
    def training(
        self,
        *,
        vtrace: Optional[bool] = None,
        vtrace_clip_rho_threshold: Optional[float] = None,
        vtrace_clip_pg_rho_threshold: Optional[float] = None,
        vtrace_drop_last_ts: Optional[bool] = None,
        num_multi_gpu_tower_stacks: Optional[int] = None,
        minibatch_buffer_size: Optional[int] = None,
        num_sgd_iter: Optional[int] = None,
        replay_proportion: Optional[float] = None,
        replay_buffer_num_slots: Optional[int] = None,
        learner_queue_size: Optional[int] = None,
        learner_queue_timeout: Optional[float] = None,
        max_requests_in_flight_per_sampler_worker: Optional[int] = None,
        max_requests_in_flight_per_aggregator_worker: Optional[int] = None,
        timeout_s_sampler_manager: Optional[float] = None,
        timeout_s_aggregator_manager: Optional[float] = None,
        broadcast_interval: Optional[int] = None,
        num_aggregation_workers: Optional[int] = None,
        grad_clip: Optional[float] = None,
        opt_type: Optional[str] = None,
        lr_schedule: Optional[List[List[Union[int, float]]]] = None,
        decay: Optional[float] = None,
        momentum: Optional[float] = None,
        epsilon: Optional[float] = None,
        vf_loss_coeff: Optional[float] = None,
        entropy_coeff: Optional[float] = None,
        entropy_coeff_schedule: Optional[List[List[Union[int, float]]]] = None,
        _separate_vf_optimizer: Optional[bool] = None,
        _lr_vf: Optional[float] = None,
        after_train_step: Optional[Callable[[dict], None]] = None,
        **kwargs,
    ) -> "ImpalaConfig":
        """Sets the training related configuration.

        Args:
            vtrace: V-trace params (see vtrace_tf/torch.py).
            vtrace_clip_rho_threshold:
            vtrace_clip_pg_rho_threshold:
            vtrace_drop_last_ts: If True, drop the last timestep for the vtrace
                calculations, such that all data goes into the calculations as [B x T-1]
                (+ the bootstrap value). This is the default and legacy RLlib behavior,
                however, could potentially have a destabilizing effect on learning,
                especially in sparse reward or reward-at-goal environments.
                False for not dropping the last timestep.
                System params.
            num_multi_gpu_tower_stacks: For each stack of multi-GPU towers, how many
                slots should we reserve for parallel data loading? Set this to >1 to
                load data into GPUs in parallel. This will increase GPU memory usage
                proportionally with the number of stacks.
                Example:
                2 GPUs and `num_multi_gpu_tower_stacks=3`:
                - One tower stack consists of 2 GPUs, each with a copy of the
                model/graph.
                - Each of the stacks will create 3 slots for batch data on each of its
                GPUs, increasing memory requirements on each GPU by 3x.
                - This enables us to preload data into these stacks while another stack
                is performing gradient calculations.
            minibatch_buffer_size: How many train batches should be retained for
                minibatching. This conf only has an effect if `num_sgd_iter > 1`.
            num_sgd_iter: Number of passes to make over each train batch.
            replay_proportion: Set >0 to enable experience replay. Saved samples will
                be replayed with a p:1 proportion to new data samples. Used in the
                execution plan API.
            replay_buffer_num_slots: Number of sample batches to store for replay.
                The number of transitions saved total will be
                (replay_buffer_num_slots * rollout_fragment_length).
            learner_queue_size: Max queue size for train batches feeding into the
                learner.
            learner_queue_timeout: Wait for train batches to be available in minibatch
                buffer queue this many seconds. This may need to be increased e.g. when
                training with a slow environment.
            max_requests_in_flight_per_sampler_worker: Level of queuing for sampling
                operations.
            max_requests_in_flight_per_aggregator_worker: Level of queuing for replay
                aggregator operations (if using aggregator workers).
            timeout_s_sampler_manager: The timeout for waiting for sampling results
                for workers -- typically if this is too low, the manager won't be able
                to retrieve ready sampling results.
            timeout_s_aggregator_manager: The timeout for waiting for replay worker
                results -- typically if this is too low, the manager won't be able to
                retrieve ready replay requests.
            broadcast_interval: Max number of workers to broadcast one set of
                weights to.
            num_aggregation_workers: Use n (`num_aggregation_workers`) extra Actors for
                multi-level aggregation of the data produced by the m RolloutWorkers
                (`num_workers`). Note that n should be much smaller than m.
                This can make sense if ingesting >2GB/s of samples, or if
                the data requires decompression.
            grad_clip: If specified, clip the global norm of gradients by this amount.
            opt_type: Either "adam" or "rmsprop".
            lr_schedule: Learning rate schedule. In the format of
                [[timestep, lr-value], [timestep, lr-value], ...]
                Intermediary timesteps will be assigned to interpolated learning rate
                values. A schedule should normally start from timestep 0.
            decay: Decay setting for the RMSProp optimizer, in case `opt_type=rmsprop`.
            momentum: Momentum setting for the RMSProp optimizer, in case
                `opt_type=rmsprop`.
            epsilon: Epsilon setting for the RMSProp optimizer, in case
                `opt_type=rmsprop`.
            vf_loss_coeff: Coefficient for the value function term in the loss function.
            entropy_coeff: Coefficient for the entropy regularizer term in the loss
                function.
            entropy_coeff_schedule: Decay schedule for the entropy regularizer.
            _separate_vf_optimizer: Set this to true to have two separate optimizers
                optimize the policy-and value networks.
            _lr_vf: If _separate_vf_optimizer is True, define separate learning rate
                for the value network.
            after_train_step: Callback for APPO to use to update KL, target network
                periodically. The input to the callback is the learner fetches dict.

        Note:
            Tuning max_requests_in_flight_per_sampler_worker and
            max_requests_in_flight_per_aggregator_worker is important when running
            experiments with large sample batches. If the sample batches are large in
            size, then there is the risk that the object store may fill up, causing
            the store to spill sample batches to disk. This can cause any asynchronous
            requests to become very slow, making your experiment run slowly. You can
            inspect the object store during your experiment via a call to ray memory
            on your headnode, and by using the ray dashboard. If you're seeing that
            the object store is filling up, turn down the number of remote requests
            in flight, or enable compression in your experiment of timesteps.

        Returns:
            This updated TrainerConfig object.
        """
        # Pass kwargs onto super's `training()` method.
        super().training(**kwargs)

        if vtrace is not None:
            self.vtrace = vtrace
        if vtrace_clip_rho_threshold is not None:
            self.vtrace_clip_rho_threshold = vtrace_clip_rho_threshold
        if vtrace_clip_pg_rho_threshold is not None:
            self.vtrace_clip_pg_rho_threshold = vtrace_clip_pg_rho_threshold
        if vtrace_drop_last_ts is not None:
            self.vtrace_drop_last_ts = vtrace_drop_last_ts
        if num_multi_gpu_tower_stacks is not None:
            self.num_multi_gpu_tower_stacks = num_multi_gpu_tower_stacks
        if minibatch_buffer_size is not None:
            self.minibatch_buffer_size = minibatch_buffer_size
        if num_sgd_iter is not None:
            self.num_sgd_iter = num_sgd_iter
        if replay_proportion is not None:
            self.replay_proportion = replay_proportion
        if replay_buffer_num_slots is not None:
            self.replay_buffer_num_slots = replay_buffer_num_slots
        if learner_queue_size is not None:
            self.learner_queue_size = learner_queue_size
        if learner_queue_timeout is not None:
            self.learner_queue_timeout = learner_queue_timeout
        if broadcast_interval is not None:
            self.broadcast_interval = broadcast_interval
        if num_aggregation_workers is not None:
            self.num_aggregation_workers = num_aggregation_workers
        if max_requests_in_flight_per_sampler_worker is not None:
            self.max_requests_in_flight_per_sampler_worker = (
                max_requests_in_flight_per_sampler_worker
            )
        if max_requests_in_flight_per_aggregator_worker is not None:
            self.max_requests_in_flight_per_aggregator_worker = (
                max_requests_in_flight_per_aggregator_worker
            )
        if timeout_s_sampler_manager is not None:
            self.timeout_s_sampler_manager = timeout_s_sampler_manager
        if timeout_s_aggregator_manager is not None:
            self.timeout_s_aggregator_manager = timeout_s_aggregator_manager
        if grad_clip is not None:
            self.grad_clip = grad_clip
        if opt_type is not None:
            self.opt_type = opt_type
        if lr_schedule is not None:
            self.lr_schedule = lr_schedule
        if decay is not None:
            self.decay = decay
        if momentum is not None:
            self.momentum = momentum
        if epsilon is not None:
            self.epsilon = epsilon
        if vf_loss_coeff is not None:
            self.vf_loss_coeff = vf_loss_coeff
        if entropy_coeff is not None:
            self.entropy_coeff = entropy_coeff
        if entropy_coeff_schedule is not None:
            self.entropy_coeff_schedule = entropy_coeff_schedule
        if _separate_vf_optimizer is not None:
            self._separate_vf_optimizer = _separate_vf_optimizer
        if _lr_vf is not None:
            self._lr_vf = _lr_vf
        if after_train_step is not None:
            self.after_train_step = after_train_step

        return self


def make_learner_thread(local_worker, config):
    if not config["simple_optimizer"]:
        logger.info(
            "Enabling multi-GPU mode, {} GPUs, {} parallel tower-stacks".format(
                config["num_gpus"], config["num_multi_gpu_tower_stacks"]
            )
        )
        num_stacks = config["num_multi_gpu_tower_stacks"]
        buffer_size = config["minibatch_buffer_size"]
        if num_stacks < buffer_size:
            logger.warning(
                "In multi-GPU mode you should have at least as many "
                "multi-GPU tower stacks (to load data into on one device) as "
                "you have stack-index slots in the buffer! You have "
                f"configured {num_stacks} stacks and a buffer of size "
                f"{buffer_size}. Setting "
                f"`minibatch_buffer_size={num_stacks}`."
            )
            config["minibatch_buffer_size"] = num_stacks

        learner_thread = MultiGPULearnerThread(
            local_worker,
            num_gpus=config["num_gpus"],
            lr=config["lr"],
            train_batch_size=config["train_batch_size"],
            num_multi_gpu_tower_stacks=config["num_multi_gpu_tower_stacks"],
            num_sgd_iter=config["num_sgd_iter"],
            learner_queue_size=config["learner_queue_size"],
            learner_queue_timeout=config["learner_queue_timeout"],
        )
    else:
        learner_thread = LearnerThread(
            local_worker,
            minibatch_buffer_size=config["minibatch_buffer_size"],
            num_sgd_iter=config["num_sgd_iter"],
            learner_queue_size=config["learner_queue_size"],
            learner_queue_timeout=config["learner_queue_timeout"],
        )
    return learner_thread


class Impala(Trainer):
    """Importance weighted actor/learner architecture (IMPALA) Trainer

    == Overview of data flow in IMPALA ==
    1. Policy evaluation in parallel across `num_workers` actors produces
       batches of size `rollout_fragment_length * num_envs_per_worker`.
    2. If enabled, the replay buffer stores and produces batches of size
       `rollout_fragment_length * num_envs_per_worker`.
    3. If enabled, the minibatch ring buffer stores and replays batches of
       size `train_batch_size` up to `num_sgd_iter` times per batch.
    4. The learner thread executes data parallel SGD across `num_gpus` GPUs
       on batches of size `train_batch_size`.
    """

    @classmethod
    @override(Trainer)
    def get_default_config(cls) -> TrainerConfigDict:
        return ImpalaConfig().to_dict()

    @override(Trainer)
    def get_default_policy_class(
        self, config: PartialTrainerConfigDict
    ) -> Optional[Type[Policy]]:
        if config["framework"] == "torch":
            if config["vtrace"]:
                from ray.rllib.algorithms.impala.impala_torch_policy import (
                    ImpalaTorchPolicy,
                )

                return ImpalaTorchPolicy
            else:
                from ray.rllib.algorithms.a3c.a3c_torch_policy import A3CTorchPolicy

                return A3CTorchPolicy
        elif config["framework"] == "tf":
            if config["vtrace"]:
                from ray.rllib.algorithms.impala.impala_tf_policy import (
                    ImpalaTF1Policy,
                )

                return ImpalaTF1Policy
            else:
                from ray.rllib.algorithms.a3c.a3c_tf_policy import A3CTFPolicy

                return A3CTFPolicy
        else:
            if config["vtrace"]:
                from ray.rllib.algorithms.impala.impala_tf_policy import ImpalaTF2Policy

                return ImpalaTF2Policy
            else:
                from ray.rllib.algorithms.a3c.a3c_tf_policy import A3CTFPolicy

                return A3CTFPolicy

    @override(Trainer)
    def validate_config(self, config):
        # Call the super class' validation method first.
        super().validate_config(config)

        # Check the IMPALA specific config.

        if config["num_data_loader_buffers"] != DEPRECATED_VALUE:
            deprecation_warning(
                "num_data_loader_buffers", "num_multi_gpu_tower_stacks", error=False
            )
            config["num_multi_gpu_tower_stacks"] = config["num_data_loader_buffers"]

        if config["entropy_coeff"] < 0.0:
            raise ValueError("`entropy_coeff` must be >= 0.0!")

        # Check whether worker to aggregation-worker ratio makes sense.
        if config["num_aggregation_workers"] > config["num_workers"]:
            raise ValueError(
                "`num_aggregation_workers` must be smaller than or equal "
                "`num_workers`! Aggregation makes no sense otherwise."
            )
        elif config["num_aggregation_workers"] > config["num_workers"] / 2:
            logger.warning(
                "`num_aggregation_workers` should be significantly smaller "
                "than `num_workers`! Try setting it to 0.5*`num_workers` or "
                "less."
            )

        # If two separate optimizers/loss terms used for tf, must also set
        # `_tf_policy_handles_more_than_one_loss` to True.
        if config["_separate_vf_optimizer"] is True:
            # Only supported to tf so far.
            # TODO(sven): Need to change APPO|IMPALATorchPolicies (and the
            #  models to return separate sets of weights in order to create
            #  the different torch optimizers).
            if config["framework"] not in ["tf", "tf2", "tfe"]:
                raise ValueError(
                    "`_separate_vf_optimizer` only supported to tf so far!"
                )
            if config["_tf_policy_handles_more_than_one_loss"] is False:
                logger.warning(
                    "`_tf_policy_handles_more_than_one_loss` must be set to "
                    "True, for TFPolicy to support more than one loss "
                    "term/optimizer! Auto-setting it to True."
                )
                config["_tf_policy_handles_more_than_one_loss"] = True

    @override(Trainer)
    def setup(self, config: PartialTrainerConfigDict):
        super().setup(config)

<<<<<<< HEAD
        if self.config["_disable_execution_plan_api"]:
            # Create extra aggregation workers and assign each rollout worker to
            # one of them.
            self.batches_to_place_on_learner = []
            self.batch_being_built = []
            if self.config["num_aggregation_workers"] > 0:
                # This spawns `num_aggregation_workers` actors that aggregate
                # experiences coming from RolloutWorkers in parallel. We force
                # colocation on the same node (localhost) to maximize data bandwidth
                # between them and the learner.
                localhost = platform.node()
                assert localhost != "", (
                    "ERROR: Cannot determine local node name! "
                    "`platform.node()` returned empty string."
                )
                all_co_located = create_colocated_actors(
                    actor_specs=[
                        # (class, args, kwargs={}, count=1)
                        (
                            AggregatorWorker,
                            [
                                self.config,
                                self._by_agent_steps,
                            ],
                            {},
                            self.config["num_aggregation_workers"],
                        )
                    ],
                    node=localhost,
                )
                self._aggregator_workers = [
                    actor for actor_groups in all_co_located for actor in actor_groups
                ]
                self._aggregator_actor_manager = AsyncRequestsManager(
                    self._aggregator_workers,
                    max_remote_requests_in_flight_per_worker=self.config[
                        "max_requests_in_flight_per_aggregator_worker"
                    ],
                    ray_wait_timeout_s=self.config["timeout_s_aggregator_manager"],
                )

            else:
                # Create our local mixin buffer if the num of aggregation workers is 0.
                self.local_mixin_buffer = MultiAgentMixInReplayBuffer(
                    capacity=(
                        self.config["replay_buffer_num_slots"]
                        if self.config["replay_buffer_num_slots"] > 0
                        else 1
                    ),
                    replay_ratio=self.config["replay_ratio"],
                    storage_unit="fragments",
                    learning_starts=0,
                )

            self._sampling_actor_manager = AsyncRequestsManager(
                self.workers.remote_workers(),
=======
        # Create extra aggregation workers and assign each rollout worker to
        # one of them.
        self.batches_to_place_on_learner = []
        self.batch_being_built = []
        if self.config["num_aggregation_workers"] > 0:
            # This spawns `num_aggregation_workers` actors that aggregate
            # experiences coming from RolloutWorkers in parallel. We force
            # colocation on the same node (localhost) to maximize data bandwidth
            # between them and the learner.
            localhost = platform.node()
            assert localhost != "", (
                "ERROR: Cannot determine local node name! "
                "`platform.node()` returned empty string."
            )
            all_co_located = create_colocated_actors(
                actor_specs=[
                    # (class, args, kwargs={}, count=1)
                    (
                        AggregatorWorker,
                        [
                            self.config,
                        ],
                        {},
                        self.config["num_aggregation_workers"],
                    )
                ],
                node=localhost,
            )
            self._aggregator_workers = [
                actor for actor_groups in all_co_located for actor in actor_groups
            ]
            self._aggregator_actor_manager = AsyncRequestsManager(
                self._aggregator_workers,
>>>>>>> be8398a1
                max_remote_requests_in_flight_per_worker=self.config[
                    "max_requests_in_flight_per_aggregator_worker"
                ],
                ray_wait_timeout_s=self.config["timeout_s_aggregator_manager"],
            )

        else:
            # Create our local mixin buffer if the num of aggregation workers is 0.
            self.local_mixin_buffer = MixInMultiAgentReplayBuffer(
                capacity=(
                    self.config["replay_buffer_num_slots"]
                    if self.config["replay_buffer_num_slots"] > 0
                    else 1
                ),
                replay_ratio=self.config["replay_ratio"],
            )

        self._sampling_actor_manager = AsyncRequestsManager(
            self.workers.remote_workers(),
            max_remote_requests_in_flight_per_worker=self.config[
                "max_requests_in_flight_per_sampler_worker"
            ],
            return_object_refs=True,
            ray_wait_timeout_s=self.config["timeout_s_sampler_manager"],
        )

        # Create and start the learner thread.
        self._learner_thread = make_learner_thread(
            self.workers.local_worker(), self.config
        )
        self._learner_thread.start()
        self.workers_that_need_updates = set()

    @override(Trainer)
    def training_step(self) -> ResultDict:
        unprocessed_sample_batches = self.get_samples_from_workers()

        self.workers_that_need_updates |= unprocessed_sample_batches.keys()

        if self.config["num_aggregation_workers"] > 0:
            batch = self.process_experiences_tree_aggregation(
                unprocessed_sample_batches
            )
        else:
            batch = self.process_experiences_directly(unprocessed_sample_batches)

        self.batches_to_place_on_learner.append(batch)
        self.place_processed_samples_on_learner_queue()
        train_results = self.process_trained_results()

        self.update_workers_if_necessary()

        return train_results

    @classmethod
    @override(Trainer)
    def default_resource_request(cls, config):
        cf = dict(cls.get_default_config(), **config)

        eval_config = cf["evaluation_config"]

        # Return PlacementGroupFactory containing all needed resources
        # (already properly defined as device bundles).
        return PlacementGroupFactory(
            bundles=[
                {
                    # Driver + Aggregation Workers:
                    # Force to be on same node to maximize data bandwidth
                    # between aggregation workers and the learner (driver).
                    # Aggregation workers tree-aggregate experiences collected
                    # from RolloutWorkers (n rollout workers map to m
                    # aggregation workers, where m < n) and always use 1 CPU
                    # each.
                    "CPU": cf["num_cpus_for_driver"] + cf["num_aggregation_workers"],
                    "GPU": 0 if cf["_fake_gpus"] else cf["num_gpus"],
                }
            ]
            + [
                {
                    # RolloutWorkers.
                    "CPU": cf["num_cpus_per_worker"],
                    "GPU": cf["num_gpus_per_worker"],
                    **cf["custom_resources_per_worker"],
                }
                for _ in range(cf["num_workers"])
            ]
            + (
                [
                    {
                        # Evaluation (remote) workers.
                        # Note: The local eval worker is located on the driver
                        # CPU or not even created iff >0 eval workers.
                        "CPU": eval_config.get(
                            "num_cpus_per_worker", cf["num_cpus_per_worker"]
                        ),
                        "GPU": eval_config.get(
                            "num_gpus_per_worker", cf["num_gpus_per_worker"]
                        ),
                        **eval_config.get(
                            "custom_resources_per_worker",
                            cf["custom_resources_per_worker"],
                        ),
                    }
                    for _ in range(cf["evaluation_num_workers"])
                ]
                if cf["evaluation_interval"]
                else []
            ),
            strategy=config.get("placement_strategy", "PACK"),
        )

    def get_samples_from_workers(self) -> Dict[ActorHandle, List[SampleBatch]]:
        # Perform asynchronous sampling on all (remote) rollout workers.
        if self.workers.remote_workers():
            self._sampling_actor_manager.call_on_all_available(
                lambda worker: worker.sample()
            )
            sample_batches: Dict[
                ActorHandle, List[ObjectRef]
            ] = self._sampling_actor_manager.get_ready()
        else:
            # only sampling on the local worker
            sample_batches = {
                self.workers.local_worker(): [self.workers.local_worker().sample()]
            }
        return sample_batches

    def place_processed_samples_on_learner_queue(self) -> None:
        self._counters["num_samples_added_to_queue"] = 0

        while self.batches_to_place_on_learner:
            batch = self.batches_to_place_on_learner[0]
            if len(batch) == 0:
                return
            try:
                self._learner_thread.inqueue.put(batch, block=False)
                self.batches_to_place_on_learner.pop(0)
                self._counters[NUM_ENV_STEPS_SAMPLED] += batch.count
                self._counters[NUM_AGENT_STEPS_SAMPLED] += batch.agent_steps()
                self._counters["num_samples_added_to_queue"] = batch.count
            except queue.Full:
                self._counters["num_times_learner_queue_full"] += 1

    def process_trained_results(self) -> ResultDict:
        # Get learner outputs/stats from output queue.
        learner_infos = []
        num_env_steps_trained = 0
        num_agent_steps_trained = 0

        for _ in range(self._learner_thread.outqueue.qsize()):
            if self._learner_thread.is_alive():
                (
                    env_steps,
                    agent_steps,
                    learner_results,
                ) = self._learner_thread.outqueue.get(timeout=0.001)
                num_env_steps_trained += env_steps
                num_agent_steps_trained += agent_steps
                if learner_results:
                    learner_infos.append(learner_results)
            else:
                raise RuntimeError("The learner thread died in while training")
        learner_info = copy.deepcopy(self._learner_thread.learner_info)

        # Update the steps trained counters.
        self._counters[STEPS_TRAINED_THIS_ITER_COUNTER] = num_agent_steps_trained
        self._counters[NUM_ENV_STEPS_TRAINED] += num_env_steps_trained
        self._counters[NUM_AGENT_STEPS_TRAINED] += num_agent_steps_trained

        return learner_info

    def process_experiences_directly(
        self, actor_to_sample_batches_refs: Dict[ActorHandle, List[ObjectRef]]
    ) -> Union[SampleBatchType, None]:
        batches = [
            sample_batch_ref
            for refs_batch in actor_to_sample_batches_refs.values()
            for sample_batch_ref in refs_batch
        ]
        if not batches:
            return MultiAgentBatch({}, 0)
        if batches and isinstance(batches[0], ray.ObjectRef):
            batches = ray.get(batches)
        for batch in batches:
            batch = batch.decompress_if_needed()
            self.local_mixin_buffer.add(batch)

        mixed_batches = sample_min_n_steps_from_buffer(
            self.local_mixin_buffer,
            self.config["train_batch_size"],
            self._by_agent_steps,
        )

        return mixed_batches

    def process_experiences_tree_aggregation(
        self, actor_to_sample_batches_refs: Dict[ActorHandle, List[ObjectRef]]
    ) -> Union[SampleBatchType, None]:
        batches = [
            sample_batch_ref
            for refs_batch in actor_to_sample_batches_refs.values()
            for sample_batch_ref in refs_batch
        ]
        ready_processed_batches = []
        for batch in batches:
            self._aggregator_actor_manager.call(
                lambda actor, b: actor.process_episodes(b), fn_kwargs={"b": batch}
            )

        waiting_processed_sample_batches: Dict[
            ActorHandle, List[ObjectRef]
        ] = self._aggregator_actor_manager.get_ready()
        for ready_sub_batches in waiting_processed_sample_batches.values():
            ready_processed_batches.extend(ready_sub_batches)

        return ready_processed_batches

    def update_workers_if_necessary(self) -> None:
        # Only need to update workers if there are remote workers.
        global_vars = {"timestep": self._counters[NUM_AGENT_STEPS_SAMPLED]}
        self._counters["steps_since_broadcast"] += 1
        if (
            self.workers.remote_workers()
            and self._counters["steps_since_broadcast"]
            >= self.config["broadcast_interval"]
            and self.workers_that_need_updates
        ):
            weights = ray.put(self.workers.local_worker().get_weights())
            self._counters["steps_since_broadcast"] = 0
            self._learner_thread.weights_updated = False
            self._counters["num_weight_broadcasts"] += 1

            for worker in self.workers_that_need_updates:
                worker.set_weights.remote(weights, global_vars)
            self.workers_that_need_updates = set()

        # Update global vars of the local worker.
        self.workers.local_worker().set_global_vars(global_vars)

    @override(Trainer)
    def on_worker_failures(
        self, removed_workers: List[ActorHandle], new_workers: List[ActorHandle]
    ):
        """Handle the failures of remote sampling workers

        Args:
            removed_workers: removed worker ids.
            new_workers: ids of newly created workers.
        """
        self._sampling_actor_manager.remove_workers(removed_workers)
        self._sampling_actor_manager.add_workers(new_workers)

    @override(Trainer)
    def _compile_iteration_results(self, *, step_ctx, iteration_results=None):
        result = super()._compile_iteration_results(
            step_ctx=step_ctx, iteration_results=iteration_results
        )
        result = self._learner_thread.add_learner_metrics(
            result, overwrite_learner_info=False
        )
        return result


@ray.remote(num_cpus=0)
class AggregatorWorker:
    """A worker for doing tree aggregation of collected episodes"""

    def __init__(self, config: TrainerConfigDict, count_by_gent_steps):
        self.config = config
        self._mixin_buffer = MultiAgentMixInReplayBuffer(
            capacity=(
                self.config["replay_buffer_num_slots"]
                if self.config["replay_buffer_num_slots"] > 0
                else 1
            ),
            replay_ratio=self.config["replay_ratio"],
            storage_unit="fragments",
            learning_starts=0,
        )
        self.count_by_gent_steps = count_by_gent_steps

    def process_episodes(self, batch: SampleBatchType) -> SampleBatchType:
        batch = batch.decompress_if_needed()
        self._mixin_buffer.add_batch(batch)
        processed_batches = sample_min_n_steps_from_buffer(
            self._mixin_buffer,
            self.config["train_batch_size"],
            self.count_by_gent_steps,
        )
        return processed_batches

    def apply(
        self,
        func: Callable[["AggregatorWorker", Optional[Any], Optional[Any]], T],
        *_args,
        **kwargs,
    ) -> T:
        """Calls the given function with this AggregatorWorker instance."""
        return func(self, *_args, **kwargs)

    def get_host(self) -> str:
        return platform.node()


# Deprecated: Use ray.rllib.algorithms.impala.ImpalaConfig instead!
class _deprecated_default_config(dict):
    def __init__(self):
        super().__init__(ImpalaConfig().to_dict())

    @Deprecated(
        old="ray.rllib.agents.impala.impala::DEFAULT_CONFIG",
        new="ray.rllib.algorithms.impala.impala::IMPALAConfig(...)",
        error=False,
    )
    def __getitem__(self, item):
        return super().__getitem__(item)


DEFAULT_CONFIG = _deprecated_default_config()<|MERGE_RESOLUTION|>--- conflicted
+++ resolved
@@ -15,12 +15,8 @@
 from ray.rllib.execution.parallel_requests import (
     AsyncRequestsManager,
 )
-<<<<<<< HEAD
 from ray.rllib.policy.sample_batch import MultiAgentBatch
 from ray.rllib.utils.replay_buffers.utils import sample_min_n_steps_from_buffer
-from ray.rllib.execution.tree_agg import gather_experiences_tree_aggregation
-=======
->>>>>>> be8398a1
 from ray.rllib.execution.common import (
     STEPS_TRAINED_THIS_ITER_COUNTER,
 )
@@ -482,64 +478,6 @@
     def setup(self, config: PartialTrainerConfigDict):
         super().setup(config)
 
-<<<<<<< HEAD
-        if self.config["_disable_execution_plan_api"]:
-            # Create extra aggregation workers and assign each rollout worker to
-            # one of them.
-            self.batches_to_place_on_learner = []
-            self.batch_being_built = []
-            if self.config["num_aggregation_workers"] > 0:
-                # This spawns `num_aggregation_workers` actors that aggregate
-                # experiences coming from RolloutWorkers in parallel. We force
-                # colocation on the same node (localhost) to maximize data bandwidth
-                # between them and the learner.
-                localhost = platform.node()
-                assert localhost != "", (
-                    "ERROR: Cannot determine local node name! "
-                    "`platform.node()` returned empty string."
-                )
-                all_co_located = create_colocated_actors(
-                    actor_specs=[
-                        # (class, args, kwargs={}, count=1)
-                        (
-                            AggregatorWorker,
-                            [
-                                self.config,
-                                self._by_agent_steps,
-                            ],
-                            {},
-                            self.config["num_aggregation_workers"],
-                        )
-                    ],
-                    node=localhost,
-                )
-                self._aggregator_workers = [
-                    actor for actor_groups in all_co_located for actor in actor_groups
-                ]
-                self._aggregator_actor_manager = AsyncRequestsManager(
-                    self._aggregator_workers,
-                    max_remote_requests_in_flight_per_worker=self.config[
-                        "max_requests_in_flight_per_aggregator_worker"
-                    ],
-                    ray_wait_timeout_s=self.config["timeout_s_aggregator_manager"],
-                )
-
-            else:
-                # Create our local mixin buffer if the num of aggregation workers is 0.
-                self.local_mixin_buffer = MultiAgentMixInReplayBuffer(
-                    capacity=(
-                        self.config["replay_buffer_num_slots"]
-                        if self.config["replay_buffer_num_slots"] > 0
-                        else 1
-                    ),
-                    replay_ratio=self.config["replay_ratio"],
-                    storage_unit="fragments",
-                    learning_starts=0,
-                )
-
-            self._sampling_actor_manager = AsyncRequestsManager(
-                self.workers.remote_workers(),
-=======
         # Create extra aggregation workers and assign each rollout worker to
         # one of them.
         self.batches_to_place_on_learner = []
@@ -561,6 +499,7 @@
                         AggregatorWorker,
                         [
                             self.config,
+                            self._by_agent_steps,
                         ],
                         {},
                         self.config["num_aggregation_workers"],
@@ -573,7 +512,6 @@
             ]
             self._aggregator_actor_manager = AsyncRequestsManager(
                 self._aggregator_workers,
->>>>>>> be8398a1
                 max_remote_requests_in_flight_per_worker=self.config[
                     "max_requests_in_flight_per_aggregator_worker"
                 ],
@@ -582,14 +520,16 @@
 
         else:
             # Create our local mixin buffer if the num of aggregation workers is 0.
-            self.local_mixin_buffer = MixInMultiAgentReplayBuffer(
-                capacity=(
-                    self.config["replay_buffer_num_slots"]
-                    if self.config["replay_buffer_num_slots"] > 0
-                    else 1
-                ),
-                replay_ratio=self.config["replay_ratio"],
-            )
+            self.local_mixin_buffer = MultiAgentMixInReplayBuffer(
+                    capacity=(
+                        self.config["replay_buffer_num_slots"]
+                        if self.config["replay_buffer_num_slots"] > 0
+                        else 1
+                    ),
+                    replay_ratio=self.config["replay_ratio"],
+                    storage_unit="fragments",
+                    learning_starts=0,
+                )
 
         self._sampling_actor_manager = AsyncRequestsManager(
             self.workers.remote_workers(),
