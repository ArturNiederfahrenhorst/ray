"""Contributed port of MADDPG from OpenAI baselines.

The implementation has a couple assumptions:
- The number of agents is fixed and known upfront.
- Each agent is bound to a policy of the same name.
- Discrete actions are sent as logits (pre-softmax).

For a minimal example, see rllib/examples/two_step_game.py,
and the README for how to run with the multi-agent particle envs.
"""

import logging
from typing import List, Optional, Type

from ray.rllib.algorithms.algorithm_config import AlgorithmConfig, NotProvided
from ray.rllib.algorithms.dqn.dqn import DQN
from ray.rllib.algorithms.maddpg.maddpg_tf_policy import MADDPGTFPolicy
from ray.rllib.policy.policy import Policy
from ray.rllib.policy.sample_batch import SampleBatch, MultiAgentBatch
from ray.rllib.utils.annotations import Deprecated, override
from ray.rllib.utils.deprecation import DEPRECATED_VALUE

logger = logging.getLogger(__name__)
logger.setLevel(logging.INFO)


class MADDPGConfig(AlgorithmConfig):
    """Defines a configuration class from which a MADDPG Algorithm can be built.

    Example:
        >>> from ray.rllib.algorithms.maddpg.maddpg import MADDPGConfig
        >>> config = MADDPGConfig()
<<<<<<< HEAD
        >>> print(config.replay_buffer_config)
        >>> replay_config = config.replay_buffer_config.update(
        >>>     {
        >>>         "capacity_ts": 100000,
        >>>         "prioritized_replay_alpha": 0.8,
        >>>         "prioritized_replay_beta": 0.45,
        >>>         "prioritized_replay_eps": 2e-6,
        >>>     }
        >>> )
        >>> config.training(replay_buffer_config=replay_config)\
        >>>       .resources(num_gpus=0)\
        >>>       .rollouts(num_rollout_workers=4)\
        >>>       .environment("CartPole-v1")
        >>> algo = config.build()
        >>> while True:
        >>>     algo.train()
=======
        >>> print(config.replay_buffer_config)  # doctest: +SKIP
        >>> replay_config = config.replay_buffer_config.update(  # doctest: +SKIP
        ...     {
        ...         "capacity": 100000,
        ...         "prioritized_replay_alpha": 0.8,
        ...         "prioritized_replay_beta": 0.45,
        ...         "prioritized_replay_eps": 2e-6,
        ...     }
        ... )
        >>> config.training(replay_buffer_config=replay_config)   # doctest: +SKIP
        >>> config = config.resources(num_gpus=0)   # doctest: +SKIP
        >>> config = config.rollouts(num_rollout_workers=4)   # doctest: +SKIP
        >>> config = config.environment("CartPole-v1")   # doctest: +SKIP
        >>> algo = config.build()  # doctest: +SKIP
        >>> algo.train()  # doctest: +SKIP
>>>>>>> 110cae0c

    Example:
        >>> from ray.rllib.algorithms.maddpg.maddpg import MADDPGConfig
        >>> from ray import air
        >>> from ray import tune
        >>> config = MADDPGConfig()
        >>> config.training(n_step=tune.grid_search([3, 5]))  # doctest: +SKIP
        >>> config.environment(env="CartPole-v1")  # doctest: +SKIP
        >>> tune.Tuner(  # doctest: +SKIP
        ...     "MADDPG",
        ...     run_config=air.RunConfig(stop={"episode_reward_mean":200}),
        ...     param_space=config.to_dict()
        ... ).fit()
    """

    def __init__(self, algo_class=None):
        """Initializes a DQNConfig instance."""
        super().__init__(algo_class=algo_class or MADDPG)

        # fmt: off
        # __sphinx_doc_begin__
        # MADDPG specific config settings:
        self.agent_id = None
        self.use_local_critic = False
        self.use_state_preprocessor = False
        self.actor_hiddens = [64, 64]
        self.actor_hidden_activation = "relu"
        self.critic_hiddens = [64, 64]
        self.critic_hidden_activation = "relu"
        self.n_step = 1
        self.good_policy = "maddpg"
        self.adv_policy = "maddpg"
        self.replay_buffer_config = {
            "type": "MultiAgentReplayBuffer",
            # Specify prioritized replay by supplying a buffer type that supports
            # prioritization, for example: MultiAgentPrioritizedReplayBuffer.
            "prioritized_replay": DEPRECATED_VALUE,
            "capacity_ts": int(1e6),
            # Force lockstep replay mode for MADDPG.
            "replay_mode": "lockstep",
        }
        self.training_intensity = None
        self.num_steps_sampled_before_learning_starts = 1024 * 25
        self.critic_lr = 1e-2
        self.actor_lr = 1e-2
        self.target_network_update_freq = 0
        self.tau = 0.01
        self.actor_feature_reg = 0.001
        self.grad_norm_clipping = 0.5

        # Changes to Algorithm's default:
        self.rollout_fragment_length = 100
        self.train_batch_size = 1024
        self.num_rollout_workers = 1
        self.min_time_s_per_iteration = 0
        # fmt: on
        # __sphinx_doc_end__

    @override(AlgorithmConfig)
    def training(
        self,
        *,
        agent_id: Optional[str] = NotProvided,
        use_local_critic: Optional[bool] = NotProvided,
        use_state_preprocessor: Optional[bool] = NotProvided,
        actor_hiddens: Optional[List[int]] = NotProvided,
        actor_hidden_activation: Optional[str] = NotProvided,
        critic_hiddens: Optional[List[int]] = NotProvided,
        critic_hidden_activation: Optional[str] = NotProvided,
        n_step: Optional[int] = NotProvided,
        good_policy: Optional[str] = NotProvided,
        adv_policy: Optional[str] = NotProvided,
        replay_buffer_config: Optional[dict] = NotProvided,
        training_intensity: Optional[float] = NotProvided,
        num_steps_sampled_before_learning_starts: Optional[int] = NotProvided,
        critic_lr: Optional[float] = NotProvided,
        actor_lr: Optional[float] = NotProvided,
        target_network_update_freq: Optional[int] = NotProvided,
        tau: Optional[float] = NotProvided,
        actor_feature_reg: Optional[float] = NotProvided,
        grad_norm_clipping: Optional[float] = NotProvided,
        **kwargs,
    ) -> "MADDPGConfig":
        """Sets the training related configuration.

        Args:
            agent_id: ID of the agent controlled by this policy.
            use_local_critic: Use a local critic for this policy.
            use_state_preprocessor: Apply a state preprocessor with spec given by the
                "model" config option (like other RL algorithms). This is mostly useful
                if you have a weird observation shape, like an image. Disabled by
                default.
            actor_hiddens: Postprocess the policy network model output with these hidden
                layers. If `use_state_preprocessor` is False, then these will be the
                *only* hidden layers in the network.
            actor_hidden_activation: Hidden layers activation of the postprocessing
                stage of the policy network.
            critic_hiddens: Postprocess the critic network model output with these
                hidden layers; again, if use_state_preprocessor is True, then the state
                will be preprocessed by the model specified with the "model" config
                option first.
            critic_hidden_activation: Hidden layers activation of the postprocessing
                state of the critic.
            n_step: N-step for Q-learning.
            good_policy: Algorithm for good policies.
            adv_policy: Algorithm for adversary policies.
            replay_buffer_config: Replay buffer config.
                Examples:
                {
                "_enable_replay_buffer_api": True,
                "type": "MultiAgentReplayBuffer",
                "capacity_ts": 50000,
                "replay_sequence_length": 1,
                }
                - OR -
                {
                "_enable_replay_buffer_api": True,
                "type": "MultiAgentPrioritizedReplayBuffer",
                "capacity_ts": 50000,
                "prioritized_replay_alpha": 0.6,
                "prioritized_replay_beta": 0.4,
                "prioritized_replay_eps": 1e-6,
                "replay_sequence_length": 1,
                }
                - Where -
                prioritized_replay_alpha: Alpha parameter controls the degree of
                prioritization in the buffer. In other words, when a buffer sample has
                a higher temporal-difference error, with how much more probability
                should it drawn to use to update the parametrized Q-network. 0.0
                corresponds to uniform probability. Setting much above 1.0 may quickly
                result as the sampling distribution could become heavily “pointy” with
                low entropy.
                prioritized_replay_beta: Beta parameter controls the degree of
                importance sampling which suppresses the influence of gradient updates
                from samples that have higher probability of being sampled via alpha
                parameter and the temporal-difference error.
                prioritized_replay_eps: Epsilon parameter sets the baseline probability
                for sampling so that when the temporal-difference error of a sample is
                zero, there is still a chance of drawing the sample.
            training_intensity: If set, this will fix the ratio of replayed from a
                buffer and learned on timesteps to sampled from an environment and
                stored in the replay buffer timesteps. Otherwise, the replay will
                proceed at the native ratio determined by
                `(train_batch_size / rollout_fragment_length)`.
            num_steps_sampled_before_learning_starts: Number of timesteps to collect
                from rollout workers before we start sampling from replay buffers for
                learning. Whether we count this in agent steps  or environment steps
                depends on config["multiagent"]["count_steps_by"].
            critic_lr: Learning rate for the critic (Q-function) optimizer.
            actor_lr: Learning rate for the actor (policy) optimizer.
            target_network_update_freq: Update the target network every
                `target_network_update_freq` sample steps.
            tau: Update the target by \tau * policy + (1-\tau) * target_policy.
            actor_feature_reg: Weights for feature regularization for the actor.
            grad_norm_clipping: If not None, clip gradients during optimization at this
                value.

        Returns:
            This updated AlgorithmConfig object.
        """

        # Pass kwargs onto super's `training()` method.
        super().training(**kwargs)

        if agent_id is not NotProvided:
            self.agent_id = agent_id
        if use_local_critic is not NotProvided:
            self.use_local_critic = use_local_critic
        if use_state_preprocessor is not NotProvided:
            self.use_state_preprocessor = use_state_preprocessor
        if actor_hiddens is not NotProvided:
            self.actor_hiddens = actor_hiddens
        if actor_hidden_activation is not NotProvided:
            self.actor_hidden_activation = actor_hidden_activation
        if critic_hiddens is not NotProvided:
            self.critic_hiddens = critic_hiddens
        if critic_hidden_activation is not NotProvided:
            self.critic_hidden_activation = critic_hidden_activation
        if n_step is not NotProvided:
            self.n_step = n_step
        if good_policy is not NotProvided:
            self.good_policy = good_policy
        if adv_policy is not NotProvided:
            self.adv_policy = adv_policy
        if replay_buffer_config is not NotProvided:
            self.replay_buffer_config = replay_buffer_config
        if training_intensity is not NotProvided:
            self.training_intensity = training_intensity
        if num_steps_sampled_before_learning_starts is not NotProvided:
            self.num_steps_sampled_before_learning_starts = (
                num_steps_sampled_before_learning_starts
            )
        if critic_lr is not NotProvided:
            self.critic_lr = critic_lr
        if actor_lr is not NotProvided:
            self.actor_lr = actor_lr
        if target_network_update_freq is not NotProvided:
            self.target_network_update_freq = target_network_update_freq
        if tau is not NotProvided:
            self.tau = tau
        if actor_feature_reg is not NotProvided:
            self.actor_feature_reg = actor_feature_reg
        if grad_norm_clipping is not NotProvided:
            self.grad_norm_clipping = grad_norm_clipping

        return self

    @override(AlgorithmConfig)
    def validate(self) -> None:
        """Adds the `before_learn_on_batch` hook to the config.

        This hook is called explicitly prior to `train_one_step()` in the
        `training_step()` methods of DQN and APEX.
        """
        # Call super's validation method.
        super().validate()

        def f(batch, workers, config):
            policies = dict(
                workers.local_worker().foreach_policy_to_train(lambda p, i: (i, p))
            )
            return before_learn_on_batch(batch, policies, config["train_batch_size"])

        self.before_learn_on_batch = f


def before_learn_on_batch(multi_agent_batch, policies, train_batch_size):
    samples = {}

    # Modify keys.
    for pid, p in policies.items():
        i = p.config["agent_id"]
        keys = multi_agent_batch.policy_batches[pid].keys()
        keys = ["_".join([k, str(i)]) for k in keys]
        samples.update(dict(zip(keys, multi_agent_batch.policy_batches[pid].values())))

    # Make ops and feed_dict to get "new_obs" from target action sampler.
    new_obs_ph_n = [p.new_obs_ph for p in policies.values()]
    new_obs_n = list()
    for k, v in samples.items():
        if "new_obs" in k:
            new_obs_n.append(v)

    for i, p in enumerate(policies.values()):
        feed_dict = {new_obs_ph_n[i]: new_obs_n[i]}
        new_act = p.get_session().run(p.target_act_sampler, feed_dict)
        samples.update({"new_actions_%d" % i: new_act})

    # Share samples among agents.
    policy_batches = {pid: SampleBatch(samples) for pid in policies.keys()}
    return MultiAgentBatch(policy_batches, train_batch_size)


class MADDPG(DQN):
    @classmethod
    @override(DQN)
    def get_default_config(cls) -> AlgorithmConfig:
        return MADDPGConfig()

    @classmethod
    @override(DQN)
    def get_default_policy_class(
        cls, config: AlgorithmConfig
    ) -> Optional[Type[Policy]]:
        return MADDPGTFPolicy


# Deprecated: Use ray.rllib.algorithms.maddpg.MADDPG instead!
class _deprecated_default_config(dict):
    def __init__(self):
        super().__init__(MADDPGConfig().to_dict())

    @Deprecated(
        old="ray.rllib.algorithms.maddpg.maddpg.DEFAULT_CONFIG",
        new="ray.rllib.algorithms.maddpg.maddpg.MADDPGConfig(...)",
        error=True,
    )
    def __getitem__(self, item):
        return super().__getitem__(item)


DEFAULT_CONFIG = _deprecated_default_config()<|MERGE_RESOLUTION|>--- conflicted
+++ resolved
@@ -30,28 +30,10 @@
     Example:
         >>> from ray.rllib.algorithms.maddpg.maddpg import MADDPGConfig
         >>> config = MADDPGConfig()
-<<<<<<< HEAD
-        >>> print(config.replay_buffer_config)
-        >>> replay_config = config.replay_buffer_config.update(
-        >>>     {
-        >>>         "capacity_ts": 100000,
-        >>>         "prioritized_replay_alpha": 0.8,
-        >>>         "prioritized_replay_beta": 0.45,
-        >>>         "prioritized_replay_eps": 2e-6,
-        >>>     }
-        >>> )
-        >>> config.training(replay_buffer_config=replay_config)\
-        >>>       .resources(num_gpus=0)\
-        >>>       .rollouts(num_rollout_workers=4)\
-        >>>       .environment("CartPole-v1")
-        >>> algo = config.build()
-        >>> while True:
-        >>>     algo.train()
-=======
         >>> print(config.replay_buffer_config)  # doctest: +SKIP
         >>> replay_config = config.replay_buffer_config.update(  # doctest: +SKIP
         ...     {
-        ...         "capacity": 100000,
+        ...         "capacity_ts": 100000,
         ...         "prioritized_replay_alpha": 0.8,
         ...         "prioritized_replay_beta": 0.45,
         ...         "prioritized_replay_eps": 2e-6,
@@ -63,7 +45,6 @@
         >>> config = config.environment("CartPole-v1")   # doctest: +SKIP
         >>> algo = config.build()  # doctest: +SKIP
         >>> algo.train()  # doctest: +SKIP
->>>>>>> 110cae0c
 
     Example:
         >>> from ray.rllib.algorithms.maddpg.maddpg import MADDPGConfig
