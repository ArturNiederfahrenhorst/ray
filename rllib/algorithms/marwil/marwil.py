--- conflicted
+++ resolved
@@ -76,24 +76,6 @@
         self.bc_logstd_coeff = 0.0
         self.moving_average_sqd_adv_norm_update_rate = 1e-8
         self.moving_average_sqd_adv_norm_start = 100.0
-<<<<<<< HEAD
-        self.replay_buffer_config = {
-            "type": "MultiAgentPrioritizedReplayBuffer",
-            # Size of the replay buffer in (single and independent) timesteps.
-            # The buffer gets filled by reading from the input files line-by-line
-            # and adding all timesteps on one line at once. We then sample
-            # uniformly from the buffer (`train_batch_size` samples) for
-            # each training step.
-            "capacity_ts": 10000,
-            # Specify prioritized replay by supplying a buffer type that supports
-            # prioritization
-            "prioritized_replay": DEPRECATED_VALUE,
-            # Number of steps to read before learning starts.
-            "learning_starts": 0,
-            "replay_sequence_length": 1
-        }
-=======
->>>>>>> 8d5c07b7
         self.use_gae = True
         self.vf_coeff = 1.0
         self.grad_clip = None
@@ -147,43 +129,6 @@
                 entropy for exploration.
             moving_average_sqd_adv_norm_start: Starting value for the
                 squared moving average advantage norm (c^2).
-<<<<<<< HEAD
-            replay_buffer_config: Replay buffer config.
-                Examples:
-                {
-                "_enable_replay_buffer_api": True,
-                "type": "MultiAgentReplayBuffer",
-                "learning_starts": 1000,
-                "capacity_ts": 50000,
-                "replay_sequence_length": 1,
-                }
-                - OR -
-                {
-                "_enable_replay_buffer_api": True,
-                "type": "MultiAgentPrioritizedReplayBuffer",
-                "capacity_ts": 50000,
-                "prioritized_replay_alpha": 0.6,
-                "prioritized_replay_beta": 0.4,
-                "prioritized_replay_eps": 1e-6,
-                "replay_sequence_length": 1,
-                }
-                - Where -
-                prioritized_replay_alpha: Alpha parameter controls the degree of
-                prioritization in the buffer. In other words, when a buffer sample has
-                a higher temporal-difference error, with how much more probability
-                should it drawn to use to update the parametrized Q-network. 0.0
-                corresponds to uniform probability. Setting much above 1.0 may quickly
-                result as the sampling distribution could become heavily “pointy” with
-                low entropy.
-                prioritized_replay_beta: Beta parameter controls the degree of
-                importance sampling which suppresses the influence of gradient updates
-                from samples that have higher probability of being sampled via alpha
-                parameter and the temporal-difference error.
-                prioritized_replay_eps: Epsilon parameter sets the baseline probability
-                for sampling so that when the temporal-difference error of a sample is
-                zero, there is still a chance of drawing the sample.
-=======
->>>>>>> 8d5c07b7
             use_gae: If true, use the Generalized Advantage Estimator (GAE)
                 with a value function, see https://arxiv.org/pdf/1506.02438.pdf in
                 case an input line ends with a non-terminal timestep.
