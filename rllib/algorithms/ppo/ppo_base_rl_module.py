"""
This file holds framework-agnostic components for PPO's RLModules.
"""

import abc

from ray.rllib.core.models.base import ActorCriticEncoder
from ray.rllib.core.models.specs.specs_dict import SpecDict
from ray.rllib.core.rl_module.rl_module import RLModule
from ray.rllib.core.rl_module.rl_module import RLModuleConfig
from ray.rllib.models.distributions import Distribution
from ray.rllib.policy.sample_batch import SampleBatch
from ray.rllib.utils.annotations import ExperimentalAPI
from ray.rllib.utils.annotations import override


@ExperimentalAPI
class PPORLModuleBase(RLModule, abc.ABC):
    def __init__(self, config: RLModuleConfig):
        super().__init__(config)

    def setup(self):
        # __sphinx_doc_begin__
        catalog = self.config.get_catalog()

        # Build models from catalog
        self.encoder = catalog.build_actor_critic_encoder(framework=self.framework)
        self.pi = catalog.build_pi_head(framework=self.framework)
        self.vf = catalog.build_vf_head(framework=self.framework)

        self.action_dist_cls = catalog.get_action_dist_cls(framework=self.framework)
        # __sphinx_doc_end__

        assert isinstance(self.encoder, ActorCriticEncoder)

<<<<<<< HEAD
    def get_action_dist_cls(self) -> Distribution:
=======
    def get_train_action_dist_cls(self) -> Distribution:
        return self.action_dist_cls

    def get_exploration_action_dist_cls(self) -> Distribution:
        return self.action_dist_cls

    def get_inference_action_dist_cls(self) -> Distribution:
>>>>>>> 68073ee7
        return self.action_dist_cls

    @override(RLModule)
    def input_specs_inference(self) -> SpecDict:
        return self.input_specs_exploration()

    @override(RLModule)
    def output_specs_inference(self) -> SpecDict:
        return [SampleBatch.ACTION_DIST_INPUTS]

    @override(RLModule)
    def input_specs_exploration(self):
        return [SampleBatch.OBS]

    @override(RLModule)
    def output_specs_exploration(self) -> SpecDict:
        return [
            SampleBatch.VF_PREDS,
            SampleBatch.ACTION_DIST_INPUTS,
        ]

    @override(RLModule)
    def input_specs_train(self) -> SpecDict:
        return self.input_specs_exploration()

    @override(RLModule)
    def output_specs_train(self) -> SpecDict:
        return [
            SampleBatch.VF_PREDS,
            SampleBatch.ACTION_DIST_INPUTS,
        ]<|MERGE_RESOLUTION|>--- conflicted
+++ resolved
@@ -33,9 +33,6 @@
 
         assert isinstance(self.encoder, ActorCriticEncoder)
 
-<<<<<<< HEAD
-    def get_action_dist_cls(self) -> Distribution:
-=======
     def get_train_action_dist_cls(self) -> Distribution:
         return self.action_dist_cls
 
@@ -43,7 +40,6 @@
         return self.action_dist_cls
 
     def get_inference_action_dist_cls(self) -> Distribution:
->>>>>>> 68073ee7
         return self.action_dist_cls
 
     @override(RLModule)
