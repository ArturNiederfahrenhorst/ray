import itertools
import unittest

import gymnasium as gym
import numpy as np
import tensorflow as tf
import tree

import ray
from ray.rllib import SampleBatch
from ray.rllib.algorithms.ppo.ppo_catalog import PPOCatalog
from ray.rllib.algorithms.ppo.tf.ppo_tf_rl_module import (
    PPOTfRLModule,
)
from ray.rllib.algorithms.ppo.torch.ppo_torch_rl_module import (
    PPOTorchRLModule,
)
from ray.rllib.core.models.base import STATE_IN
from ray.rllib.core.rl_module.rl_module import RLModuleConfig
from ray.rllib.models.preprocessors import get_preprocessor
from ray.rllib.utils.numpy import convert_to_numpy
from ray.rllib.utils.torch_utils import convert_to_torch_tensor


def get_expected_module_config(
    env: gym.Env,
    model_config_dict: dict,
    observation_space: gym.spaces.Space,
) -> RLModuleConfig:
    """Get a PPOModuleConfig that we would expect from the catalog otherwise.

    Args:
        env: Environment for which we build the model later
        model_config_dict: Model config to use for the catalog
        observation_space: Observation space to use for the catalog.

    Returns:
         A PPOModuleConfig containing the relevant configs to build PPORLModule
    """
    config = RLModuleConfig(
        observation_space=observation_space,
        action_space=env.action_space,
        model_config_dict=model_config_dict,
        catalog_class=PPOCatalog,
    )

    return config


def dummy_torch_ppo_loss(module, batch, fwd_out):
    """Dummy PPO loss function for testing purposes.

    Will eventually use the actual PPO loss function implemented in the PPOTfTrainer.

    Args:
        batch: SampleBatch used for training.
        fwd_out: Forward output of the model.

    Returns:
        Loss tensor
    """
    # TODO: we should replace these components later with real ppo components when
    # RLOptimizer and RLModule are integrated together.
    # this is not exactly a ppo loss, just something to show that the
    # forward train works
    adv = batch[SampleBatch.REWARDS] - fwd_out[SampleBatch.VF_PREDS]
<<<<<<< HEAD
    action_dist_class = module.get_action_dist_cls()
=======
    action_dist_class = module.get_train_action_dist_cls()
>>>>>>> 68073ee7
    action_probs = action_dist_class.from_logits(
        fwd_out[SampleBatch.ACTION_DIST_INPUTS]
    ).logp(batch[SampleBatch.ACTIONS])
    actor_loss = -(action_probs * adv).mean()
    critic_loss = (adv**2).mean()
    loss = actor_loss + critic_loss

    return loss


def dummy_tf_ppo_loss(module, batch, fwd_out):
    """Dummy PPO loss function for testing purposes.

    Will eventually use the actual PPO loss function implemented in the PPOTfTrainer.

    Args:
        module: PPOTfRLModule
        batch: SampleBatch used for training.
        fwd_out: Forward output of the model.

    Returns:
        Loss tensor
    """
    adv = batch[SampleBatch.REWARDS] - fwd_out[SampleBatch.VF_PREDS]
<<<<<<< HEAD
    action_dist_class = module.get_action_dist_cls()
=======
    action_dist_class = module.get_train_action_dist_cls()
>>>>>>> 68073ee7
    action_probs = action_dist_class.from_logits(
        fwd_out[SampleBatch.ACTION_DIST_INPUTS]
    ).logp(batch[SampleBatch.ACTIONS])
    actor_loss = -tf.reduce_mean(action_probs * adv)
    critic_loss = tf.reduce_mean(tf.square(adv))
    return actor_loss + critic_loss


def _get_ppo_module(framework, env, lstm, observation_space, torch_compile):
    model_config_dict = {"use_lstm": lstm, "torch_compile": torch_compile}
    config = get_expected_module_config(
        env, model_config_dict=model_config_dict, observation_space=observation_space
    )
    if framework == "torch":
        module = PPOTorchRLModule(config)
    else:
        module = PPOTfRLModule(config)
    return module


def _get_input_batch_from_obs(framework, obs):
    if framework == "torch":
        batch = {
            SampleBatch.OBS: convert_to_torch_tensor(obs)[None],
            STATE_IN: None,
        }
    else:
        batch = {
            SampleBatch.OBS: tf.convert_to_tensor([obs]),
            STATE_IN: None,
        }
    return batch


class TestPPO(unittest.TestCase):
    @classmethod
    def setUpClass(cls):
        ray.init()

    @classmethod
    def tearDownClass(cls):
        ray.shutdown()

    def test_rollouts(self):
        # TODO: Add FrozenLake-v1 to cover LSTM case.
        frameworks = ["torch", "tf2"]
        env_names = ["CartPole-v1", "Pendulum-v1", "ALE/Breakout-v5"]
        fwd_fns = ["forward_exploration", "forward_inference"]
        # TODO(Artur): Re-enable LSTM
        lstm = [False]
        torch_compile = [False, True]
        config_combinations = [frameworks, env_names, fwd_fns, lstm, torch_compile]
        for config in itertools.product(*config_combinations):
            fw, env_name, fwd_fn, lstm, torch_compile = config
            if lstm and fw == "tf2":
                # LSTM not implemented in TF2 yet
                continue
            if torch_compile and fw == "tf2":
                # We don't need to test this
                continue
            print(f"[FW={fw} | [ENV={env_name}] | [FWD={fwd_fn}] | LSTM" f"={lstm}")
            if env_name.startswith("ALE/"):
                env = gym.make("GymV26Environment-v0", env_id=env_name)
            else:
                env = gym.make(env_name)

            preprocessor_cls = get_preprocessor(env.observation_space)
            preprocessor = preprocessor_cls(env.observation_space)

            module = _get_ppo_module(
                framework=fw,
                env=env,
                lstm=lstm,
                observation_space=preprocessor.observation_space,
                torch_compile=torch_compile,
            )
            obs, _ = env.reset()
            obs = preprocessor.transform(obs)

            batch = _get_input_batch_from_obs(fw, obs)

            # TODO (Artur): Un-uncomment once Policy supports RNN
            # state_in = module.get_initial_state()
            # state_in = tree.map_structure(
            #     lambda x: x[None], convert_to_torch_tensor(state_in)
            # )
            # batch[STATE_IN] = state_in
            # batch[SampleBatch.SEQ_LENS] = torch.Tensor([1])

            if fwd_fn == "forward_exploration":
                module.forward_exploration(batch)
            else:
                module.forward_inference(batch)

    def test_forward_train(self):
        # TODO: Add FrozenLake-v1 to cover LSTM case.
        frameworks = ["torch", "tf2"]
        env_names = ["CartPole-v1", "Pendulum-v1", "ALE/Breakout-v5"]
        # TODO(Artur): Re-enable LSTM
        lstm = [False]
        torch_compile = [False, True]
        config_combinations = [frameworks, env_names, lstm, torch_compile]
        for config in itertools.product(*config_combinations):
            fw, env_name, lstm, torch_compile = config
            if lstm and fw == "tf2":
                # LSTM not implemented in TF2 yet
                continue
            if torch_compile and fw == "tf2":
                # We don't need to test this
                continue
            print(f"[FW={fw} | [ENV={env_name}] | LSTM={lstm}")
            # TODO(Artur): Figure out why this is needed and fix it.
            if env_name.startswith("ALE/"):
                env = gym.make("GymV26Environment-v0", env_id=env_name)
            else:
                env = gym.make(env_name)

            preprocessor_cls = get_preprocessor(env.observation_space)
            preprocessor = preprocessor_cls(env.observation_space)

            module = _get_ppo_module(
                framework=fw,
                env=env,
                lstm=lstm,
                observation_space=preprocessor.observation_space,
                torch_compile=torch_compile,
            )

            # collect a batch of data
            batches = []
            obs, _ = env.reset()
            obs = preprocessor.transform(obs)
            tstep = 0
            # TODO (Artur): Un-uncomment once Policy supports RNN
            # state_in = module.get_initial_state()
            # state_in = tree.map_structure(
            #     lambda x: x[None], convert_to_torch_tensor(state_in)
            # )
            # initial_state = state_in

            while tstep < 10:
                input_batch = _get_input_batch_from_obs(fw, obs)
                # TODO (Artur): Un-uncomment once Policy supports RNN
                # input_batch[STATE_IN] = state_in
                # input_batch[SampleBatch.SEQ_LENS] = np.array([1])

                fwd_out = module.forward_exploration(input_batch)
<<<<<<< HEAD
                action_dist_cls = module.get_action_dist_cls()
=======
                action_dist_cls = module.get_exploration_action_dist_cls()
>>>>>>> 68073ee7
                action_dist = action_dist_cls.from_logits(
                    fwd_out[SampleBatch.ACTION_DIST_INPUTS]
                )
                _action = action_dist.sample()
                action = convert_to_numpy(_action[0])
                action_logp = convert_to_numpy(action_dist.logp(_action)[0])
                new_obs, reward, terminated, truncated, _ = env.step(action)
                new_obs = preprocessor.transform(new_obs)
                output_batch = {
                    SampleBatch.OBS: obs,
                    SampleBatch.NEXT_OBS: new_obs,
                    SampleBatch.ACTIONS: action,
                    SampleBatch.ACTION_LOGP: action_logp,
                    SampleBatch.REWARDS: np.array(reward),
                    SampleBatch.TERMINATEDS: np.array(terminated),
                    SampleBatch.TRUNCATEDS: np.array(truncated),
                    STATE_IN: None,
                }

                # TODO (Artur): Un-uncomment once Policy supports RNN
                # assert STATE_OUT in fwd_out
                # state_in = fwd_out[STATE_OUT]
                batches.append(output_batch)
                obs = new_obs
                tstep += 1

            # convert the list of dicts to dict of lists
            batch = tree.map_structure(lambda *x: np.array(x), *batches)
            # convert dict of lists to dict of tensors
            if fw == "torch":
                fwd_in = {
                    k: convert_to_torch_tensor(np.array(v)) for k, v in batch.items()
                }
                # TODO (Artur): Un-uncomment once Policy supports RNN
                # fwd_in[STATE_IN] = initial_state
                # fwd_in[SampleBatch.SEQ_LENS] = torch.Tensor([10])

                # forward train
                # before training make sure module is on the right device
                # and in training mode
                module.to("cpu")
                module.train()
                fwd_out = module.forward_train(fwd_in)
                loss = dummy_torch_ppo_loss(module, fwd_in, fwd_out)
                loss.backward()

                # check that all neural net parameters have gradients
                for param in module.parameters():
                    self.assertIsNotNone(param.grad)
            else:
                fwd_in = tree.map_structure(
                    lambda x: tf.convert_to_tensor(x, dtype=tf.float32), batch
                )
                # TODO (Artur): Un-uncomment once Policy supports RNN
                # fwd_in[STATE_IN] = initial_state
                # fwd_in[SampleBatch.SEQ_LENS] = torch.Tensor([10])
                with tf.GradientTape() as tape:
                    fwd_out = module.forward_train(fwd_in)
                    loss = dummy_tf_ppo_loss(module, fwd_in, fwd_out)
                grads = tape.gradient(loss, module.trainable_variables)
                for grad in grads:
                    self.assertIsNotNone(grad)


if __name__ == "__main__":
    import pytest
    import sys

    sys.exit(pytest.main(["-v", __file__]))<|MERGE_RESOLUTION|>--- conflicted
+++ resolved
@@ -64,11 +64,7 @@
     # this is not exactly a ppo loss, just something to show that the
     # forward train works
     adv = batch[SampleBatch.REWARDS] - fwd_out[SampleBatch.VF_PREDS]
-<<<<<<< HEAD
-    action_dist_class = module.get_action_dist_cls()
-=======
     action_dist_class = module.get_train_action_dist_cls()
->>>>>>> 68073ee7
     action_probs = action_dist_class.from_logits(
         fwd_out[SampleBatch.ACTION_DIST_INPUTS]
     ).logp(batch[SampleBatch.ACTIONS])
@@ -93,11 +89,7 @@
         Loss tensor
     """
     adv = batch[SampleBatch.REWARDS] - fwd_out[SampleBatch.VF_PREDS]
-<<<<<<< HEAD
-    action_dist_class = module.get_action_dist_cls()
-=======
     action_dist_class = module.get_train_action_dist_cls()
->>>>>>> 68073ee7
     action_probs = action_dist_class.from_logits(
         fwd_out[SampleBatch.ACTION_DIST_INPUTS]
     ).logp(batch[SampleBatch.ACTIONS])
@@ -106,8 +98,8 @@
     return actor_loss + critic_loss
 
 
-def _get_ppo_module(framework, env, lstm, observation_space, torch_compile):
-    model_config_dict = {"use_lstm": lstm, "torch_compile": torch_compile}
+def _get_ppo_module(framework, env, lstm, observation_space):
+    model_config_dict = {"use_lstm": lstm}
     config = get_expected_module_config(
         env, model_config_dict=model_config_dict, observation_space=observation_space
     )
@@ -148,15 +140,11 @@
         fwd_fns = ["forward_exploration", "forward_inference"]
         # TODO(Artur): Re-enable LSTM
         lstm = [False]
-        torch_compile = [False, True]
-        config_combinations = [frameworks, env_names, fwd_fns, lstm, torch_compile]
+        config_combinations = [frameworks, env_names, fwd_fns, lstm]
         for config in itertools.product(*config_combinations):
-            fw, env_name, fwd_fn, lstm, torch_compile = config
+            fw, env_name, fwd_fn, lstm = config
             if lstm and fw == "tf2":
                 # LSTM not implemented in TF2 yet
-                continue
-            if torch_compile and fw == "tf2":
-                # We don't need to test this
                 continue
             print(f"[FW={fw} | [ENV={env_name}] | [FWD={fwd_fn}] | LSTM" f"={lstm}")
             if env_name.startswith("ALE/"):
@@ -172,7 +160,6 @@
                 env=env,
                 lstm=lstm,
                 observation_space=preprocessor.observation_space,
-                torch_compile=torch_compile,
             )
             obs, _ = env.reset()
             obs = preprocessor.transform(obs)
@@ -198,15 +185,11 @@
         env_names = ["CartPole-v1", "Pendulum-v1", "ALE/Breakout-v5"]
         # TODO(Artur): Re-enable LSTM
         lstm = [False]
-        torch_compile = [False, True]
-        config_combinations = [frameworks, env_names, lstm, torch_compile]
+        config_combinations = [frameworks, env_names, lstm]
         for config in itertools.product(*config_combinations):
-            fw, env_name, lstm, torch_compile = config
+            fw, env_name, lstm = config
             if lstm and fw == "tf2":
                 # LSTM not implemented in TF2 yet
-                continue
-            if torch_compile and fw == "tf2":
-                # We don't need to test this
                 continue
             print(f"[FW={fw} | [ENV={env_name}] | LSTM={lstm}")
             # TODO(Artur): Figure out why this is needed and fix it.
@@ -223,7 +206,6 @@
                 env=env,
                 lstm=lstm,
                 observation_space=preprocessor.observation_space,
-                torch_compile=torch_compile,
             )
 
             # collect a batch of data
@@ -245,11 +227,7 @@
                 # input_batch[SampleBatch.SEQ_LENS] = np.array([1])
 
                 fwd_out = module.forward_exploration(input_batch)
-<<<<<<< HEAD
-                action_dist_cls = module.get_action_dist_cls()
-=======
                 action_dist_cls = module.get_exploration_action_dist_cls()
->>>>>>> 68073ee7
                 action_dist = action_dist_cls.from_logits(
                     fwd_out[SampleBatch.ACTION_DIST_INPUTS]
                 )
