--- conflicted
+++ resolved
@@ -146,15 +146,9 @@
             if lstm and fw == "tf2":
                 # LSTM not implemented in TF2 yet
                 continue
-<<<<<<< HEAD
             if torch_compile and fw == "tf2":
                 # We don't need to test this
                 continue
-            if env_name == "ALE/Breakout-v5" and fw == "tf2":
-                # TODO(Artur): Implement CNN in TF2.
-                continue
-=======
->>>>>>> b64727a3
             print(f"[FW={fw} | [ENV={env_name}] | [FWD={fwd_fn}] | LSTM" f"={lstm}")
             if env_name.startswith("ALE/"):
                 env = gym.make("GymV26Environment-v0", env_id=env_name)
@@ -202,15 +196,9 @@
             if lstm and fw == "tf2":
                 # LSTM not implemented in TF2 yet
                 continue
-<<<<<<< HEAD
             if torch_compile and fw == "tf2":
                 # We don't need to test this
                 continue
-            if env_name == "ALE/Breakout-v5" and fw == "tf2":
-                # TODO(Artur): Implement CNN in TF2.
-                continue
-=======
->>>>>>> b64727a3
             print(f"[FW={fw} | [ENV={env_name}] | LSTM={lstm}")
             # TODO(Artur): Figure out why this is needed and fix it.
             if env_name.startswith("ALE/"):
