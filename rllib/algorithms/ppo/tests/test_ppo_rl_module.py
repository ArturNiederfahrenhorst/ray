import itertools
import unittest

import gymnasium as gym
import numpy as np
import tensorflow as tf
import torch
import tree

import ray
from ray.rllib import SampleBatch
from ray.rllib.algorithms.ppo.tf.ppo_tf_rl_module import (
    PPOTfRLModule,
)
from ray.rllib.algorithms.ppo.ppo_catalog import PPOCatalog
from ray.rllib.algorithms.ppo.ppo_rl_module_config import PPOModuleConfig
from ray.rllib.algorithms.ppo.torch.ppo_torch_rl_module import (
    PPOTorchRLModule,
)
<<<<<<< HEAD
=======
from ray.rllib.core.models.configs import (
    ActorCriticEncoderConfig,
    MLPHeadConfig,
    MLPEncoderConfig,
    LSTMEncoderConfig,
)
>>>>>>> 811057a0
from ray.rllib.utils.numpy import convert_to_numpy
from ray.rllib.utils.torch_utils import convert_to_torch_tensor


def get_expected_module_config(
    env: gym.Env,
    model_config: dict,
) -> PPOModuleConfig:
    """Get a PPOModuleConfig that we would expect from the catalog otherwise.

    Args:
        env: Environment for which we build the model later
        lstm: If True, build recurrent pi encoder

    Returns:
         A PPOModuleConfig containing the relevant configs to build PPORLModule
    """
<<<<<<< HEAD
    assert (
        len(env.observation_space.shape) == 1
    ), "No multidimensional obs space supported."
=======
    assert len(env.observation_space.shape) == 1, (
        "No multidimensional obs space " "supported."
    )
    obs_dim = env.observation_space.shape[0]

    if lstm:
        base_encoder_config = LSTMEncoderConfig(
            input_dim=obs_dim,
            hidden_dim=32,
            batch_first=True,
            num_layers=1,
            output_dim=32,
        )
    else:
        base_encoder_config = MLPEncoderConfig(
            input_dim=obs_dim,
            hidden_layer_dims=[32],
            hidden_layer_activation="relu",
            output_dim=32,
        )

    encoder_config = ActorCriticEncoderConfig(base_encoder_config=base_encoder_config)

    pi_config = MLPHeadConfig(
        input_dim=32,
        hidden_layer_dims=[32],
        hidden_layer_activation="relu",
    )
    vf_config = MLPHeadConfig(
        input_dim=32,
        hidden_layer_dims=[32],
        hidden_layer_activation="relu",
    )
>>>>>>> 811057a0

    catalog = PPOCatalog(
        observation_space=env.observation_space,
        action_space=env.action_space,
        model_config=model_config,
    )

    return PPOModuleConfig(
        observation_space=env.observation_space,
        action_space=env.action_space,
        catalog=catalog,
    )


def dummy_torch_ppo_loss(batch, fwd_out):
    """Dummy PPO loss function for testing purposes.

    Will eventually use the actual PPO loss function implemented in the PPOTfTrainer.

    Args:
        batch: SampleBatch used for training.
        fwd_out: Forward output of the model.

    Returns:
        Loss tensor
    """
    # TODO: we should replace these components later with real ppo components when
    # RLOptimizer and RLModule are integrated together.
    # this is not exactly a ppo loss, just something to show that the
    # forward train works
    adv = batch[SampleBatch.REWARDS] - fwd_out[SampleBatch.VF_PREDS]
    actor_loss = -(fwd_out[SampleBatch.ACTION_LOGP] * adv).mean()
    critic_loss = (adv**2).mean()
    loss = actor_loss + critic_loss

    return loss


def dummy_tf_ppo_loss(batch, fwd_out):
    """Dummy PPO loss function for testing purposes.

    Will eventually use the actual PPO loss function implemented in the PPOTfTrainer.

    Args:
        batch: SampleBatch used for training.
        fwd_out: Forward output of the model.

    Returns:
        Loss tensor
    """
    adv = batch[SampleBatch.REWARDS] - fwd_out[SampleBatch.VF_PREDS]
    action_probs = fwd_out[SampleBatch.ACTION_DIST].logp(batch[SampleBatch.ACTIONS])
    actor_loss = -tf.reduce_mean(action_probs * adv)
    critic_loss = tf.reduce_mean(tf.square(adv))
    return actor_loss + critic_loss


def _get_ppo_module(framework, env, lstm):
    model_config = {"use_lstm": lstm}
    config = get_expected_module_config(env, model_config=model_config)
    if framework == "torch":
        module = PPOTorchRLModule(config)
    else:
        module = PPOTfRLModule(config)
    return module


def _get_input_batch_from_obs(framework, obs):
    if framework == "torch":
        batch = {
            SampleBatch.OBS: convert_to_torch_tensor(obs)[None],
        }
    else:
        batch = {SampleBatch.OBS: tf.convert_to_tensor([obs])}
    return batch


class TestPPO(unittest.TestCase):
    @classmethod
    def setUpClass(cls):
        ray.init()

    @classmethod
    def tearDownClass(cls):
        ray.shutdown()

    def test_rollouts(self):
        # TODO: Add BreakoutNoFrameskip-v4 to cover a 3D obs space
        frameworks = ["torch", "tf2"]
        env_names = ["CartPole-v1", "Pendulum-v1"]
        fwd_fns = ["forward_exploration", "forward_inference"]
        lstm = [False, True]
        config_combinations = [frameworks, env_names, fwd_fns, lstm]
        for config in itertools.product(*config_combinations):
            fw, env_name, fwd_fn, lstm = config
            if lstm and fw == "tf2":
                # LSTM not implemented in TF2 yet
                continue
            print(f"[FW={fw} | [ENV={env_name}] | [FWD={fwd_fn}] | LSTM" f"={lstm}")
            env = gym.make(env_name)
            module = _get_ppo_module(framework=fw, env=env, lstm=lstm)

            obs, _ = env.reset()

            batch = _get_input_batch_from_obs(fw, obs)

            # TODO (Artur): Un-uncomment once Policy supports RNN
            # state_in = module._get_initial_state()
            # state_in = tree.map_structure(
            #     lambda x: x[None], convert_to_torch_tensor(state_in)
            # )
            # batch[STATE_IN] = state_in
            batch[SampleBatch.SEQ_LENS] = torch.Tensor([1])

            if fwd_fn == "forward_exploration":
                module.forward_exploration(batch)
            else:
                module.forward_inference(batch)

    def test_forward_train(self):
        # TODO: Add BreakoutNoFrameskip-v4 to cover a 3D obs space
        frameworks = ["torch", "tf2"]
        env_names = ["CartPole-v1", "Pendulum-v1"]
        lstm = [False, True]
        config_combinations = [frameworks, env_names, lstm]
        for config in itertools.product(*config_combinations):
            fw, env_name, lstm = config
            if lstm and fw == "tf2":
                # LSTM not implemented in TF2 yet
                continue
            print(f"[FW={fw} | [ENV={env_name}] | LSTM={lstm}")
            env = gym.make(env_name)

            module = _get_ppo_module(fw, env, lstm)

            # collect a batch of data
            batches = []
            obs, _ = env.reset()
            tstep = 0
            # TODO (Artur): Un-uncomment once Policy supports RNN
            # state_in = module._get_initial_state()
            # state_in = tree.map_structure(
            #     lambda x: x[None], convert_to_torch_tensor(state_in)
            # )
            # initial_state = state_in

            while tstep < 10:
                input_batch = _get_input_batch_from_obs(fw, obs)
                # TODO (Artur): Un-uncomment once Policy supports RNN
                # input_batch[STATE_IN] = state_in
                # input_batch[SampleBatch.SEQ_LENS] = np.array([1])

                fwd_out = module.forward_exploration(input_batch)
                action = convert_to_numpy(fwd_out["action_dist"].sample()[0])
                new_obs, reward, terminated, truncated, _ = env.step(action)
                output_batch = {
                    SampleBatch.OBS: obs,
                    SampleBatch.NEXT_OBS: new_obs,
                    SampleBatch.ACTIONS: action,
                    SampleBatch.REWARDS: np.array(reward),
                    SampleBatch.TERMINATEDS: np.array(terminated),
                    SampleBatch.TRUNCATEDS: np.array(truncated),
                }

                # TODO (Artur): Un-uncomment once Policy supports RNN
                # assert STATE_OUT in fwd_out
                # state_in = fwd_out[STATE_OUT]
                batches.append(output_batch)
                obs = new_obs
                tstep += 1

            # convert the list of dicts to dict of lists
            batch = tree.map_structure(lambda *x: np.array(x), *batches)
            # convert dict of lists to dict of tensors
            if fw == "torch":
                fwd_in = {
                    k: convert_to_torch_tensor(np.array(v)) for k, v in batch.items()
                }
                # TODO (Artur): Un-uncomment once Policy supports RNN
                # fwd_in[STATE_IN] = initial_state
                # fwd_in[SampleBatch.SEQ_LENS] = torch.Tensor([10])

                # forward train
                # before training make sure module is on the right device
                # and in training mode
                module.to("cpu")
                module.train()
                fwd_out = module.forward_train(fwd_in)
                loss = dummy_torch_ppo_loss(fwd_in, fwd_out)
                loss.backward()

                # check that all neural net parameters have gradients
                for param in module.parameters():
                    self.assertIsNotNone(param.grad)
            else:
                fwd_in = tree.map_structure(
                    lambda x: tf.convert_to_tensor(x, dtype=tf.float32), batch
                )
                # TODO (Artur): Un-uncomment once Policy supports RNN
                # fwd_in[STATE_IN] = initial_state
                # fwd_in[SampleBatch.SEQ_LENS] = torch.Tensor([10])
                with tf.GradientTape() as tape:
                    fwd_out = module.forward_train(fwd_in)
                    loss = dummy_tf_ppo_loss(fwd_in, fwd_out)
                grads = tape.gradient(loss, module.trainable_variables)
                for grad in grads:
                    self.assertIsNotNone(grad)


if __name__ == "__main__":
    import pytest
    import sys

    sys.exit(pytest.main(["-v", __file__]))<|MERGE_RESOLUTION|>--- conflicted
+++ resolved
@@ -6,26 +6,17 @@
 import tensorflow as tf
 import torch
 import tree
+from ray.rllib.algorithms.ppo.ppo_catalog import PPOCatalog
+from ray.rllib.algorithms.ppo.ppo_rl_module_config import PPOModuleConfig
 
 import ray
 from ray.rllib import SampleBatch
 from ray.rllib.algorithms.ppo.tf.ppo_tf_rl_module import (
     PPOTfRLModule,
 )
-from ray.rllib.algorithms.ppo.ppo_catalog import PPOCatalog
-from ray.rllib.algorithms.ppo.ppo_rl_module_config import PPOModuleConfig
 from ray.rllib.algorithms.ppo.torch.ppo_torch_rl_module import (
     PPOTorchRLModule,
 )
-<<<<<<< HEAD
-=======
-from ray.rllib.core.models.configs import (
-    ActorCriticEncoderConfig,
-    MLPHeadConfig,
-    MLPEncoderConfig,
-    LSTMEncoderConfig,
-)
->>>>>>> 811057a0
 from ray.rllib.utils.numpy import convert_to_numpy
 from ray.rllib.utils.torch_utils import convert_to_torch_tensor
 
@@ -43,45 +34,9 @@
     Returns:
          A PPOModuleConfig containing the relevant configs to build PPORLModule
     """
-<<<<<<< HEAD
     assert (
         len(env.observation_space.shape) == 1
     ), "No multidimensional obs space supported."
-=======
-    assert len(env.observation_space.shape) == 1, (
-        "No multidimensional obs space " "supported."
-    )
-    obs_dim = env.observation_space.shape[0]
-
-    if lstm:
-        base_encoder_config = LSTMEncoderConfig(
-            input_dim=obs_dim,
-            hidden_dim=32,
-            batch_first=True,
-            num_layers=1,
-            output_dim=32,
-        )
-    else:
-        base_encoder_config = MLPEncoderConfig(
-            input_dim=obs_dim,
-            hidden_layer_dims=[32],
-            hidden_layer_activation="relu",
-            output_dim=32,
-        )
-
-    encoder_config = ActorCriticEncoderConfig(base_encoder_config=base_encoder_config)
-
-    pi_config = MLPHeadConfig(
-        input_dim=32,
-        hidden_layer_dims=[32],
-        hidden_layer_activation="relu",
-    )
-    vf_config = MLPHeadConfig(
-        input_dim=32,
-        hidden_layer_dims=[32],
-        hidden_layer_activation="relu",
-    )
->>>>>>> 811057a0
 
     catalog = PPOCatalog(
         observation_space=env.observation_space,
