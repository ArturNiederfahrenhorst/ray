--- conflicted
+++ resolved
@@ -85,11 +85,7 @@
                 enable_connectors=True,
             )
             .callbacks(MyCallbacks)
-<<<<<<< HEAD
-            .rl_module()
-=======
             .rl_module(_enable_rl_module_api=True)
->>>>>>> bceba7f2
         )  # For checking lr-schedule correctness.
 
         num_iterations = 2
@@ -147,11 +143,7 @@
                 num_rollout_workers=0,
                 enable_connectors=True,
             )
-<<<<<<< HEAD
-            .rl_module()
-=======
             .rl_module(_enable_rl_module_api=True)
->>>>>>> bceba7f2
         )
         obs = np.array(0)
 
