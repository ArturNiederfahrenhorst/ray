import logging
from typing import Any, Dict, Mapping

from ray.rllib.algorithms.ppo.ppo_learner import (
    LEARNER_RESULTS_KL_KEY,
    LEARNER_RESULTS_CURR_KL_COEFF_KEY,
    LEARNER_RESULTS_VF_EXPLAINED_VAR_KEY,
    LEARNER_RESULTS_VF_LOSS_UNCLIPPED_KEY,
    PPOLearner,
)
from ray.rllib.core.learner.learner import POLICY_LOSS_KEY, VF_LOSS_KEY, ENTROPY_KEY
from ray.rllib.core.learner.tf.tf_learner import TfLearner
from ray.rllib.core.rl_module.rl_module import ModuleID
from ray.rllib.evaluation.postprocessing import Postprocessing
from ray.rllib.policy.sample_batch import SampleBatch
from ray.rllib.utils.framework import try_import_tf
from ray.rllib.utils.tf_utils import explained_variance
from ray.rllib.utils.annotations import override
from ray.rllib.utils.typing import TensorType


_, tf, _ = try_import_tf()
logger = logging.getLogger(__name__)


class PPOTfLearner(PPOLearner, TfLearner):
    """Implements tf-specific PPO loss logic on top of PPOLearner.

    This class implements the ppo loss under `_compute_loss_per_module()`.
    """

    @override(TfLearner)
    def compute_loss_per_module(
        self, module_id: str, batch: SampleBatch, fwd_out: Mapping[str, TensorType]
    ) -> TensorType:
        # TODO (Kourosh): batch type is NestedDict.
        # TODO (Kourosh): We may or may not user module_id. For example if we have an
        # agent based learning rate scheduler, we may want to use module_id to get the
        # learning rate for that agent.
        # TODO (Kourosh): come back to RNNs later

<<<<<<< HEAD
        action_dist_class = self._module[module_id].get_action_dist_cls()
        curr_action_dist = action_dist_class.from_logits(
            fwd_out[SampleBatch.ACTION_DIST_INPUTS]
        )
        prev_action_dist = action_dist_class.from_logits(
=======
        action_dist_class_train = self._module[module_id].get_train_action_dist_cls()
        action_dist_class_exploration = self._module[
            module_id
        ].get_exploration_action_dist_cls()
        curr_action_dist = action_dist_class_train.from_logits(
            fwd_out[SampleBatch.ACTION_DIST_INPUTS]
        )
        prev_action_dist = action_dist_class_exploration.from_logits(
>>>>>>> 68073ee7
            batch[SampleBatch.ACTION_DIST_INPUTS]
        )

        logp_ratio = tf.exp(
            curr_action_dist.logp(batch[SampleBatch.ACTIONS])
            - batch[SampleBatch.ACTION_LOGP]
        )

        # Only calculate kl loss if necessary (kl-coeff > 0.0).
        if self.hps.kl_coeff > 0.0:
            action_kl = prev_action_dist.kl(curr_action_dist)
            mean_kl_loss = tf.reduce_mean(action_kl)
            if tf.math.is_inf(mean_kl_loss):
                logger.warning(
                    "KL divergence is non-finite, this will likely destabilize "
                    "your model and the training process. Action(s) in a "
                    "specific state have near-zero probability. "
                    "This can happen naturally in deterministic "
                    "environments where the optimal policy has zero mass "
                    "for a specific action. To fix this issue, consider "
                    "setting the coefficient for the KL loss term to "
                    "zero or increasing policy entropy."
                )
        else:
            mean_kl_loss = tf.constant(0.0, dtype=logp_ratio.dtype)

        curr_entropy = curr_action_dist.entropy()
        mean_entropy = tf.reduce_mean(curr_entropy)

        surrogate_loss = tf.minimum(
            batch[Postprocessing.ADVANTAGES] * logp_ratio,
            batch[Postprocessing.ADVANTAGES]
            * tf.clip_by_value(
                logp_ratio, 1 - self.hps.clip_param, 1 + self.hps.clip_param
            ),
        )

        # Compute a value function loss.
        if self.hps.use_critic:
            value_fn_out = fwd_out[SampleBatch.VF_PREDS]
            vf_loss = tf.math.square(value_fn_out - batch[Postprocessing.VALUE_TARGETS])
            vf_loss_clipped = tf.clip_by_value(vf_loss, 0, self.hps.vf_clip_param)
            mean_vf_loss = tf.reduce_mean(vf_loss_clipped)
            mean_vf_unclipped_loss = tf.reduce_mean(vf_loss)
        # Ignore the value function.
        else:
            value_fn_out = tf.constant(0.0, dtype=surrogate_loss.dtype)
            mean_vf_unclipped_loss = tf.constant(0.0, dtype=surrogate_loss.dtype)
            vf_loss_clipped = mean_vf_loss = tf.constant(
                0.0, dtype=surrogate_loss.dtype
            )

        total_loss = tf.reduce_mean(
            -surrogate_loss
            + self.hps.vf_loss_coeff * vf_loss_clipped
            - self.entropy_coeff_scheduler.get_current_value(module_id) * curr_entropy
            # - self.curr_entropy_coeffs_per_module[module_id] * curr_entropy
        )

        # Add mean_kl_loss (already processed through `reduce_mean_valid`),
        # if necessary.
        if self.hps.kl_coeff > 0.0:
            total_loss += self.curr_kl_coeffs_per_module[module_id] * mean_kl_loss

        return {
            self.TOTAL_LOSS_KEY: total_loss,
            POLICY_LOSS_KEY: -tf.reduce_mean(surrogate_loss),
            VF_LOSS_KEY: mean_vf_loss,
            LEARNER_RESULTS_VF_LOSS_UNCLIPPED_KEY: mean_vf_unclipped_loss,
            LEARNER_RESULTS_VF_EXPLAINED_VAR_KEY: explained_variance(
                batch[Postprocessing.VALUE_TARGETS], value_fn_out
            ),
            ENTROPY_KEY: mean_entropy,
            LEARNER_RESULTS_KL_KEY: mean_kl_loss,
        }

    @override(PPOLearner)
    def additional_update_per_module(
        self, module_id: ModuleID, sampled_kl_values: dict, timestep: int
    ) -> Dict[str, Any]:
        assert sampled_kl_values, "Sampled KL values are empty."

        results = super().additional_update_per_module(
            module_id,
            sampled_kl_values=sampled_kl_values,
            timestep=timestep,
        )

        # Update KL coefficient.
        sampled_kl = sampled_kl_values[module_id]
        curr_var = self.curr_kl_coeffs_per_module[module_id]
        if sampled_kl > 2.0 * self.hps.kl_target:
            # TODO (Kourosh) why not 2?
            curr_var.assign(curr_var * 1.5)
        elif sampled_kl < 0.5 * self.hps.kl_target:
            curr_var.assign(curr_var * 0.5)
        results.update({LEARNER_RESULTS_CURR_KL_COEFF_KEY: curr_var.numpy()})

        return results<|MERGE_RESOLUTION|>--- conflicted
+++ resolved
@@ -39,13 +39,6 @@
         # learning rate for that agent.
         # TODO (Kourosh): come back to RNNs later
 
-<<<<<<< HEAD
-        action_dist_class = self._module[module_id].get_action_dist_cls()
-        curr_action_dist = action_dist_class.from_logits(
-            fwd_out[SampleBatch.ACTION_DIST_INPUTS]
-        )
-        prev_action_dist = action_dist_class.from_logits(
-=======
         action_dist_class_train = self._module[module_id].get_train_action_dist_cls()
         action_dist_class_exploration = self._module[
             module_id
@@ -54,7 +47,6 @@
             fwd_out[SampleBatch.ACTION_DIST_INPUTS]
         )
         prev_action_dist = action_dist_class_exploration.from_logits(
->>>>>>> 68073ee7
             batch[SampleBatch.ACTION_DIST_INPUTS]
         )
 
