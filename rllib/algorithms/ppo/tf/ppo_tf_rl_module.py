--- conflicted
+++ resolved
@@ -1,17 +1,4 @@
-<<<<<<< HEAD
-from typing import Mapping, Any, List
-
-from ray.rllib.algorithms.ppo.ppo_base_rl_module import PPORLModuleBase
-from ray.rllib.core.models.base import ACTOR, CRITIC, STATE_OUT
-from ray.rllib.core.models.tf.encoder import ENCODER_OUT
-from ray.rllib.models.tf.tf_distributions import (
-    TfCategorical,
-    TfDiagGaussian,
-    TfDeterministic,
-)
-=======
 from typing import Mapping, Any
->>>>>>> dc88d311
 
 from ray.rllib.algorithms.ppo.ppo_rl_module import PPORLModule
 from ray.rllib.core.models.base import ACTOR, CRITIC
@@ -31,54 +18,15 @@
 
     def __init__(self, *args, **kwargs):
         TfRLModule.__init__(self, *args, **kwargs)
-<<<<<<< HEAD
-        PPORLModuleBase.__init__(self, *args, **kwargs)
-
-    @override(RLModule)
-    def input_specs_train(self) -> List[str]:
-        return [SampleBatch.OBS, SampleBatch.ACTIONS]
-
-    @override(RLModule)
-    def output_specs_train(self) -> List[str]:
-        return [
-            SampleBatch.ACTION_DIST,
-            SampleBatch.VF_PREDS,
-        ]
-
-    @override(RLModule)
-    def input_specs_exploration(self):
-        return []
-
-    @override(RLModule)
-    def output_specs_exploration(self) -> List[str]:
-        return [
-            SampleBatch.ACTION_DIST,
-            SampleBatch.VF_PREDS,
-            SampleBatch.ACTION_DIST_INPUTS,
-        ]
-
-    @override(RLModule)
-    def input_specs_inference(self) -> SpecDict:
-        return self.input_specs_exploration()
-
-    @override(RLModule)
-    def output_specs_inference(self) -> SpecDict:
-        return SpecDict({SampleBatch.ACTION_DIST: TfDeterministic})
-=======
         PPORLModule.__init__(self, *args, **kwargs)
->>>>>>> dc88d311
 
     @override(RLModule)
     def _forward_inference(self, batch: NestedDict) -> Mapping[str, Any]:
         output = {}
 
         encoder_outs = self.encoder(batch)
-<<<<<<< HEAD
-        output[STATE_OUT] = encoder_outs[STATE_OUT]
-=======
         if STATE_OUT in encoder_outs:
             output[STATE_OUT] = encoder_outs[STATE_OUT]
->>>>>>> dc88d311
 
         # Actions
         action_logits = self.pi(encoder_outs[ENCODER_OUT][ACTOR])
@@ -98,12 +46,8 @@
 
         # Shared encoder
         encoder_outs = self.encoder(batch)
-<<<<<<< HEAD
-        output[STATE_OUT] = encoder_outs[STATE_OUT]
-=======
         if STATE_OUT in encoder_outs:
             output[STATE_OUT] = encoder_outs[STATE_OUT]
->>>>>>> dc88d311
 
         # Value head
         vf_out = self.vf(encoder_outs[ENCODER_OUT][CRITIC])
@@ -122,12 +66,8 @@
 
         # Shared encoder
         encoder_outs = self.encoder(batch)
-<<<<<<< HEAD
-        output[STATE_OUT] = encoder_outs[STATE_OUT]
-=======
         if STATE_OUT in encoder_outs:
             output[STATE_OUT] = encoder_outs[STATE_OUT]
->>>>>>> dc88d311
 
         # Value head
         vf_out = self.vf(encoder_outs[ENCODER_OUT][CRITIC])
