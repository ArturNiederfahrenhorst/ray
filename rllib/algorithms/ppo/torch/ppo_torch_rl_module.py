--- conflicted
+++ resolved
@@ -1,13 +1,9 @@
-<<<<<<< HEAD
-=======
-from dataclasses import dataclass
->>>>>>> dade5955
 from typing import Mapping, Any
 
 import tree
 
 from ray.rllib.algorithms.ppo.ppo_rl_module_base import PPORLModuleBase
-from ray.rllib.core.models.encoder import STATE_IN, ACTOR, CRITIC, ENCODER_OUT
+from ray.rllib.core.models.base import STATE_IN, ACTOR, CRITIC, ENCODER_OUT
 from ray.rllib.core.models.torch.encoder import TorchActorCriticEncoder
 from ray.rllib.core.rl_module.rl_module import RLModule
 from ray.rllib.core.rl_module.torch import TorchRLModule
@@ -39,138 +35,8 @@
     return loss
 
 
-<<<<<<< HEAD
 class PPOTorchRLModule(PPORLModuleBase, TorchRLModule):
     framework = "torch"
-=======
-@ExperimentalAPI
-@dataclass
-class PPOModuleConfig(RLModuleConfig):  # TODO (Artur): Move to non-torch-specific file
-    """Configuration for the PPORLModule.
-
-    Attributes:
-        observation_space: The observation space of the environment.
-        action_space: The action space of the environment.
-        encoder_config: The configuration for the encoder network.
-        pi_config: The configuration for the policy head.
-        vf_config: The configuration for the value function head.
-        free_log_std: For DiagGaussian action distributions, make the second half of
-            the model outputs floating bias variables instead of state-dependent. This
-            only has an effect is using the default fully connected net.
-    """
-
-    encoder_config: MLPConfig = None
-    pi_config: MLPConfig = None
-    vf_config: MLPConfig = None
-    free_log_std: bool = False
-
-
-class PPOTorchRLModule(TorchRLModule):
-    def __init__(self, config: PPOModuleConfig) -> None:
-        super().__init__()
-        self.config = config
-        self.setup()
-
-    def setup(self) -> None:
-        assert self.config.pi_config, "pi_config must be provided."
-        assert self.config.vf_config, "vf_config must be provided."
-        assert self.config.encoder_config, "shared encoder config must be " "provided."
-
-        self.config.encoder_config.input_dim = self.config.observation_space.shape[0]
-        self.config.pi_config.input_dim = self.config.encoder_config.output_dim
-        if isinstance(self.config.action_space, gym.spaces.Discrete):
-            self.config.pi_config.output_dim = self.config.action_space.n
-        else:
-            self.config.pi_config.output_dim = self.config.action_space.shape[0] * 2
-        self.config.vf_config.output_dim = 1
-
-        # TODO(Artur): Unify to tf and torch setup with Catalog
-        self.encoder = self.config.encoder_config.build(framework="torch")
-        self.pi = self.config.pi_config.build(framework="torch")
-        self.vf = self.config.vf_config.build(framework="torch")
-
-        self._is_discrete = isinstance(
-            convert_old_gym_space_to_gymnasium_space(self.config.action_space),
-            gym.spaces.Discrete,
-        )
-
-    @classmethod
-    @override(RLModule)
-    def from_model_config(
-        cls,
-        observation_space: gym.Space,
-        action_space: gym.Space,
-        *,
-        model_config: Mapping[str, Any],
-    ) -> "PPOTorchRLModule":
-
-        # TODO: use the new catalog to perform this logic and construct the final config
-
-        activation = model_config["fcnet_activation"]
-        if activation == "tanh":
-            activation = "Tanh"
-        elif activation == "relu":
-            activation = "ReLU"
-        elif activation == "linear":
-            activation = "linear"
-        else:
-            raise ValueError(f"Unsupported activation: {activation}")
-
-        obs_dim = observation_space.shape[0]
-        fcnet_hiddens = model_config["fcnet_hiddens"]
-        free_log_std = model_config["free_log_std"]
-        assert (
-            model_config.get("vf_share_layers") is False
-        ), "`vf_share_layers=False` is no longer supported."
-
-        if model_config["use_lstm"]:
-            encoder_config = LSTMEncoderConfig(
-                input_dim=obs_dim,
-                hidden_dim=model_config["lstm_cell_size"],
-                batch_first=not model_config["_time_major"],
-                num_layers=1,
-                output_dim=model_config["lstm_cell_size"],
-            )
-        else:
-            encoder_config = MLPEncoderConfig(
-                input_dim=obs_dim,
-                hidden_layer_dims=fcnet_hiddens[:-1],
-                hidden_layer_activation=activation,
-                output_dim=fcnet_hiddens[-1],
-            )
-
-        pi_config = MLPConfig(
-            input_dim=encoder_config.output_dim,
-            hidden_layer_dims=[32],
-            hidden_layer_activation="ReLU",
-        )
-        vf_config = MLPConfig(
-            input_dim=encoder_config.output_dim,
-            hidden_layer_dims=[32, 1],
-            hidden_layer_activation="ReLU",
-        )
-
-        assert isinstance(
-            observation_space, gym.spaces.Box
-        ), "This simple PPOModule only supports Box observation space."
-
-        assert (
-            len(observation_space.shape) == 1
-        ), "This simple PPOModule only supports 1D observation space."
-
-        assert isinstance(action_space, (gym.spaces.Discrete, gym.spaces.Box)), (
-            "This simple PPOModule only supports Discrete and Box action space.",
-        )
-
-        config_ = PPOModuleConfig(
-            observation_space=observation_space,
-            action_space=action_space,
-            encoder_config=encoder_config,
-            pi_config=pi_config,
-            vf_config=vf_config,
-            free_log_std=free_log_std,
-        )
->>>>>>> dade5955
 
     def __init__(self, *args, **kwargs):
         TorchRLModule.__init__(self, *args, **kwargs)
