from typing import Type, Optional

from ray.rllib.algorithms.sac import (
    SACTrainer,
    SACConfig,
)
from ray.rllib.algorithms.sac.rnnsac_torch_policy import RNNSACTorchPolicy
from ray.rllib.policy.policy import Policy
from ray.rllib.utils.annotations import override
from ray.rllib.utils.typing import TrainerConfigDict
<<<<<<< HEAD
from ray.rllib.utils.deprecation import DEPRECATED_VALUE

DEFAULT_CONFIG = SACTrainer.merge_trainer_configs(
    SAC_DEFAULT_CONFIG,
    {
        # Batch mode (see common config)
        "batch_mode": "complete_episodes",
        # If True, assume a zero-initialized state input (no matter where in
        # the episode the sequence is located).
        # If False, store the initial states along with each SampleBatch, use
        # it (as initial state when running through the network for training),
        # and update that initial state during training (from the internal
        # state outputs of the immediately preceding sequence).
        "zero_init_states": True,
        "replay_buffer_config": {
            # This algorithm learns on sequences. We therefore require the replay buffer
            # to slice sampled batches into sequences before replay. How sequences
            # are sliced depends on the parameters `replay_sequence_length`,
            # `replay_burn_in`, and `replay_zero_init_states`.
            "storage_unit": "sequences",
            # If > 0, use the `burn_in` first steps of each replay-sampled sequence
            # (starting either from all 0.0-values if `zero_init_state=True` or
            # from the already stored values) to calculate an even more accurate
            # initial states for the actual sequence (starting after this burn-in
            # window). In the burn-in case, the actual length of the sequence
            # used for loss calculation is `n - burn_in` time steps
            # (n=LSTM’s/attention net’s max_seq_len).
            "replay_burn_in": 0,
            # Set automatically: The number of contiguous environment steps to
            # replay at once. Will be calculated via
            # model->max_seq_len + burn_in.
            # Do not set this to any valid value!
            "replay_sequence_length": -1,
        },
        "burn_in": DEPRECATED_VALUE,
    },
    _allow_unknown_configs=True,
)
=======
from ray.rllib.utils.deprecation import DEPRECATED_VALUE, Deprecated


class RNNSACConfig(SACConfig):
    """Defines a configuration class from which an RNNSACTrainer can be built.

    Example:
        >>> config = RNNSACConfig().training(gamma=0.9, lr=0.01)\
        ...     .resources(num_gpus=0)\
        ...     .rollouts(num_rollout_workers=4)
        >>> print(config.to_dict())
        >>> # Build a Trainer object from the config and run 1 training iteration.
        >>> trainer = config.build(env="CartPole-v1")
        >>> trainer.train()
    """

    def __init__(self, trainer_class=None):
        super().__init__(trainer_class=trainer_class or RNNSACTrainer)
        # fmt: off
        # __sphinx_doc_begin__
        self.burn_in = DEPRECATED_VALUE
        self.batch_mode = "complete_episodes"
        self.zero_init_states = True
        self.replay_buffer_config["replay_burn_in"] = 0
        # Set automatically: The number of contiguous environment steps to
        # replay at once. Will be calculated via
        # model->max_seq_len + burn_in.
        # Do not set this to any valid value!
        self.replay_buffer_config["replay_sequence_length"] = -1

        # fmt: on
        # __sphinx_doc_end__

    @override(SACConfig)
    def training(
        self,
        *,
        zero_init_states: Optional[bool] = None,
        **kwargs,
    ) -> "RNNSACConfig":
        """Sets the training related configuration.

        Args:
            zero_init_states: If True, assume a zero-initialized state input (no matter
                where in the episode the sequence is located).
                If False, store the initial states along with each SampleBatch, use
                it (as initial state when running through the network for training),
                and update that initial state during training (from the internal
                state outputs of the immediately preceding sequence).

        Returns:
            This updated TrainerConfig object.
        """
        super().training(**kwargs)
        if zero_init_states is not None:
            self.zero_init_states = zero_init_states

        return self
>>>>>>> 09886d7a


class RNNSACTrainer(SACTrainer):
    @classmethod
    @override(SACTrainer)
    def get_default_config(cls) -> TrainerConfigDict:
        return RNNSACConfig().to_dict()

    @override(SACTrainer)
    def validate_config(self, config: TrainerConfigDict) -> None:
        # Call super's validation method.
        super().validate_config(config)

        # Add the `burn_in` to the Model's max_seq_len.
        replay_sequence_length = (
            config["replay_buffer_config"]["replay_burn_in"]
            + config["model"]["max_seq_len"]
        )
        # Check if user tries to set replay_sequence_length (to anything
        # other than the proper value)
        if config["replay_buffer_config"].get("replay_sequence_length", None) not in [
            None,
            -1,
            replay_sequence_length,
        ]:
            raise ValueError(
                "`replay_sequence_length` is calculated automatically to be "
                "config['model']['max_seq_len'] + config['burn_in']. Leave "
                "config['replay_sequence_length'] blank to avoid this error."
            )
        # Set the replay sequence length to the max_seq_len of the model.
        config["replay_buffer_config"][
            "replay_sequence_length"
        ] = replay_sequence_length

        if config["framework"] != "torch":
            raise ValueError(
                "Only `framework=torch` supported so far for RNNSACTrainer!"
            )

    @override(SACTrainer)
    def get_default_policy_class(self, config: TrainerConfigDict) -> Type[Policy]:
        return RNNSACTorchPolicy


class _deprecated_default_config(dict):
    def __init__(self):
        super().__init__(RNNSACConfig().to_dict())

    @Deprecated(
        old="ray.rllib.algorithms.sac.rnnsac.DEFAULT_CONFIG",
        new="ray.rllib.algorithms.sac.rnnsac.RNNSACConfig(...)",
        error=False,
    )
    def __getitem__(self, item):
        return super().__getitem__(item)


DEFAULT_CONFIG = _deprecated_default_config()<|MERGE_RESOLUTION|>--- conflicted
+++ resolved
@@ -8,46 +8,6 @@
 from ray.rllib.policy.policy import Policy
 from ray.rllib.utils.annotations import override
 from ray.rllib.utils.typing import TrainerConfigDict
-<<<<<<< HEAD
-from ray.rllib.utils.deprecation import DEPRECATED_VALUE
-
-DEFAULT_CONFIG = SACTrainer.merge_trainer_configs(
-    SAC_DEFAULT_CONFIG,
-    {
-        # Batch mode (see common config)
-        "batch_mode": "complete_episodes",
-        # If True, assume a zero-initialized state input (no matter where in
-        # the episode the sequence is located).
-        # If False, store the initial states along with each SampleBatch, use
-        # it (as initial state when running through the network for training),
-        # and update that initial state during training (from the internal
-        # state outputs of the immediately preceding sequence).
-        "zero_init_states": True,
-        "replay_buffer_config": {
-            # This algorithm learns on sequences. We therefore require the replay buffer
-            # to slice sampled batches into sequences before replay. How sequences
-            # are sliced depends on the parameters `replay_sequence_length`,
-            # `replay_burn_in`, and `replay_zero_init_states`.
-            "storage_unit": "sequences",
-            # If > 0, use the `burn_in` first steps of each replay-sampled sequence
-            # (starting either from all 0.0-values if `zero_init_state=True` or
-            # from the already stored values) to calculate an even more accurate
-            # initial states for the actual sequence (starting after this burn-in
-            # window). In the burn-in case, the actual length of the sequence
-            # used for loss calculation is `n - burn_in` time steps
-            # (n=LSTM’s/attention net’s max_seq_len).
-            "replay_burn_in": 0,
-            # Set automatically: The number of contiguous environment steps to
-            # replay at once. Will be calculated via
-            # model->max_seq_len + burn_in.
-            # Do not set this to any valid value!
-            "replay_sequence_length": -1,
-        },
-        "burn_in": DEPRECATED_VALUE,
-    },
-    _allow_unknown_configs=True,
-)
-=======
 from ray.rllib.utils.deprecation import DEPRECATED_VALUE, Deprecated
 
 
@@ -76,7 +36,27 @@
         # replay at once. Will be calculated via
         # model->max_seq_len + burn_in.
         # Do not set this to any valid value!
-        self.replay_buffer_config["replay_sequence_length"] = -1
+        self.replay_buffer_config = {
+            # This algorithm learns on sequences. We therefore require the replay buffer
+            # to slice sampled batches into sequences before replay. How sequences
+            # are sliced depends on the parameters `replay_sequence_length`,
+            # `replay_burn_in`, and `replay_zero_init_states`.
+            "storage_unit": "sequences",
+            # If > 0, use the `burn_in` first steps of each replay-sampled sequence
+            # (starting either from all 0.0-values if `zero_init_state=True` or
+            # from the already stored values) to calculate an even more accurate
+            # initial states for the actual sequence (starting after this burn-in
+            # window). In the burn-in case, the actual length of the sequence
+            # used for loss calculation is `n - burn_in` time steps
+            # (n=LSTM’s/attention net’s max_seq_len).
+            "replay_burn_in": 0,
+            # Set automatically: The number of contiguous environment steps to
+            # replay at once. Will be calculated via
+            # model->max_seq_len + burn_in.
+            # Do not set this to any valid value!
+            "replay_sequence_length": -1,
+        },
+        self.burn_in = DEPRECATED_VALUE,
 
         # fmt: on
         # __sphinx_doc_end__
@@ -106,7 +86,6 @@
             self.zero_init_states = zero_init_states
 
         return self
->>>>>>> 09886d7a
 
 
 class RNNSACTrainer(SACTrainer):
