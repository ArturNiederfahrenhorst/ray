import gymnasium as gym
import numpy as np
import tempfile
import unittest

import ray
from ray.rllib.core.learner.learner import Learner
from ray.rllib.core.testing.testing_learner import BaseTestingLearnerHyperparameters
from ray.rllib.core.testing.utils import get_learner, get_module_spec
from ray.rllib.core.learner.learner import FrameworkHyperparameters
from ray.rllib.policy.sample_batch import DEFAULT_POLICY_ID
from ray.rllib.utils.numpy import convert_to_numpy
from ray.rllib.utils.framework import try_import_tf, try_import_torch
from ray.rllib.utils.test_utils import (
    check,
    framework_iterator,
    get_cartpole_dataset_reader,
)
from ray.rllib.utils.metrics import ALL_MODULES

_, tf, _ = try_import_tf()
torch, _ = try_import_torch()


class TestLearner(unittest.TestCase):

    ENV = gym.make("CartPole-v1")

    @classmethod
    def setUp(cls) -> None:
        ray.init()

    @classmethod
    def tearDown(cls) -> None:
        ray.shutdown()

    def test_end_to_end_update(self):

        for fw in framework_iterator(frameworks=("torch", "tf2")):
<<<<<<< HEAD
            framework_hps = FrameworkHyperparameters(eager_tracing=True)
            learner = get_learner(
                framework=fw, framework_hps=framework_hps, env=self.ENV
            )
=======
            learner = get_learner(framework=fw, env=self.ENV)
>>>>>>> ec72e019
            reader = get_cartpole_dataset_reader(batch_size=512)

            min_loss = float("inf")
            for iter_i in range(1000):
                batch = reader.next()
                results = learner.update(batch.as_multi_agent())

            loss = results[ALL_MODULES][Learner.TOTAL_LOSS_KEY]
            min_loss = min(loss, min_loss)
            print(f"[iter = {iter_i}] Loss: {loss:.3f}, Min Loss: {min_loss:.3f}")
            # The loss is initially around 0.69 (ln2). When it gets to around
            # 0.57 the return of the policy gets to around 100.
            if min_loss < 0.57:
                break
        self.assertLess(min_loss, 0.57)

    def test_compute_gradients(self):
        """Tests the compute_gradients correctness.

        Tests that if we sum all the trainable variables the gradient of output w.r.t.
        the weights is all ones.
        """
        for fw in framework_iterator(frameworks=("torch", "tf2")):
<<<<<<< HEAD
            framework_hps = FrameworkHyperparameters(eager_tracing=True)
            learner = get_learner(
                framework=fw, framework_hps=framework_hps, env=self.ENV
            )
=======
            learner = get_learner(framework=fw, env=self.ENV)
>>>>>>> ec72e019

            params = learner.get_parameters(learner.module[DEFAULT_POLICY_ID])

            tape = None
            if fw == "torch":
                loss_per_module = {ALL_MODULES: sum(param.sum() for param in params)}
            else:
                with tf.GradientTape() as tape:
                    loss_per_module = {
                        ALL_MODULES: sum(tf.reduce_sum(param) for param in params)
                    }

            gradients = learner.compute_gradients(loss_per_module, gradient_tape=tape)

            # Type should be a mapping from ParamRefs to gradients.
            self.assertIsInstance(gradients, dict)

            for grad in gradients.values():
                check(grad, np.ones(grad.shape))

    def test_postprocess_gradients(self):
        """Tests the base grad clipping logic in `postprocess_gradients()`."""

        for fw in framework_iterator(frameworks=("torch", "tf2")):
            # Clip by value only.
            hps = BaseTestingLearnerHyperparameters(
                learning_rate=0.0003,
                grad_clip=0.75,
                grad_clip_by="value",
            )

            framework_hps = FrameworkHyperparameters(eager_tracing=True)
            learner = get_learner(
                framework=fw,
<<<<<<< HEAD
                framework_hps=framework_hps,
=======
>>>>>>> ec72e019
                env=self.ENV,
                learner_hps=hps,
            )
            # Pretend our computed gradients are our weights + 1.0.
            grads = {
                learner.get_param_ref(v): v + 1.0
                for v in learner.get_parameters(learner.module[DEFAULT_POLICY_ID])
            }
            # Call the learner's postprocessing method.
            processed_grads = list(learner.postprocess_gradients(grads).values())
            # Check clipped gradients.
            # No single gradient must be larger than 0.1 or smaller than -0.1:
            self.assertTrue(
                all(
                    np.max(grad) <= hps.grad_clip and np.min(grad) >= -hps.grad_clip
                    for grad in convert_to_numpy(processed_grads)
                )
            )

            # Clip by norm.
            hps.grad_clip = 1.0
            hps.grad_clip_by = "norm"
            framework_hps = FrameworkHyperparameters(eager_tracing=True)
            learner = get_learner(
                framework=fw,
<<<<<<< HEAD
                framework_hps=framework_hps,
=======
>>>>>>> ec72e019
                env=self.ENV,
                learner_hps=hps,
            )
            # Pretend our computed gradients are our weights + 1.0.
            grads = {
                learner.get_param_ref(v): v + 1.0
                for v in learner.get_parameters(learner.module[DEFAULT_POLICY_ID])
            }
            # Call the learner's postprocessing method.
            processed_grads = list(learner.postprocess_gradients(grads).values())
            # Check clipped gradients.
            for proc_grad, grad in zip(
                convert_to_numpy(processed_grads),
                convert_to_numpy(list(grads.values())),
            ):
                l2_norm = np.sqrt(np.sum(grad**2.0))
                if l2_norm > hps.grad_clip:
                    check(proc_grad, grad * (hps.grad_clip / l2_norm))

            # Clip by global norm.
            hps.grad_clip = 5.0
            hps.grad_clip_by = "global_norm"
            framework_hps = FrameworkHyperparameters(eager_tracing=True)
            learner = get_learner(
                framework=fw,
                framework_hps=framework_hps,
                env=self.ENV,
                learner_hps=hps,
            )
            # Pretend our computed gradients are our weights + 1.0.
            grads = {
                learner.get_param_ref(v): v + 1.0
                for v in learner.get_parameters(learner.module[DEFAULT_POLICY_ID])
            }
            # Call the learner's postprocessing method.
            processed_grads = list(learner.postprocess_gradients(grads).values())
            # Check clipped gradients.
            global_norm = np.sqrt(
                np.sum(
                    np.sum(grad**2.0)
                    for grad in convert_to_numpy(list(grads.values()))
                )
            )
            if global_norm > hps.grad_clip:
                for proc_grad, grad in zip(
                    convert_to_numpy(processed_grads),
                    grads.values(),
                ):
                    check(proc_grad, grad * (hps.grad_clip / global_norm))

    def test_apply_gradients(self):
        """Tests the apply_gradients correctness.

        Tests that if we apply gradients of all ones, the new params are equal to the
        standard SGD/Adam update rule.
        """

        for fw in framework_iterator(frameworks=("torch", "tf2")):
            framework_hps = FrameworkHyperparameters(eager_tracing=True)
            learner = get_learner(
                framework=fw,
                framework_hps=framework_hps,
                env=self.ENV,
                learner_hps=BaseTestingLearnerHyperparameters(learning_rate=0.0003),
            )

            # calculated the expected new params based on gradients of all ones.
            params = learner.get_parameters(learner.module[DEFAULT_POLICY_ID])
            n_steps = 100
            expected = [
                (
                    convert_to_numpy(param)
                    - n_steps * learner.hps.learning_rate * np.ones(param.shape)
                )
                for param in params
            ]
            for _ in range(n_steps):
                if fw == "torch":
                    gradients = {
                        learner.get_param_ref(p): torch.ones_like(p) for p in params
                    }
                else:
                    gradients = {
                        learner.get_param_ref(p): tf.ones_like(p) for p in params
                    }
                learner.apply_gradients(gradients)

            check(params, expected)

    def test_add_remove_module(self):
        """Tests the compute/apply_gradients with add/remove modules.

        Tests that if we add a module with SGD optimizer with a known lr (different
        from default), and remove the default module, with a loss that is the sum of
        all variables the updated parameters follow the SGD update rule.
        """
        for fw in framework_iterator(frameworks=("torch", "tf2")):
            framework_hps = FrameworkHyperparameters(eager_tracing=True)
            learner = get_learner(
                framework=fw,
                framework_hps=framework_hps,
                env=self.ENV,
                learner_hps=BaseTestingLearnerHyperparameters(learning_rate=0.0003),
            )

            learner.add_module(
                module_id="test",
                module_spec=get_module_spec(framework=fw, env=self.ENV),
            )

            learner.remove_module(DEFAULT_POLICY_ID)

            # only test module should be left
            self.assertEqual(set(learner.module.keys()), {"test"})

            # calculated the expected new params based on gradients of all ones.
            params = learner.get_parameters(learner.module["test"])
            n_steps = 100
            expected = [
                convert_to_numpy(param)
                - n_steps * learner.hps.learning_rate * np.ones(param.shape)
                for param in params
            ]
            for _ in range(n_steps):
                tape = None
                if fw == "torch":
                    loss_per_module = {
                        ALL_MODULES: sum(param.sum() for param in params)
                    }
                else:
                    with tf.GradientTape() as tape:
                        loss_per_module = {
                            ALL_MODULES: sum(tf.reduce_sum(param) for param in params)
                        }
                gradients = learner.compute_gradients(
                    loss_per_module, gradient_tape=tape
                )
                learner.apply_gradients(gradients)

            check(params, expected)

    def test_save_load_state(self):
        """Tests, whether a Learner's state is properly saved and restored."""
        for fw in framework_iterator(frameworks=("torch", "tf2")):
            # Get a Learner instance for the framework and env.
            framework_hps = FrameworkHyperparameters(eager_tracing=True)
            learner1 = get_learner(
                framework=fw, framework_hps=framework_hps, env=self.ENV
            )
            with tempfile.TemporaryDirectory() as tmpdir:
                learner1.save_state(tmpdir)

                framework_hps = FrameworkHyperparameters(eager_tracing=True)
                learner2 = get_learner(
                    framework=fw, framework_hps=framework_hps, env=self.ENV
                )
                learner2.load_state(tmpdir)
                self._check_learner_states(fw, learner1, learner2)

            # Add a module then save/load and check states.
            with tempfile.TemporaryDirectory() as tmpdir:
                learner1.add_module(
                    module_id="test",
                    module_spec=get_module_spec(framework=fw, env=self.ENV),
                )
                learner1.save_state(tmpdir)
                learner2.load_state(tmpdir)
                self._check_learner_states(fw, learner1, learner2)

            # Remove a module then save/load and check states.
            with tempfile.TemporaryDirectory() as tmpdir:
                learner1.remove_module(module_id=DEFAULT_POLICY_ID)
                learner1.save_state(tmpdir)
                learner2.load_state(tmpdir)
                self._check_learner_states(fw, learner1, learner2)

    def _check_learner_states(self, framework, learner1, learner2):
        check(learner1.get_module_state(), learner2.get_module_state())

        # Method to call on the local optimizer object to get the optimizer's
        # state.
        method = "get_config" if framework == "tf2" else "state_dict"

        # check all internal optimizer state dictionaries have been updated
        learner_1_optims_serialized = {
            name: getattr(optim, method)()
            for name, optim in learner1._named_optimizers.items()
        }
        learner_2_optims_serialized = {
            name: getattr(optim, method)()
            for name, optim in learner2._named_optimizers.items()
        }
        check(learner_1_optims_serialized, learner_2_optims_serialized)

        learner_1_optims_serialized = [
            getattr(optim, method)() for optim in learner1._optimizer_parameters.keys()
        ]
        learner_2_optims_serialized = [
            getattr(optim, method)() for optim in learner2._optimizer_parameters.keys()
        ]
        check(learner_1_optims_serialized, learner_2_optims_serialized)

        check(learner1._module_optimizers, learner2._module_optimizers)


if __name__ == "__main__":
    import pytest
    import sys

    sys.exit(pytest.main(["-v", __file__]))<|MERGE_RESOLUTION|>--- conflicted
+++ resolved
@@ -37,14 +37,7 @@
     def test_end_to_end_update(self):
 
         for fw in framework_iterator(frameworks=("torch", "tf2")):
-<<<<<<< HEAD
-            framework_hps = FrameworkHyperparameters(eager_tracing=True)
-            learner = get_learner(
-                framework=fw, framework_hps=framework_hps, env=self.ENV
-            )
-=======
             learner = get_learner(framework=fw, env=self.ENV)
->>>>>>> ec72e019
             reader = get_cartpole_dataset_reader(batch_size=512)
 
             min_loss = float("inf")
@@ -68,14 +61,7 @@
         the weights is all ones.
         """
         for fw in framework_iterator(frameworks=("torch", "tf2")):
-<<<<<<< HEAD
-            framework_hps = FrameworkHyperparameters(eager_tracing=True)
-            learner = get_learner(
-                framework=fw, framework_hps=framework_hps, env=self.ENV
-            )
-=======
             learner = get_learner(framework=fw, env=self.ENV)
->>>>>>> ec72e019
 
             params = learner.get_parameters(learner.module[DEFAULT_POLICY_ID])
 
@@ -107,13 +93,8 @@
                 grad_clip_by="value",
             )
 
-            framework_hps = FrameworkHyperparameters(eager_tracing=True)
-            learner = get_learner(
-                framework=fw,
-<<<<<<< HEAD
-                framework_hps=framework_hps,
-=======
->>>>>>> ec72e019
+            learner = get_learner(
+                framework=fw,
                 env=self.ENV,
                 learner_hps=hps,
             )
@@ -136,13 +117,8 @@
             # Clip by norm.
             hps.grad_clip = 1.0
             hps.grad_clip_by = "norm"
-            framework_hps = FrameworkHyperparameters(eager_tracing=True)
-            learner = get_learner(
-                framework=fw,
-<<<<<<< HEAD
-                framework_hps=framework_hps,
-=======
->>>>>>> ec72e019
+            learner = get_learner(
+                framework=fw,
                 env=self.ENV,
                 learner_hps=hps,
             )
