import logging
import pathlib
from typing import (
    Any,
    Callable,
    Hashable,
    Mapping,
    Optional,
    Sequence,
    Union,
)

from ray.rllib.core.learner.learner import (
    FrameworkHyperparameters,
    Learner,
    LearnerHyperparameters,
)
from ray.rllib.core.rl_module.marl_module import MultiAgentRLModule
from ray.rllib.core.rl_module.rl_module import (
    RLModule,
    ModuleID,
    SingleAgentRLModuleSpec,
)
from ray.rllib.core.rl_module.torch.torch_rl_module import TorchDDPRLModule
from ray.rllib.core.rl_module.torch.torch_rl_module import (
    TorchRLModule,
)
from ray.rllib.policy.sample_batch import MultiAgentBatch
from ray.rllib.utils.annotations import (
    override,
    OverrideToImplementCustomLogic,
)
from ray.rllib.utils.framework import try_import_torch
from ray.rllib.utils.metrics import ALL_MODULES
from ray.rllib.utils.nested_dict import NestedDict
from ray.rllib.utils.torch_utils import (
    convert_to_torch_tensor,
    copy_torch_tensors,
)
from ray.rllib.utils.typing import Optimizer, Param, ParamDict, TensorType

torch, nn = try_import_torch()

if torch:
    from ray.train.torch.train_loop_utils import get_device


logger = logging.getLogger(__name__)


class TorchLearner(Learner):
    framework: str = "torch"

    def __init__(
        self,
        *,
        framework_hyperparameters: Optional[FrameworkHyperparameters] = None,
        **kwargs,
    ):
        super().__init__(
            framework_hyperparameters=(
                framework_hyperparameters or FrameworkHyperparameters()
            ),
            **kwargs,
        )

        # Will be set during build.
        self._device = None

    @OverrideToImplementCustomLogic
    @override(Learner)
    def configure_optimizers_for_module(
        self, module_id: ModuleID, hps: LearnerHyperparameters
    ) -> None:
        module = self._module[module_id]

        # For this default implementation, the learning rate is handled by the
        # attached lr Scheduler (controlled by self.hps.learning_rate, which can be a
        # fixed value of a schedule setting).
        optimizer = torch.optim.Adam(self.get_parameters(module))
        params = self.get_parameters(module)

        # Register the created optimizer (under the default optimizer name).
        self.register_optimizer(
            module_id=module_id,
            optimizer=optimizer,
            params=params,
            lr_or_lr_schedule=hps.learning_rate,
        )

    @override(Learner)
    def _update(
        self,
        batch: NestedDict,
        **kwargs,
    ):
        """Performs a single update given a batch of data."""
        fwd_out = self.module.forward_train(batch)
        loss_per_module = self.compute_loss(fwd_out=fwd_out, batch=batch)

        gradients = self.compute_gradients(loss_per_module)
        postprocessed_gradients = self.postprocess_gradients(gradients)
        self.apply_gradients(postprocessed_gradients)
        return fwd_out, loss_per_module, self._metrics

    @override(Learner)
    def compute_gradients(
        self, loss_per_module: Mapping[str, TensorType], **kwargs
    ) -> ParamDict:
        for optim in self._optimizer_parameters:
            # set_to_none is a faster way to zero out the gradients
            optim.zero_grad(set_to_none=True)
        loss_per_module[ALL_MODULES].backward()
        grads = {pid: p.grad for pid, p in self._params.items()}

        return grads

    @override(Learner)
    def apply_gradients(self, gradients_dict: ParamDict) -> None:
        # Make sure the parameters do not carry gradients on their own.
        for optim in self._optimizer_parameters:
            optim.zero_grad(set_to_none=True)

        # Set the gradient of the parameters.
        for pid, grad in gradients_dict.items():
            self._params[pid].grad = grad

        # For each optimizer call its step function.
        for optim in self._optimizer_parameters:
            optim.step()

    @override(Learner)
    def set_module_state(self, state: Mapping[str, Any]) -> None:
        """Sets the weights of the underlying MultiAgentRLModule"""
        state = convert_to_torch_tensor(state, device=self._device)
        return self._module.set_state(state)

    @override(Learner)
    def _save_optimizers(self, path: Union[str, pathlib.Path]) -> None:
        path = pathlib.Path(path)
        path.mkdir(parents=True, exist_ok=True)
        optim_state = self.get_optimizer_state()
        for name, state in optim_state.items():
            torch.save(state, path / f"{name}.pt")

    @override(Learner)
    def _load_optimizers(self, path: Union[str, pathlib.Path]) -> None:
        path = pathlib.Path(path)
        if not path.exists():
            raise ValueError(f"Directory {path} does not exist.")
        state = {}
        for name in self._named_optimizers.keys():
            state[name] = torch.load(path / f"{name}.pt")
        self.set_optimizer_state(state)

    @override(Learner)
    def get_optimizer_state(self) -> Mapping[str, Any]:
        optimizer_name_state = {}
        for name, optim in self._named_optimizers.items():
            optim_state_dict = optim.state_dict()
            optim_state_dict_cpu = copy_torch_tensors(optim_state_dict, device="cpu")
            optimizer_name_state[name] = optim_state_dict_cpu
        return optimizer_name_state

    @override(Learner)
    def set_optimizer_state(self, state: Mapping[str, Any]) -> None:
        for name, state_dict in state.items():
            if name not in self._named_optimizers:
                raise ValueError(
                    f"Optimizer {name} in `state` is not known."
                    f"Known optimizers are {self._named_optimizers.keys()}"
                )
            optim = self._named_optimizers[name]
            state_dict_correct_device = copy_torch_tensors(
                state_dict, device=self._device
            )
            optim.load_state_dict(state_dict_correct_device)

    @override(Learner)
    def get_param_ref(self, param: Param) -> Hashable:
        return param

    @override(Learner)
    def get_parameters(self, module: RLModule) -> Sequence[Param]:
        return list(module.parameters())

    @override(Learner)
<<<<<<< HEAD
    def _convert_batch_type(self, batch: MultiAgentBatch):
        batch = NestedDict(batch.policy_batches)
        batch = convert_to_torch_tensor(batch, device=self._device)
=======
    def _convert_batch_type(self, batch: MultiAgentBatch) -> MultiAgentBatch:
        batch = convert_to_torch_tensor(batch.policy_batches, device=self._device)
        length = max(len(b) for b in batch.values())
        batch = MultiAgentBatch(batch, env_steps=length)
>>>>>>> c1c466a8
        return batch

    @override(Learner)
    def add_module(
        self,
        *,
        module_id: ModuleID,
        module_spec: SingleAgentRLModuleSpec,
    ) -> None:
        super().add_module(
            module_id=module_id,
            module_spec=module_spec,
        )

        # we need to ddpify the module that was just added to the pool
        module = self._module[module_id]
        if isinstance(module, TorchRLModule):
            self._module[module_id].to(self._device)
            if self.distributed:
                self._module.add_module(
                    module_id, TorchDDPRLModule(module), override=True
                )

    @override(Learner)
    def build(self) -> None:
        """Builds the TorchLearner.

        This method is specific to TorchLearner. Before running super() it will
        initialze the device properly based on the `_use_gpu` and `_distributed`
        flags, so that `_make_module()` can place the created module on the correct
        device. After running super() it will wrap the module in a TorchDDPRLModule
        if `_distributed` is True.
        """
        # TODO (Kourosh): How do we handle model parallelism?
        # TODO (Kourosh): Instead of using _TorchAccelerator, we should use the public
        #  API in ray.train but allow for session to be None without any errors raised.
        if self._use_gpu:
            # get_device() returns the 0th device if
            # it is called from outside of a Ray Train session. Its necessary to give
            # the user the option to run on the gpu of their choice, so we enable that
            # option here via the local gpu id scaling config parameter.
            if self._distributed:
                self._device = get_device()
            else:
                assert self._local_gpu_idx < torch.cuda.device_count(), (
                    f"local_gpu_idx {self._local_gpu_idx} is not a valid GPU id or is "
                    " not available."
                )
                # this is an index into the available cuda devices. For example if
                # os.environ["CUDA_VISIBLE_DEVICES"] = "1" then
                # torch.cuda.device_count() = 1 and torch.device(0) will actuall map to
                # the gpu with id 1 on the node.
                self._device = torch.device(self._local_gpu_idx)
        else:
            self._device = torch.device("cpu")

        super().build()

        # Maybe torch compile forward methods.
        compile_config = self._framework_hyperparameters.torch_compile_cfg
        if compile_config is not None:
            for module in self._module._rl_modules.values():
                if isinstance(module, TorchRLModule):
                    module.compile(compile_config)

        self._make_modules_ddp_if_necessary()

    @OverrideToImplementCustomLogic
    def _make_modules_ddp_if_necessary(self) -> None:
        """Default logic for (maybe) making all Modules within self._module DDP."""

        # If the module is a MultiAgentRLModule and nn.Module we can simply assume
        # all the submodules are registered. Otherwise, we need to loop through
        # each submodule and move it to the correct device.
        # TODO (Kourosh): This can result in missing modules if the user does not
        #  register them in the MultiAgentRLModule. We should find a better way to
        #  handle this.
        if self._distributed:
            # Single agent module: Convert to `TorchDDPRLModule`.
            if isinstance(self._module, TorchRLModule):
                self._module = TorchDDPRLModule(self._module)
            # Multi agent module: Convert each submodule to `TorchDDPRLModule`.
            else:
                assert isinstance(self._module, MultiAgentRLModule)
                for key in self._module.keys():
                    sub_module = self._module[key]
                    if isinstance(sub_module, TorchRLModule):
                        # Wrap and override the module ID key in self._module.
                        self._module.add_module(
                            key, TorchDDPRLModule(sub_module), override=True
                        )

    def _is_module_compatible_with_learner(self, module: RLModule) -> bool:
        return isinstance(module, nn.Module)

    @override(Learner)
    def _check_registered_optimizer(
        self,
        optimizer: Optimizer,
        params: Sequence[Param],
    ) -> None:
        super()._check_registered_optimizer(optimizer, params)
        if not isinstance(optimizer, torch.optim.Optimizer):
            raise ValueError(
                f"The optimizer ({optimizer}) is not a torch.optim.Optimizer! "
                "Only use torch.optim.Optimizer subclasses for TorchLearner."
            )
        for param in params:
            if not isinstance(param, torch.Tensor):
                raise ValueError(
                    f"One of the parameters ({param}) in the registered optimizer "
                    "is not a torch.Tensor!"
                )

    @override(Learner)
    def _make_module(self) -> MultiAgentRLModule:
        module = super()._make_module()
        self._map_module_to_device(module)
        return module

    def _map_module_to_device(self, module: MultiAgentRLModule) -> None:
        """Moves the module to the correct device."""
        if isinstance(module, torch.nn.Module):
            module.to(self._device)
        else:
            for key in module.keys():
                if isinstance(module[key], torch.nn.Module):
                    module[key].to(self._device)

    @override(Learner)
    def _get_tensor_variable(
        self, value, dtype=None, trainable=False
    ) -> "torch.Tensor":
        return torch.tensor(
            value,
            requires_grad=trainable,
            device=self._device,
            dtype=(
                dtype
                or (
                    torch.float32
                    if isinstance(value, float)
                    else torch.int32
                    if isinstance(value, int)
                    else None
                )
            ),
        )

    @staticmethod
    @override(Learner)
    def _set_optimizer_lr(optimizer: "torch.optim.Optimizer", lr: float) -> None:
        for g in optimizer.param_groups:
            g["lr"] = lr

    @staticmethod
    @override(Learner)
    def _get_clip_function() -> Callable:
        from ray.rllib.utils.torch_utils import clip_gradients

        return clip_gradients<|MERGE_RESOLUTION|>--- conflicted
+++ resolved
@@ -185,16 +185,10 @@
         return list(module.parameters())
 
     @override(Learner)
-<<<<<<< HEAD
-    def _convert_batch_type(self, batch: MultiAgentBatch):
-        batch = NestedDict(batch.policy_batches)
-        batch = convert_to_torch_tensor(batch, device=self._device)
-=======
     def _convert_batch_type(self, batch: MultiAgentBatch) -> MultiAgentBatch:
         batch = convert_to_torch_tensor(batch.policy_batches, device=self._device)
         length = max(len(b) for b in batch.values())
         batch = MultiAgentBatch(batch, env_steps=length)
->>>>>>> c1c466a8
         return batch
 
     @override(Learner)
