--- conflicted
+++ resolved
@@ -273,25 +273,17 @@
                     "b, t, d", d=self.config.input_dims[0], framework="tf2"
                 ),
                 STATE_IN: {
-<<<<<<< HEAD
                     "h": TensorSpec(
                         "b, l, h",
                         h=self.config.hidden_dim,
-                        l=self.config.num_lstm_layers,
+                        l=self.config.num_layers,
                         framework="tf2",
                     ),
                     "c": TensorSpec(
                         "b, l, h",
                         h=self.config.hidden_dim,
-                        l=self.config.num_lstm_layers,
+                        l=self.config.num_layers,
                         framework="tf2",
-=======
-                    "h": TfTensorSpec(
-                        "b, l, h", h=self.config.hidden_dim, l=self.config.num_layers
-                    ),
-                    "c": TfTensorSpec(
-                        "b, l, h", h=self.config.hidden_dim, l=self.config.num_layers
->>>>>>> 8eb74839
                     ),
                 },
             }
@@ -305,25 +297,17 @@
                     "b, t, d", d=self.config.output_dims[0], framework="tf2"
                 ),
                 STATE_OUT: {
-<<<<<<< HEAD
                     "h": TensorSpec(
                         "b, l, h",
                         h=self.config.hidden_dim,
-                        l=self.config.num_lstm_layers,
+                        l=self.config.num_layers,
                         framework="tf2",
                     ),
                     "c": TensorSpec(
                         "b, l, h",
                         h=self.config.hidden_dim,
-                        l=self.config.num_lstm_layers,
+                        l=self.config.num_layers,
                         framework="tf2",
-=======
-                    "h": TfTensorSpec(
-                        "b, l, h", h=self.config.hidden_dim, l=self.config.num_layers
-                    ),
-                    "c": TfTensorSpec(
-                        "b, l, h", h=self.config.hidden_dim, l=self.config.num_layers
->>>>>>> 8eb74839
                     ),
                 },
             }
