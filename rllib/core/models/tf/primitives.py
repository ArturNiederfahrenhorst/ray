--- conflicted
+++ resolved
@@ -24,19 +24,13 @@
         input_dim: int,
         hidden_layer_dims: List[int],
         hidden_layer_use_layernorm: bool = False,
-<<<<<<< HEAD
-        hidden_layer_activation: Union[str, Callable] = "relu",
+        hidden_layer_activation: Optional[Union[str, Callable]] = "relu",
         hidden_layer_weight_initializer: Optional[
             Union[str, Callable]
         ] = "truncate_normal",
         output_dim: Optional[int] = None,
-        output_activation: Union[str, Callable] = "linear",
+        output_activation: Optional[Union[str, Callable]] = "linear",
         output_layer_weight_initializer: Optional[Union[str, Callable]] = None,
-=======
-        hidden_layer_activation: Optional[Union[str, Callable]] = "relu",
-        output_dim: Optional[int] = None,
-        output_activation: Optional[Union[str, Callable]] = "linear",
->>>>>>> 9cd50972
         use_bias: bool = True,
     ):
         """Initialize a TfMLP object.
