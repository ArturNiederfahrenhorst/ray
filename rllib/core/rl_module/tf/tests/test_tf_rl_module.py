import tempfile
import unittest
from typing import Mapping

import gymnasium as gym
import tensorflow as tf

from ray.rllib.core.rl_module.rl_module import RLModuleConfig
from ray.rllib.core.rl_module.tf.tf_rl_module import TfRLModule
from ray.rllib.core.testing.tf.bc_module import DiscreteBCTFModule
from ray.rllib.policy.sample_batch import SampleBatch
from ray.rllib.utils.test_utils import check


class TestRLModule(unittest.TestCase):
    def test_compilation(self):

        env = gym.make("CartPole-v1")
        module = DiscreteBCTFModule(
            config=RLModuleConfig(
                env.observation_space,
                env.action_space,
                model_config_dict={"fcnet_hiddens": [32]},
            )
        )

        self.assertIsInstance(module, TfRLModule)

    def test_forward_train(self):

        bsize = 1024
        env = gym.make("CartPole-v1")
        module = DiscreteBCTFModule(
            config=RLModuleConfig(
                env.observation_space,
                env.action_space,
                model_config_dict={"fcnet_hiddens": [32]},
            )
        )
        obs_shape = env.observation_space.shape
        obs = tf.random.uniform((bsize,) + obs_shape)
        actions = tf.stack(
            [
                tf.convert_to_tensor(env.action_space.sample(), dtype=tf.float32)
                for _ in range(bsize)
            ]
        )
        with tf.GradientTape() as tape:
            output = module.forward_train({"obs": obs})
            action_dist_class = module.get_train_action_dist_cls()
            action_dist = action_dist_class.from_logits(
                output[SampleBatch.ACTION_DIST_INPUTS]
            )
            loss = -tf.math.reduce_mean(action_dist.logp(actions))

        self.assertIsInstance(output, Mapping)

        grads = tape.gradient(loss, module.trainable_variables)

        # check that all neural net parameters have gradients
        for grad in grads:
            self.assertIsNotNone(grad)

    def test_forward(self):
        """Test forward inference and exploration of"""

        env = gym.make("CartPole-v1")
        module = DiscreteBCTFModule(
            config=RLModuleConfig(
                env.observation_space,
                env.action_space,
                model_config_dict={"fcnet_hiddens": [32]},
            )
        )

        obs_shape = env.observation_space.shape
        obs = tf.random.uniform((1,) + obs_shape)

        # just test if the forward pass runs fine
        module.forward_inference({"obs": obs})
        module.forward_exploration({"obs": obs})

    def test_get_set_state(self):

        env = gym.make("CartPole-v1")
        module = DiscreteBCTFModule(
            config=RLModuleConfig(
                env.observation_space,
                env.action_space,
                model_config_dict={"fcnet_hiddens": [32]},
            )
        )

        state = module.get_state()
        self.assertIsInstance(state, dict)

        module2 = DiscreteBCTFModule(
            config=RLModuleConfig(
                env.observation_space,
                env.action_space,
                model_config_dict={"fcnet_hiddens": [32]},
            )
        )
        state2 = module2.get_state()
        check(state["policy"][0], state2["policy"][0], false=True)

        module2.set_state(state)
        state2_after = module2.get_state()
        check(state, state2_after)

    def test_checkpointing(self):
        env = gym.make("CartPole-v1")
        module = DiscreteBCTFModule(
            config=RLModuleConfig(
                env.observation_space,
                env.action_space,
                model_config_dict={"fcnet_hiddens": [32]},
            )
        )
        with tempfile.TemporaryDirectory() as tmpdir:
            module.save_to_checkpoint(tmpdir)
            new_module = DiscreteBCTFModule.from_checkpoint(tmpdir)

        check(module.get_state(), new_module.get_state())
        self.assertNotEqual(id(module), id(new_module))

<<<<<<< HEAD
        # check that unpickleable parameters are not allowed by the RL Module
        # constructor
        unpickleable_param = threading.Thread()

        def bad_constructor():
            return DiscreteBCTFModule(
                config=unpickleable_param,
            )

        self.assertRaises(NotSerializable, bad_constructor)

=======
>>>>>>> dc88d311

if __name__ == "__main__":
    import pytest
    import sys

    sys.exit(pytest.main(["-v", __file__]))<|MERGE_RESOLUTION|>--- conflicted
+++ resolved
@@ -124,20 +124,6 @@
         check(module.get_state(), new_module.get_state())
         self.assertNotEqual(id(module), id(new_module))
 
-<<<<<<< HEAD
-        # check that unpickleable parameters are not allowed by the RL Module
-        # constructor
-        unpickleable_param = threading.Thread()
-
-        def bad_constructor():
-            return DiscreteBCTFModule(
-                config=unpickleable_param,
-            )
-
-        self.assertRaises(NotSerializable, bad_constructor)
-
-=======
->>>>>>> dc88d311
 
 if __name__ == "__main__":
     import pytest
