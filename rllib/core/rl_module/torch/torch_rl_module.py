--- conflicted
+++ resolved
@@ -72,8 +72,7 @@
 
 
 class TorchRLModule(nn.Module, RLModule):
-<<<<<<< HEAD
-    """A base class for RLlib torch RLModules.
+    """A base class for RLlib PyTorch RLModules.
 
     Note that the `_forward` methods of this class can be 'torch.compiled' individually:
         - `TorchRLModule._forward_train()`
@@ -88,9 +87,6 @@
 
     Compiling these methods can bring speedups under certain conditions.
     """
-=======
-    """Base class for RLlib PyTorch RLModules."""
->>>>>>> ae5e1c7a
 
     framwork: str = "torch"
 
