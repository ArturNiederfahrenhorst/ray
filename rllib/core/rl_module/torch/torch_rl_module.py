--- conflicted
+++ resolved
@@ -1,6 +1,5 @@
 import abc
 import pathlib
-<<<<<<< HEAD
 import sys
 from dataclasses import dataclass, field
 from typing import Any, List, Mapping, Tuple, Union, Type
@@ -9,19 +8,11 @@
     check_input_specs,
     check_output_specs,
 )
-=======
-from typing import Any, List, Mapping, Tuple, Union, Type
-
->>>>>>> 68073ee7
 from ray.rllib.core.rl_module.rl_module_with_target_networks_interface import (
     RLModuleWithTargetNetworksInterface,
 )
 from ray.rllib.core.rl_module import RLModule
-<<<<<<< HEAD
 from ray.rllib.models.torch.torch_distributions import TorchDistribution
-=======
-from ray.rllib.models.distributions import Distribution
->>>>>>> 68073ee7
 from ray.rllib.utils.annotations import override
 from ray.rllib.utils.framework import try_import_torch
 from ray.rllib.utils.typing import NetworkType
@@ -263,19 +254,16 @@
         # the interface of that base-class not the actual implementation.
         self.config = self.unwrapped().config
 
-<<<<<<< HEAD
-    def get_action_dist_cls(self, *args, **kwargs) -> Type[TorchDistribution]:
-        return self.unwrapped().get_action_dist_cls(*args, **kwargs)
-=======
-    def get_train_action_dist_cls(self, *args, **kwargs) -> Type[Distribution]:
+    def get_train_action_dist_cls(self, *args, **kwargs) -> Type[TorchDistribution]:
         return self.unwrapped().get_train_action_dist_cls(*args, **kwargs)
 
-    def get_exploration_action_dist_cls(self, *args, **kwargs) -> Type[Distribution]:
+    def get_exploration_action_dist_cls(
+        self, *args, **kwargs
+    ) -> Type[TorchDistribution]:
         return self.unwrapped().get_exploration_action_dist_cls(*args, **kwargs)
 
-    def get_inference_action_dist_cls(self, *args, **kwargs) -> Type[Distribution]:
+    def get_inference_action_dist_cls(self, *args, **kwargs) -> Type[TorchDistribution]:
         return self.unwrapped().get_inference_action_dist_cls(*args, **kwargs)
->>>>>>> 68073ee7
 
     @override(RLModule)
     def _forward_train(self, *args, **kwargs):
