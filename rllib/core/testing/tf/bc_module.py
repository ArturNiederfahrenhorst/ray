import tensorflow as tf
from typing import Any, Mapping

from ray.rllib.core.rl_module.rl_module import RLModule, RLModuleConfig
from ray.rllib.models.tf.tf_distributions import TfCategorical
from ray.rllib.core.rl_module.marl_module import (
    MultiAgentRLModule,
    MultiAgentRLModuleConfig,
)
from ray.rllib.core.rl_module.tf.tf_rl_module import TfRLModule
from ray.rllib.core.models.specs.typing import SpecType
from ray.rllib.policy.sample_batch import SampleBatch
from ray.rllib.utils.annotations import override
from ray.rllib.utils.nested_dict import NestedDict
from ray.rllib.core.testing.torch.bc_module import DiscreteBCTorchModuleConfig


class DiscreteBCTFModule(TfRLModule):
<<<<<<< HEAD
    def __init__(
        self,
        config: DiscreteBCTorchModuleConfig,
    ) -> None:
        super().__init__(config=config)
        self.config = config
        input_dim = config.observation_space.shape[0]
        hidden_dim = config.model_config["fcnet_hiddens"][0]
        output_dim = config.action_space.n

=======
    def __init__(self, config: RLModuleConfig) -> None:
        super().__init__(config)

    def setup(self):
        input_dim = self.config.observation_space.shape[0]
        hidden_dim = self.config.model_config_dict["fcnet_hiddens"][0]
        output_dim = self.config.action_space.n
>>>>>>> dc88d311
        layers = []

        layers.append(tf.keras.Input(shape=(input_dim,)))
        layers.append(tf.keras.layers.ReLU())
        layers.append(tf.keras.layers.Dense(hidden_dim))
        layers.append(tf.keras.layers.ReLU())
        layers.append(tf.keras.layers.Dense(output_dim))

        self.policy = tf.keras.Sequential(layers)
        self._input_dim = input_dim

    def get_train_action_dist_cls(self):
        return TfCategorical

    def get_exploration_action_dist_cls(self):
        return TfCategorical

    def get_inference_action_dist_cls(self):
        return TfCategorical

    @override(RLModule)
    def output_specs_exploration(self) -> SpecType:
        return [SampleBatch.ACTION_DIST_INPUTS]

    @override(RLModule)
    def output_specs_inference(self) -> SpecType:
        return [SampleBatch.ACTION_DIST_INPUTS]

    @override(RLModule)
    def output_specs_train(self) -> SpecType:
        return [SampleBatch.ACTION_DIST_INPUTS]

    def _forward_shared(self, batch: NestedDict) -> Mapping[str, Any]:
        # We can use a shared forward method because BC does not need to distinguish
        # between train, inference, and exploration.
        action_logits = self.policy(batch["obs"])
        return {SampleBatch.ACTION_DIST_INPUTS: action_logits}

    @override(RLModule)
    def _forward_inference(self, batch: NestedDict) -> Mapping[str, Any]:
        return self._forward_shared(batch)

    @override(RLModule)
    def _forward_exploration(self, batch: NestedDict) -> Mapping[str, Any]:
        return self._forward_shared(batch)

    @override(RLModule)
    def _forward_train(self, batch: NestedDict) -> Mapping[str, Any]:
        return self._forward_shared(batch)

    @override(RLModule)
    def get_state(self) -> Mapping[str, Any]:
        return {"policy": self.policy.get_weights()}

    @override(RLModule)
    def set_state(self, state: Mapping[str, Any]) -> None:
        self.policy.set_weights(state["policy"])

<<<<<<< HEAD
    @classmethod
    @override(RLModule)
    def from_model_config(
        cls,
        observation_space: "gym.Space",
        action_space: "gym.Space",
        *,
        model_config_dict: Mapping[str, Any],
    ) -> "DiscreteBCTFModule":
        config = DiscreteBCTorchModuleConfig(
            observation_space=observation_space,
            action_space=action_space,
            model_config=model_config_dict,
        )

        return cls(config)

=======
>>>>>>> dc88d311

class BCTfRLModuleWithSharedGlobalEncoder(TfRLModule):
    def __init__(self, encoder, local_dim, hidden_dim, action_dim):
        super().__init__()

        self.encoder = encoder
        self.policy_head = tf.keras.Sequential(
            [
                tf.keras.layers.Dense(
                    hidden_dim + local_dim,
                    input_shape=(hidden_dim + local_dim,),
                    activation="relu",
                ),
                tf.keras.layers.Dense(hidden_dim, activation="relu"),
                tf.keras.layers.Dense(action_dim),
            ]
        )

    @override(RLModule)
    def _default_input_specs(self):
        return [("obs", "global"), ("obs", "local")]

    @override(RLModule)
    def _forward_inference(self, batch):
        return self._common_forward(batch)

    @override(RLModule)
    def _forward_exploration(self, batch):
        return self._common_forward(batch)

    @override(RLModule)
    def _forward_train(self, batch):
        return self._common_forward(batch)

    def _common_forward(self, batch):
        obs = batch["obs"]
        global_enc = self.encoder(obs["global"])
        policy_in = tf.concat([global_enc, obs["local"]], axis=-1)
        action_logits = self.policy_head(policy_in)

        return {SampleBatch.ACTION_DIST_INPUTS: action_logits}


class BCTfMultiAgentModuleWithSharedEncoder(MultiAgentRLModule):
    def __init__(self, config: MultiAgentRLModuleConfig) -> None:
        super().__init__(config)

    def setup(self):
        # constructing the global encoder based on the observation_space of the first
        # module
        module_specs = self.config.modules
        module_spec = next(iter(module_specs.values()))
        global_dim = module_spec.observation_space["global"].shape[0]
        hidden_dim = module_spec.model_config_dict["fcnet_hiddens"][0]
        shared_encoder = tf.keras.Sequential(
            [
                tf.keras.Input(shape=(global_dim,)),
                tf.keras.layers.ReLU(),
                tf.keras.layers.Dense(hidden_dim),
            ]
        )

        for module_id, module_spec in module_specs.items():
            self._rl_modules[module_id] = module_spec.module_class(
                encoder=shared_encoder,
                local_dim=module_spec.observation_space["local"].shape[0],
                hidden_dim=hidden_dim,
                action_dim=module_spec.action_space.n,
            )

    def serialize(self):
        # TODO (Kourosh): Implement when needed.
        raise NotImplementedError

    def deserialize(self, data):
        # TODO (Kourosh): Implement when needed.
        raise NotImplementedError<|MERGE_RESOLUTION|>--- conflicted
+++ resolved
@@ -12,22 +12,9 @@
 from ray.rllib.policy.sample_batch import SampleBatch
 from ray.rllib.utils.annotations import override
 from ray.rllib.utils.nested_dict import NestedDict
-from ray.rllib.core.testing.torch.bc_module import DiscreteBCTorchModuleConfig
 
 
 class DiscreteBCTFModule(TfRLModule):
-<<<<<<< HEAD
-    def __init__(
-        self,
-        config: DiscreteBCTorchModuleConfig,
-    ) -> None:
-        super().__init__(config=config)
-        self.config = config
-        input_dim = config.observation_space.shape[0]
-        hidden_dim = config.model_config["fcnet_hiddens"][0]
-        output_dim = config.action_space.n
-
-=======
     def __init__(self, config: RLModuleConfig) -> None:
         super().__init__(config)
 
@@ -35,7 +22,6 @@
         input_dim = self.config.observation_space.shape[0]
         hidden_dim = self.config.model_config_dict["fcnet_hiddens"][0]
         output_dim = self.config.action_space.n
->>>>>>> dc88d311
         layers = []
 
         layers.append(tf.keras.Input(shape=(input_dim,)))
@@ -94,26 +80,6 @@
     def set_state(self, state: Mapping[str, Any]) -> None:
         self.policy.set_weights(state["policy"])
 
-<<<<<<< HEAD
-    @classmethod
-    @override(RLModule)
-    def from_model_config(
-        cls,
-        observation_space: "gym.Space",
-        action_space: "gym.Space",
-        *,
-        model_config_dict: Mapping[str, Any],
-    ) -> "DiscreteBCTFModule":
-        config = DiscreteBCTorchModuleConfig(
-            observation_space=observation_space,
-            action_space=action_space,
-            model_config=model_config_dict,
-        )
-
-        return cls(config)
-
-=======
->>>>>>> dc88d311
 
 class BCTfRLModuleWithSharedGlobalEncoder(TfRLModule):
     def __init__(self, encoder, local_dim, hidden_dim, action_dim):
