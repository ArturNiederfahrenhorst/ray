--- conflicted
+++ resolved
@@ -83,7 +83,6 @@
         model_config_dict: Mapping[str, Any],
     ) -> "DiscreteBCTorchModule":
 
-<<<<<<< HEAD
         config = DiscreteBCTorchModuleConfig(
             observation_space=observation_space,
             action_space=action_space,
@@ -92,13 +91,6 @@
 
         return cls(config)
 
-=======
-        config = {
-            "input_dim": observation_space.shape[0],
-            "hidden_dim": model_config_dict["fcnet_hiddens"][0],
-            "output_dim": action_space.n,
-        }
->>>>>>> 13b2d214
 
 @dataclass
 class BCTorchRLModuleWithSharedGlobalEncoderConfig(RLModuleConfig):
