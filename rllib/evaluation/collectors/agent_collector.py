--- conflicted
+++ resolved
@@ -132,27 +132,12 @@
         future.
         """
 
-<<<<<<< HEAD
-        if (
-            log_once(
-                f"view_requirement_"
-                f"{view_requirement_name}_checked_in_agent_collector"
-            )
-            and view_requirement_name in self.view_requirements
-        ):
-=======
         if view_requirement_name in self.view_requirements:
->>>>>>> 3266a021
             vr = self.view_requirements[view_requirement_name]
             # We only check for the shape here, because conflicting dtypes are often
             # because of float conversion
             # TODO (Artur): Revisit test_multi_agent_env for cases where we accept a
             #  space that is not a gym.Space
-<<<<<<< HEAD
-            # TODO (Artur): Don't use np.shape here after ViewRequirements have
-            #  stabelized -> use data.shape
-            if hasattr(vr.space, "shape") and not vr.space.shape == np.shape(data):
-=======
             if (
                 hasattr(vr.space, "shape")
                 and not vr.space.shape == np.shape(data)
@@ -162,7 +147,6 @@
                 )
             ):
 
->>>>>>> 3266a021
                 # TODO (Artur): Enforce VR shape
                 # TODO (Artur): Enforce dtype as well
                 logger.warning(
@@ -201,13 +185,8 @@
             self.unroll_id = AgentCollector._next_unroll_id
             AgentCollector._next_unroll_id += 1
 
-<<<<<<< HEAD
-        # When adding initial observation, it's expected that the view_requirement
-        # dict has the SampleBatch.OBS key
-=======
         # Check if view requirement dict has the SampleBatch.OBS key and warn once if
         # view requirement does not match init_obs
->>>>>>> 3266a021
         self._check_view_requirement(SampleBatch.OBS, init_obs)
 
         if SampleBatch.OBS not in self.buffers:
@@ -266,11 +245,8 @@
         self.buffers[SampleBatch.UNROLL_ID][0].append(self.unroll_id)
 
         for k, v in values.items():
-<<<<<<< HEAD
-=======
             # Check if view requirement dict has k and warn once if
             # view requirement does not match v
->>>>>>> 3266a021
             self._check_view_requirement(k, v)
 
             if k not in self.buffers:
