--- conflicted
+++ resolved
@@ -187,6 +187,18 @@
     # following `last_r` arg in `compute_advantages()`.
     sample_batch = compute_bootstrap_value(sample_batch, policy)
 
+    vf_preds = np.array(sample_batch[SampleBatch.VF_PREDS])
+    rewards = np.arrayy(sample_batch[SampleBatch.REWARDS])
+    # We need to squeeze out the time dimension if there is one
+    # Sanity check that both have the same shape
+    assert vf_preds.shape == rewards.shape
+    if len(vf_preds.shape) == 2:
+        vf_preds = np.squeeze(vf_preds, axis=1)
+        rewards = np.squeeze(rewards, axis=1)
+        squeezed = True
+    else:
+        squeezed = False
+
     # Adds the policy logits, VF preds, and advantages to the batch,
     # using GAE ("generalized advantage estimation") or not.
     batch = compute_advantages(
@@ -196,7 +208,16 @@
         lambda_=policy.config["lambda"],
         use_gae=policy.config["use_gae"],
         use_critic=policy.config.get("use_critic", True),
-    )
+        vf_preds=vf_preds,
+        rewards=rewards
+    )
+
+    if squeezed:
+        # If we needed to squeeze rewards and vf_preds, we need to unsqueeze
+        # advantages again for it to have the same shape
+        batch[Postprocessing.ADVANTAGES] = np.expand_dims(
+            batch[Postprocessing.ADVANTAGES], axis=1
+        )
 
     return batch
 
@@ -237,39 +258,23 @@
          The altered SampleBatch (with the extra SampleBatch.VALUES_BOOTSTRAPPED
          column).
     """
+    squeezed = False
+    vf_preds = np.array(sample_batch[SampleBatch.VF_PREDS])
+
     # Trajectory is actually complete -> last r=0.0.
     if sample_batch[SampleBatch.TERMINATEDS][-1]:
         last_r = 0.0
-<<<<<<< HEAD
-        batch = compute_advantages(
-            sample_batch,
-            last_r,
-            policy.config["gamma"],
-            policy.config["lambda"],
-            use_gae=policy.config["use_gae"],
-            use_critic=policy.config.get("use_critic", True),
-        )
-=======
-
->>>>>>> 303df6ab
+
     # Trajectory has been truncated -> last r=VF estimate of last obs.
     else:
         # Input dict is provided to us automatically via the Model's
         # requirements. It's a single-timestep (last one in trajectory)
         # input_dict.
         # Create an input dict according to the Model's requirements.
-<<<<<<< HEAD
-=======
         input_dict = sample_batch.get_single_step_input_dict(
             policy.model.view_requirements, index="last"
         )
->>>>>>> 303df6ab
         if policy.config.get("_enable_rl_module_api"):
-            input_dict = sample_batch.get_single_step_input_dict(
-                policy.view_requirements, index="last"
-            )
-            # Note: RLModules don't need seq_lens but get_single_step_input_dict adds
-            # them.
             # TODO(Artur): Clean up.
             del input_dict[SampleBatch.SEQ_LENS]
             # Note: During sampling you are using the parameters at the beginning of
@@ -298,70 +303,33 @@
             # For recurrent models, we need to remove the time dimension.
             fwd_out = policy.maybe_remove_time_dimension(fwd_out)
 
-            vf_preds = np.array(sample_batch[SampleBatch.VF_PREDS])
-            rewards = np.array(sample_batch[SampleBatch.REWARDS])
-
             # We need to squeeze out the time dimension if there is one
             # Sanity check that both have the same shape
-            assert vf_preds.shape == rewards.shape
             if len(vf_preds.shape) == 2:
                 vf_preds = np.squeeze(vf_preds, axis=1)
-                rewards = np.squeeze(rewards, axis=1)
+                last_r = fwd_out[SampleBatch.VF_PREDS][-1][0]
                 squeezed = True
-                last_r = fwd_out[SampleBatch.VF_PREDS][-1][0]
             else:
-                squeezed = False
                 last_r = fwd_out[SampleBatch.VF_PREDS][-1]
-
-            # Adds the policy logits, VF preds, and advantages to the batch,
-            # using GAE ("generalized advantage estimation") or not.
-            batch = compute_advantages(
-                sample_batch,
-                last_r,
-                policy.config["gamma"],
-                policy.config["lambda"],
-                use_gae=policy.config["use_gae"],
-                use_critic=policy.config.get("use_critic", True),
-                rewards=rewards,
-                vf_preds=vf_preds,
-            )
-
-            if squeezed:
-                # If we needed to squeeze rewards and vf_preds, we need to unsqueeze
-                # advantages again for it to have the same shape
-                batch[Postprocessing.ADVANTAGES] = np.expand_dims(
-                    batch[Postprocessing.ADVANTAGES], axis=1
-                )
-
         else:
-            input_dict = sample_batch.get_single_step_input_dict(
-                policy.model.view_requirements, index="last"
-            )
             last_r = policy._value(**input_dict)
 
-<<<<<<< HEAD
-            # Adds the policy logits, VF preds, and advantages to the batch,
-            # using GAE ("generalized advantage estimation") or not.
-            batch = compute_advantages(
-                sample_batch,
-                last_r,
-                policy.config["gamma"],
-                policy.config["lambda"],
-                use_gae=policy.config["use_gae"],
-                use_critic=policy.config.get("use_critic", True),
-            )
-=======
     # Set the SampleBatch.VALUES_BOOTSTRAPPED field to VF_PREDS[1:] + the
     # very last timestep (where this bootstrapping value is actually needed), which
     # we set to the computed `last_r`.
     sample_batch[SampleBatch.VALUES_BOOTSTRAPPED] = np.concatenate(
         [
-            convert_to_numpy(sample_batch[SampleBatch.VF_PREDS][1:]),
+            convert_to_numpy(vf_preds[1:]),
             np.array([convert_to_numpy(last_r)], dtype=np.float32),
         ],
         axis=0,
     )
->>>>>>> 303df6ab
+
+    if squeezed:
+        sample_batch[SampleBatch.VF_PREDS] = np.expand_dims(vf_preds, axis=1)
+        sample_batch[SampleBatch.VALUES_BOOTSTRAPPED] = np.expand_dims(
+            sample_batch[SampleBatch.VALUES_BOOTSTRAPPED], axis=1
+        )
 
     return sample_batch
 
