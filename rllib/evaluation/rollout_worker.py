--- conflicted
+++ resolved
@@ -1957,13 +1957,8 @@
                 )
 
             new_policy = self.policy_map[name]
-<<<<<<< HEAD
-            if connectors_enabled:
-                new_policy.init_connectors(merged_conf)
-=======
             if merged_conf.enable_connectors:
                 create_connectors_for_policy(new_policy, merged_conf)
->>>>>>> 095272ba
                 maybe_get_filters_for_syncing(self, name)
             else:
                 filter_shape = tree.map_structure(
