--- conflicted
+++ resolved
@@ -240,8 +240,8 @@
         self.assertEqual(env_runner._active_episodes[0].total_env_steps, 1)
         self.assertEqual(env_runner._active_episodes[0].total_agent_steps, 2)
 
-<<<<<<< HEAD
-    def test_start_episode(self):
+    def test_env_runner_output(self):
+        # Test if we can produce RolloutMetrics just by stepping
         config = (
             PPOConfig()
             .framework("torch")
@@ -277,56 +277,6 @@
 
         env_runner = local_worker.sampler._env_runner_obj
 
-        # No episodes present
-        self.assertEqual(env_runner._active_episodes.get(0), None)
-        env_runner.step()
-        # Only initial observation collected, add_init_obs called on episode
-        self.assertEqual(env_runner._active_episodes[0].total_env_steps, 0)
-        self.assertEqual(env_runner._active_episodes[0].total_agent_steps, 0)
-        env_runner.step()
-        # First recorded step, add_action_reward_done_next_obs called
-        self.assertEqual(env_runner._active_episodes[0].total_env_steps, 1)
-        self.assertEqual(env_runner._active_episodes[0].total_agent_steps, 2)
-
-=======
->>>>>>> 84829f36
-    def test_env_runner_output(self):
-        # Test if we can produce RolloutMetrics just by stepping
-        config = (
-            PPOConfig()
-            .framework("torch")
-            .training(
-                # Specifically ask for a batch of 200 samples.
-                train_batch_size=200,
-            )
-            .rollouts(
-                num_envs_per_worker=1,
-                horizon=4,
-                num_rollout_workers=0,
-                # Enable EnvRunnerV2.
-                enable_connectors=True,
-            )
-            .multi_agent(
-                policies={
-                    "one": PolicySpec(
-                        policy_class=RandomPolicy,
-                    ),
-                    "two": PolicySpec(
-                        policy_class=RandomPolicy,
-                    ),
-                },
-                policy_mapping_fn=lambda *args, **kwargs: self.mapper.map(),
-                policies_to_train=["one"],
-                count_steps_by="agent_steps",
-            )
-        )
-
-        algo = PPO(config, env="basic_multiagent")
-
-        local_worker = algo.workers.local_worker()
-
-        env_runner = local_worker.sampler._env_runner_obj
-
         outputs = []
         while not outputs:
             outputs = env_runner.step()
