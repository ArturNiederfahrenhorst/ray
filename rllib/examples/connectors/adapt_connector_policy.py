--- conflicted
+++ resolved
@@ -118,7 +118,8 @@
     # Run CartPole.
     env = MyCartPole()
     obs, info = env.reset()
-    done = False
+    terminated = False
+    truncated = False
     info = {}
     reward = 0
     step = 0
@@ -129,18 +130,15 @@
             agent_ids=["agent_1"],
             input_dict={
                 SampleBatch.OBS: [obs],
-                SampleBatch.DONES: [done],
+                SampleBatch.TERMINATEDS: [terminated],
+                SampleBatch.TRUNCATEDS: [truncated],
                 SampleBatch.INFOS: [info],
                 SampleBatch.REWARDS: [reward],
             },
         )
         print(f"step {step}", obs, actions)
 
-<<<<<<< HEAD
-        obs, reward, done, info = env.step(actions)
-=======
-        obs, _, done, _, _ = env.step(actions)
->>>>>>> 01b19baf
+        obs, reward, terminated, truncated, info = env.step(actions)
 
 
 # __sphinx_doc_end__
