--- conflicted
+++ resolved
@@ -90,10 +90,7 @@
             model={"vf_share_layers": True},
             vf_loss_coeff=0.01,
             num_sgd_iter=6,
-<<<<<<< HEAD
-=======
             _enable_learner_api=False,
->>>>>>> df2bdb19
         )
         # Use GPUs iff `RLLIB_NUM_GPUS` env var set to > 0.
         .resources(num_gpus=int(os.environ.get("RLLIB_NUM_GPUS", "0")))
@@ -111,52 +108,11 @@
             model={"vf_share_layers": True},
             n_step=3,
             gamma=0.95,
-<<<<<<< HEAD
-=======
             _enable_learner_api=False,
->>>>>>> df2bdb19
         )
         # Use GPUs iff `RLLIB_NUM_GPUS` env var set to > 0.
         .resources(num_gpus=int(os.environ.get("RLLIB_NUM_GPUS", "0")))
         .rl_module(_enable_rl_module_api=False)
-    )
-
-    # Specify two policies, each with their own config created above
-    # You can also have multiple policies per algorithm, but here we just
-    # show one each for PPO and DQN.
-    policies = {
-        "ppo_policy": (
-            select_policy("PPO", args.framework),
-            obs_space,
-            act_space,
-            ppo_config,
-        ),
-        "dqn_policy": (
-            select_policy("DQN", args.framework),
-            obs_space,
-            act_space,
-            dqn_config,
-        ),
-    }
-
-    def policy_mapping_fn(agent_id, episode, worker, **kwargs):
-        if agent_id % 2 == 0:
-            return "ppo_policy"
-        else:
-            return "dqn_policy"
-
-    # Add multi-agent configuration options to both configs and build them.
-    ppo_config.multi_agent(
-        policies=policies,
-        policy_mapping_fn=policy_mapping_fn,
-        policies_to_train=["ppo_policy"],
-    )
-    ppo = ppo_config.build()
-
-    dqn_config.multi_agent(
-        policies=policies,
-        policy_mapping_fn=policy_mapping_fn,
-        policies_to_train=["dqn_policy"],
     )
 
     # Specify two policies, each with their own config created above
