#!/usr/bin/env python
"""
Example of running an RLlib policy server, allowing connections from
external environment running clients. The server listens on
(a simple CartPole env
in this case) against an RLlib policy server listening on one or more
HTTP-speaking ports. See `cartpole_client.py` in this same directory for how
to start any number of clients (after this server has been started).

This script will not create any actual env to illustrate that RLlib can
run w/o needing an internalized environment.

Setup:
1) Start this server:
    $ python cartpole_server.py --num-workers --[other options]
      Use --help for help.
2) Run n policy clients:
    See `cartpole_client.py` on how to do this.

The `num-workers` setting will allow you to distribute the incoming feed over n
listen sockets (in this example, between 9900 and 990n with n=worker_idx-1).
You may connect more than one policy client to any open listen port.
"""

import argparse
import gymnasium as gym
import os

import ray
from ray import air, tune
from ray.rllib.env.policy_server_input import PolicyServerInput
from ray.rllib.examples.custom_metrics_and_callbacks import MyCallbacks
from ray.tune.logger import pretty_print
from ray.tune.registry import get_trainable_cls

SERVER_ADDRESS = "localhost"
# In this example, the user can run the policy server with
# n workers, opening up listen ports 9900 - 990n (n = num_workers - 1)
# to each of which different clients may connect.
SERVER_BASE_PORT = 9900  # + worker-idx - 1

CHECKPOINT_FILE = "last_checkpoint_{}.out"


def get_cli_args():
    """Create CLI parser and return parsed arguments"""
    parser = argparse.ArgumentParser()

    # Example-specific args.
    parser.add_argument(
        "--port",
        type=int,
        default=SERVER_BASE_PORT,
        help="The base-port to use (on localhost). " f"Default is {SERVER_BASE_PORT}.",
    )
    parser.add_argument(
        "--callbacks-verbose",
        action="store_true",
        help="Activates info-messages for different events on "
        "server/client (episode steps, postprocessing, etc..).",
    )
    parser.add_argument(
        "--num-workers",
        type=int,
        default=2,
        help="The number of workers to use. Each worker will create "
        "its own listening socket for incoming experiences.",
    )
    parser.add_argument(
        "--no-restore",
        action="store_true",
        help="Do not restore from a previously saved checkpoint (location of "
        "which is saved in `last_checkpoint_[algo-name].out`).",
    )

    # General args.
    parser.add_argument(
        "--run",
        default="PPO",
        choices=["APEX", "DQN", "IMPALA", "PPO", "R2D2"],
        help="The RLlib-registered algorithm to use.",
    )
    parser.add_argument("--num-cpus", type=int, default=3)
    parser.add_argument(
        "--framework",
        choices=["tf", "tf2", "torch"],
        default="torch",
        help="The DL framework specifier.",
    )
    parser.add_argument(
        "--use-lstm",
        action="store_true",
        help="Whether to auto-wrap the model with an LSTM. Only valid option for "
        "--run=[IMPALA|PPO|R2D2]",
    )
    parser.add_argument(
        "--stop-iters", type=int, default=200, help="Number of iterations to train."
    )
    parser.add_argument(
        "--stop-timesteps",
        type=int,
        default=500000,
        help="Number of timesteps to train.",
    )
    parser.add_argument(
        "--stop-reward",
        type=float,
        default=80.0,
        help="Reward at which we stop training.",
    )
    parser.add_argument(
        "--as-test",
        action="store_true",
        help="Whether this script should be run as a test: --stop-reward must "
        "be achieved within --stop-timesteps AND --stop-iters.",
    )
    parser.add_argument(
        "--no-tune",
        action="store_true",
        help="Run without Tune using a manual train loop instead. Here,"
        "there is no TensorBoard support.",
    )
    parser.add_argument(
        "--local-mode",
        action="store_true",
        help="Init Ray in local mode for easier debugging.",
    )

    args = parser.parse_args()
    print(f"Running with following CLI args: {args}")
    return args


if __name__ == "__main__":
    args = get_cli_args()
    ray.init()

    # `InputReader` generator (returns None if no input reader is needed on
    # the respective worker).
    def _input(ioctx):
        # We are remote worker or we are local worker with num_workers=0:
        # Create a PolicyServerInput.
        if ioctx.worker_index > 0 or ioctx.worker.num_workers == 0:
            return PolicyServerInput(
                ioctx,
                SERVER_ADDRESS,
                args.port + ioctx.worker_index - (1 if ioctx.worker_index > 0 else 0),
            )
        # No InputReader (PolicyServerInput) needed.
        else:
            return None

    # Algorithm config. Note that this config is sent to the client only in case
    # the client needs to create its own policy copy for local inference.
    config = (
        get_trainable_cls(args.run).get_default_config()
        # Indicate that the Algorithm we setup here doesn't need an actual env.
        # Allow spaces to be determined by user (see below).
        .environment(
            env=None,
            # TODO: (sven) make these settings unnecessary and get the information
            #  about the env spaces from the client.
            observation_space=gym.spaces.Box(float("-inf"), float("inf"), (4,)),
            action_space=gym.spaces.Discrete(2),
        )
        # DL framework to use.
        .framework(args.framework)
        # Create a "chatty" client/server or not.
        .callbacks(MyCallbacks if args.callbacks_verbose else None)
        # Use the `PolicyServerInput` to generate experiences.
        .offline_data(input_=_input)
        # Use n worker processes to listen on different ports.
        .rollouts(
            num_rollout_workers=args.num_workers,
            # Connectors are not compatible with the external env.
            enable_connectors=False,
        )
        # Disable OPE, since the rollouts are coming from online clients.
        .evaluation(off_policy_estimation_methods={})
        # Set to INFO so we'll see the server's actual address:port.
        .debugging(log_level="INFO")
    )
    # Disable RLModules because they need connectors
    # TODO(Artur): Deprecate ExternalEnv and reenable connectors and RL Modules here
    config.rl_module(_enable_rl_module_api=False)
<<<<<<< HEAD
    config._enable_learner_api = False
=======
    config.training(_enable_learner_api=False)
>>>>>>> 38f4e44b

    # DQN.
    if args.run == "DQN" or args.run == "APEX" or args.run == "R2D2":
        # Example of using DQN (supports off-policy actions).
        config.update_from_dict(
            {
                "num_steps_sampled_before_learning_starts": 100,
                "min_sample_timesteps_per_iteration": 200,
                "n_step": 3,
                "rollout_fragment_length": 4,
                "train_batch_size": 8,
            }
        )
        config.model.update(
            {
                "fcnet_hiddens": [64],
                "fcnet_activation": "linear",
            }
        )
        if args.run == "R2D2":
            config.model["use_lstm"] = args.use_lstm

    elif args.run == "IMPALA":
        config.update_from_dict(
            {
                "num_gpus": 0,
                "model": {"use_lstm": args.use_lstm},
            }
        )

    # PPO.
    else:
        # Example of using PPO (does NOT support off-policy actions).
        config.update_from_dict(
            {
                "rollout_fragment_length": 1000,
                "train_batch_size": 4000,
                "model": {"use_lstm": args.use_lstm},
            }
        )

    checkpoint_path = CHECKPOINT_FILE.format(args.run)
    # Attempt to restore from checkpoint, if possible.
    if not args.no_restore and os.path.exists(checkpoint_path):
        checkpoint_path = open(checkpoint_path).read()
    else:
        checkpoint_path = None

    # Manual training loop (no Ray tune).
    if args.no_tune:
        algo = config.build()

        if checkpoint_path:
            print("Restoring from checkpoint path", checkpoint_path)
            algo.restore(checkpoint_path)

        # Serving and training loop.
        ts = 0
        for _ in range(args.stop_iters):
            results = algo.train()
            print(pretty_print(results))
            checkpoint = algo.save()
            print("Last checkpoint", checkpoint)
            with open(checkpoint_path, "w") as f:
                f.write(checkpoint)
            if (
                results["episode_reward_mean"] >= args.stop_reward
                or ts >= args.stop_timesteps
            ):
                break
            ts += results["timesteps_total"]

        algo.stop()

    # Run with Tune for auto env and algo creation and TensorBoard.
    else:
        print("Ignoring restore even if previous checkpoint is provided...")

        stop = {
            "training_iteration": args.stop_iters,
            "timesteps_total": args.stop_timesteps,
            "episode_reward_mean": args.stop_reward,
        }

        tune.Tuner(
            args.run, param_space=config, run_config=air.RunConfig(stop=stop, verbose=2)
        ).fit()<|MERGE_RESOLUTION|>--- conflicted
+++ resolved
@@ -183,11 +183,7 @@
     # Disable RLModules because they need connectors
     # TODO(Artur): Deprecate ExternalEnv and reenable connectors and RL Modules here
     config.rl_module(_enable_rl_module_api=False)
-<<<<<<< HEAD
-    config._enable_learner_api = False
-=======
     config.training(_enable_learner_api=False)
->>>>>>> 38f4e44b
 
     # DQN.
     if args.run == "DQN" or args.run == "APEX" or args.run == "R2D2":
