"""Example of using a custom training workflow.

Here we create a number of CartPole agents, some of which are trained with
DQN, and some of which are trained with PPO. Both are executed concurrently
via a custom training workflow.
"""

import argparse
import os

import ray
from ray import tune
from ray.rllib.agents import with_common_config
from ray.rllib.algorithms.algorithm import Algorithm
from ray.rllib.algorithms.dqn.dqn import DEFAULT_CONFIG as DQN_CONFIG
from ray.rllib.algorithms.dqn.dqn_tf_policy import DQNTFPolicy
from ray.rllib.algorithms.dqn.dqn_torch_policy import DQNTorchPolicy
from ray.rllib.algorithms.ppo.ppo import DEFAULT_CONFIG as PPO_CONFIG
from ray.rllib.algorithms.ppo.ppo_tf_policy import PPOTF1Policy
from ray.rllib.algorithms.ppo.ppo_torch_policy import PPOTorchPolicy
from ray.rllib.evaluation.postprocessing import Postprocessing
from ray.rllib.execution.rollout_ops import synchronous_parallel_sample
from ray.rllib.execution.train_ops import train_one_step
from ray.rllib.utils.replay_buffers.multi_agent_replay_buffer import (
    MultiAgentReplayBuffer,
)
from ray.rllib.examples.env.multi_agent import MultiAgentCartPole
from ray.rllib.policy.sample_batch import MultiAgentBatch, SampleBatch
from ray.rllib.utils.annotations import override
from ray.rllib.utils.metrics import (
    NUM_AGENT_STEPS_SAMPLED,
    NUM_ENV_STEPS_SAMPLED,
    NUM_TARGET_UPDATES,
    LAST_TARGET_UPDATE_TS,
)
from ray.rllib.utils.sgd import standardized
from ray.rllib.utils.test_utils import check_learning_achieved
from ray.rllib.utils.typing import ResultDict, AlgorithmConfigDict
from ray.tune.registry import register_env

parser = argparse.ArgumentParser()
parser.add_argument("--torch", action="store_true")
parser.add_argument("--mixed-torch-tf", action="store_true")
parser.add_argument(
    "--local-mode",
    action="store_true",
    help="Init Ray in local mode for easier debugging.",
)
parser.add_argument(
    "--as-test",
    action="store_true",
    help="Whether this script should be run as a test: --stop-reward must "
    "be achieved within --stop-timesteps AND --stop-iters.",
)
parser.add_argument(
    "--stop-iters", type=int, default=400, help="Number of iterations to train."
)
parser.add_argument(
    "--stop-timesteps", type=int, default=100000, help="Number of timesteps to train."
)
# 600.0 = 4 (num_agents) x 150.0
parser.add_argument(
    "--stop-reward", type=float, default=600.0, help="Reward at which we stop training."
)


<<<<<<< HEAD
# Define new Trainer with custom training_step.
class MyTrainer(Trainer):
=======
# Define new Trainer with custom execution_plan/workflow.
class MyTrainer(Algorithm):
>>>>>>> b52cd964
    @classmethod
    @override(Algorithm)
    def get_default_config(cls) -> AlgorithmConfigDict:
        # Run this Trainer with new `training_iteration` API and set some PPO-specific
        # parameters.
        return with_common_config(
            {
                "num_sgd_iter": 10,
                "sgd_minibatch_size": 128,
            }
        )

    @override(Algorithm)
    def setup(self, config):
        # Call super's `setup` to create rollout workers.
        super().setup(config)
        # Create local replay buffer.
        self.local_replay_buffer = MultiAgentReplayBuffer(
            num_shards=1, learning_starts=1000, capacity=50000
        )

    @override(Algorithm)
    def training_step(self) -> ResultDict:
        # Generate common experiences, collect batch for PPO, store every (DQN) batch
        # into replay buffer.
        ppo_batches = []
        num_env_steps = 0
        # PPO batch size fixed at 200.
        while num_env_steps < 200:
            ma_batches = synchronous_parallel_sample(
                worker_set=self.workers, concat=False
            )
            # Loop through (parallely collected) ma-batches.
            for ma_batch in ma_batches:
                # Update sampled counters.
                self._counters[NUM_ENV_STEPS_SAMPLED] += ma_batch.count
                self._counters[NUM_AGENT_STEPS_SAMPLED] += ma_batch.agent_steps()
                ppo_batch = ma_batch.policy_batches.pop("ppo_policy")
                # Add collected batches (only for DQN policy) to replay buffer.
                self.local_replay_buffer.add(ma_batch)

                ppo_batches.append(ppo_batch)
                num_env_steps += ppo_batch.count

        # DQN sub-flow.
        dqn_train_results = {}
        dqn_train_batch = self.local_replay_buffer.sample(num_items=64)
        if dqn_train_batch is not None:
            dqn_train_results = train_one_step(self, dqn_train_batch, ["dqn_policy"])
            self._counters["agent_steps_trained_DQN"] += dqn_train_batch.agent_steps()
            print(
                "DQN policy learning on samples from",
                "agent steps trained",
                dqn_train_batch.agent_steps(),
            )
        # Update DQN's target net every 500 train steps.
        if (
            self._counters["agent_steps_trained_DQN"]
            - self._counters[LAST_TARGET_UPDATE_TS]
            >= 500
        ):
            self.workers.local_worker().get_policy("dqn_policy").update_target()
            self._counters[NUM_TARGET_UPDATES] += 1
            self._counters[LAST_TARGET_UPDATE_TS] = self._counters[
                "agent_steps_trained_DQN"
            ]

        # PPO sub-flow.
        ppo_train_batch = SampleBatch.concat_samples(ppo_batches)
        self._counters["agent_steps_trained_PPO"] += ppo_train_batch.agent_steps()
        # Standardize advantages.
        ppo_train_batch[Postprocessing.ADVANTAGES] = standardized(
            ppo_train_batch[Postprocessing.ADVANTAGES]
        )
        print(
            "PPO policy learning on samples from",
            "agent steps trained",
            ppo_train_batch.agent_steps(),
        )
        ppo_train_batch = MultiAgentBatch(
            {"ppo_policy": ppo_train_batch}, ppo_train_batch.count
        )
        ppo_train_results = train_one_step(self, ppo_train_batch, ["ppo_policy"])

        # Combine results for PPO and DQN into one results dict.
        results = dict(ppo_train_results, **dqn_train_results)
        return results


if __name__ == "__main__":
    args = parser.parse_args()
    assert not (
        args.torch and args.mixed_torch_tf
    ), "Use either --torch or --mixed-torch-tf, not both!"

    ray.init(local_mode=args.local_mode)

    # Simple environment with 4 independent cartpole entities
    register_env(
        "multi_agent_cartpole", lambda _: MultiAgentCartPole({"num_agents": 4})
    )

    # framework can be changed, so removed the hardcoded framework key
    # from policy configs.
    ppo_config = PPO_CONFIG
    del ppo_config["framework"]
    dqn_config = DQN_CONFIG
    del dqn_config["framework"]

    # Note that since the algorithm below does not include a default policy or
    # policy configs, we have to explicitly set it in the multiagent config:
    policies = {
        "ppo_policy": (
            PPOTorchPolicy if args.torch or args.mixed_torch_tf else PPOTF1Policy,
            None,
            None,
            ppo_config,
        ),
        "dqn_policy": (
            DQNTorchPolicy if args.torch else DQNTFPolicy,
            None,
            None,
            dqn_config,
        ),
    }

    def policy_mapping_fn(agent_id, episode, worker, **kwargs):
        if agent_id % 2 == 0:
            return "ppo_policy"
        else:
            return "dqn_policy"

    config = {
        "rollout_fragment_length": 50,
        "num_workers": 0,
        "env": "multi_agent_cartpole",
        "multiagent": {
            "policies": policies,
            "policy_mapping_fn": policy_mapping_fn,
            "policies_to_train": ["dqn_policy", "ppo_policy"],
        },
        # Use GPUs iff `RLLIB_NUM_GPUS` env var set to > 0.
        "num_gpus": int(os.environ.get("RLLIB_NUM_GPUS", "0")),
        "framework": "torch" if args.torch else "tf",
    }

    stop = {
        "training_iteration": args.stop_iters,
        "timesteps_total": args.stop_timesteps,
        "episode_reward_mean": args.stop_reward,
    }

    results = tune.run(MyTrainer, config=config, stop=stop)

    if args.as_test:
        check_learning_achieved(results, args.stop_reward)

    ray.shutdown()<|MERGE_RESOLUTION|>--- conflicted
+++ resolved
@@ -64,13 +64,8 @@
 )
 
 
-<<<<<<< HEAD
 # Define new Trainer with custom training_step.
-class MyTrainer(Trainer):
-=======
-# Define new Trainer with custom execution_plan/workflow.
 class MyTrainer(Algorithm):
->>>>>>> b52cd964
     @classmethod
     @override(Algorithm)
     def get_default_config(cls) -> AlgorithmConfigDict:
