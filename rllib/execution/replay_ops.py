<<<<<<< HEAD
from typing import List, Any, Optional
import logging
import random

# Import ray before psutil will make sure we use psutil's bundled version
import ray  # noqa F401
import psutil

from ray.actor import ActorHandle
from ray.util.debug import log_once
from ray.util.iter import from_actors, LocalIterator, _NextValueNotReady
from ray.util.iter_metrics import SharedMetrics
from ray.rllib.utils.replay_buffers.multi_agent_replay_buffer import (
    MultiAgentReplayBuffer,
)
from ray.rllib.execution.common import STEPS_SAMPLED_COUNTER, _get_shared_metrics
=======
from typing import Optional
import random

from ray.rllib.utils.replay_buffers.replay_buffer import warn_replay_capacity
>>>>>>> 110cae0c
from ray.rllib.utils.typing import SampleBatchType

logger = logging.getLogger(__name__)


# TODO(sven) deprecate this class.
class SimpleReplayBuffer:
    """Simple replay buffer that operates over batches."""

    def __init__(self, num_slots: int, replay_proportion: Optional[float] = None):
        """Initialize SimpleReplayBuffer.

        Args:
            num_slots: Number of batches to store in total.
        """
        self.num_slots = num_slots
        self.replay_batches = []
        self.replay_index = 0

    def add_batch(self, sample_batch: SampleBatchType) -> None:
        self.warn_replay_capacity(item=sample_batch, num_items=self.num_slots)
        if self.num_slots > 0:
            if len(self.replay_batches) < self.num_slots:
                self.replay_batches.append(sample_batch)
            else:
                self.replay_batches[self.replay_index] = sample_batch
                self.replay_index += 1
                self.replay_index %= self.num_slots

    def replay(self) -> SampleBatchType:
        return random.choice(self.replay_batches)

    def __len__(self):
<<<<<<< HEAD
        return len(self.replay_batches)

    @staticmethod
    def warn_replay_capacity(*, item: SampleBatchType, num_items: int) -> None:
        """Warn if the configured replay buffer capacity is too large."""
        if log_once("replay_capacity"):
            item_size = item.size_bytes()
            psutil_mem = psutil.virtual_memory()
            total_gb = psutil_mem.total / 1e9
            mem_size = num_items * item_size / 1e9
            msg = (
                "Estimated max memory usage for replay buffer is {} GB "
                "({} batches of size {}, {} bytes each), "
                "available system memory is {} GB".format(
                    mem_size, num_items, item.count, item_size, total_gb
                )
            )
            if mem_size > total_gb:
                raise ValueError(msg)
            elif mem_size > 0.2 * total_gb:
                logger.warning(msg)
            else:
                logger.info(msg)


class MixInReplay:
    """This operator adds replay to a stream of experiences.

    It takes input batches, and returns a list of batches that include replayed
    data as well. The number of replayed batches is determined by the
    configured replay proportion. The max age of a batch is determined by the
    number of replay slots.
    """

    def __init__(self, num_slots: int, replay_proportion: float):
        """Initialize MixInReplay.

        Args:
            num_slots: Number of batches to store in total.
            replay_proportion: The input batch will be returned
                and an additional number of batches proportional to this value
                will be added as well.

        Examples:
            # replay proportion 2:1
            >>> from ray.rllib.execution.replay_ops import MixInReplay
            >>> rollouts = ... # doctest: +SKIP
            >>> replay_op = MixInReplay( # doctest: +SKIP
            ...     rollouts, 100, replay_proportion=2)
            >>> print(next(replay_op)) # doctest: +SKIP
            [SampleBatch(<input>), SampleBatch(<replay>), SampleBatch(<rep.>)]
            # replay proportion 0:1, replay disabled
            >>> replay_op = MixInReplay( # doctest: +SKIP
            ...     rollouts, 100, replay_proportion=0)
            >>> print(next(replay_op)) # doctest: +SKIP
            [SampleBatch(<input>)]
        """
        if replay_proportion > 0 and num_slots == 0:
            raise ValueError("You must set num_slots > 0 if replay_proportion > 0.")
        self.replay_buffer = SimpleReplayBuffer(num_slots)
        self.replay_proportion = replay_proportion

    def __call__(self, sample_batch: SampleBatchType) -> List[SampleBatchType]:
        # Put in replay buffer if enabled.
        self.replay_buffer.add_batch(sample_batch)

        # Proportional replay.
        output_batches = [sample_batch]
        f = self.replay_proportion
        while random.random() < f:
            f -= 1
            output_batches.append(self.replay_buffer.replay())
        return output_batches
=======
        return len(self.replay_batches)
>>>>>>> 110cae0c
<|MERGE_RESOLUTION|>--- conflicted
+++ resolved
@@ -1,26 +1,12 @@
-<<<<<<< HEAD
-from typing import List, Any, Optional
 import logging
+from typing import Optional
 import random
 
 # Import ray before psutil will make sure we use psutil's bundled version
 import ray  # noqa F401
 import psutil
 
-from ray.actor import ActorHandle
 from ray.util.debug import log_once
-from ray.util.iter import from_actors, LocalIterator, _NextValueNotReady
-from ray.util.iter_metrics import SharedMetrics
-from ray.rllib.utils.replay_buffers.multi_agent_replay_buffer import (
-    MultiAgentReplayBuffer,
-)
-from ray.rllib.execution.common import STEPS_SAMPLED_COUNTER, _get_shared_metrics
-=======
-from typing import Optional
-import random
-
-from ray.rllib.utils.replay_buffers.replay_buffer import warn_replay_capacity
->>>>>>> 110cae0c
 from ray.rllib.utils.typing import SampleBatchType
 
 logger = logging.getLogger(__name__)
@@ -54,7 +40,6 @@
         return random.choice(self.replay_batches)
 
     def __len__(self):
-<<<<<<< HEAD
         return len(self.replay_batches)
 
     @staticmethod
@@ -77,57 +62,4 @@
             elif mem_size > 0.2 * total_gb:
                 logger.warning(msg)
             else:
-                logger.info(msg)
-
-
-class MixInReplay:
-    """This operator adds replay to a stream of experiences.
-
-    It takes input batches, and returns a list of batches that include replayed
-    data as well. The number of replayed batches is determined by the
-    configured replay proportion. The max age of a batch is determined by the
-    number of replay slots.
-    """
-
-    def __init__(self, num_slots: int, replay_proportion: float):
-        """Initialize MixInReplay.
-
-        Args:
-            num_slots: Number of batches to store in total.
-            replay_proportion: The input batch will be returned
-                and an additional number of batches proportional to this value
-                will be added as well.
-
-        Examples:
-            # replay proportion 2:1
-            >>> from ray.rllib.execution.replay_ops import MixInReplay
-            >>> rollouts = ... # doctest: +SKIP
-            >>> replay_op = MixInReplay( # doctest: +SKIP
-            ...     rollouts, 100, replay_proportion=2)
-            >>> print(next(replay_op)) # doctest: +SKIP
-            [SampleBatch(<input>), SampleBatch(<replay>), SampleBatch(<rep.>)]
-            # replay proportion 0:1, replay disabled
-            >>> replay_op = MixInReplay( # doctest: +SKIP
-            ...     rollouts, 100, replay_proportion=0)
-            >>> print(next(replay_op)) # doctest: +SKIP
-            [SampleBatch(<input>)]
-        """
-        if replay_proportion > 0 and num_slots == 0:
-            raise ValueError("You must set num_slots > 0 if replay_proportion > 0.")
-        self.replay_buffer = SimpleReplayBuffer(num_slots)
-        self.replay_proportion = replay_proportion
-
-    def __call__(self, sample_batch: SampleBatchType) -> List[SampleBatchType]:
-        # Put in replay buffer if enabled.
-        self.replay_buffer.add_batch(sample_batch)
-
-        # Proportional replay.
-        output_batches = [sample_batch]
-        f = self.replay_proportion
-        while random.random() < f:
-            f -= 1
-            output_batches.append(self.replay_buffer.replay())
-        return output_batches
-=======
-        return len(self.replay_batches)
->>>>>>> 110cae0c
+                logger.info(msg)