--- conflicted
+++ resolved
@@ -10,20 +10,9 @@
     is_input_decorated,
     is_output_decorated,
 )
-<<<<<<< HEAD
 from ray.rllib.models.utils import get_activation_fn
 from ray.rllib.utils.framework import try_import_torch
 from ray.rllib.utils.nested_dict import NestedDict
-=======
-from ray.rllib.models.temp_spec_classes import TensorDict
-from ray.rllib.utils.framework import try_import_torch
-from ray.rllib.utils.typing import TensorType
-from ray.rllib.models.experimental.base import ModelConfig
-from ray.rllib.models.specs.checker import (
-    check_input_specs,
-    check_output_specs,
-)
->>>>>>> b75ef373
 
 torch, nn = try_import_torch()
 
@@ -94,37 +83,25 @@
         self.input_dim = input_dim
         hidden_layer_dims = hidden_layer_dims
 
-<<<<<<< HEAD
         hidden_activation_class = get_activation_fn(
             hidden_layer_activation, framework="torch"
         )
 
-        layers = []
-        dims = [input_dim] + hidden_layer_dims + [output_dim]
-        for i in range(len(dims) - 1):
-            if hidden_layer_activation != "linear":
-                layers.append(hidden_activation_class())
-=======
-        activation = getattr(nn, hidden_layer_activation, lambda: None)()
+        output_activation_class = get_activation_fn(output_activation,
+                                                    framework="torch")
 
         layers = []
         dims = [input_dim] + hidden_layer_dims + [output_dim]
         layers.append(nn.Linear(dims[0], dims[1]))
         for i in range(1, len(dims) - 1):
             if hidden_layer_activation != "linear":
-                layers.append(activation)
->>>>>>> b75ef373
+                layers.append(hidden_activation_class())
             layers.append(nn.Linear(dims[i], dims[i + 1]))
 
         self.output_dim = dims[-1]
 
         if output_activation != "linear":
-<<<<<<< HEAD
-            layers.append(get_activation_fn(output_activation, framework="torch")())
-=======
-            activation = getattr(nn, output_activation, lambda: None)()
-            layers.append(activation)
->>>>>>> b75ef373
+            layers.append(output_activation_class())
 
         self.mlp = nn.Sequential(*layers)
 
