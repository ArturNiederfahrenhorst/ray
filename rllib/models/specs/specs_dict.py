--- conflicted
+++ resolved
@@ -128,11 +128,7 @@
                         f"Mismatch found in data element {spec_name}, "
                         f"which is a TensorSpec: {e}"
                     )
-<<<<<<< HEAD
-            elif isinstance(spec, Type):
-=======
             elif isinstance(spec, (Type, tuple)):
->>>>>>> e9ffeb1c
                 if not isinstance(data_to_validate, spec):
                     raise ValueError(
                         _TYPE_MISMATCH.format(
