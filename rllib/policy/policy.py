<<<<<<< HEAD
=======
from abc import ABCMeta, abstractmethod
import gymnasium as gym
from gymnasium.spaces import Box
>>>>>>> 01b19baf
import json
import logging
import os
import platform
from abc import ABCMeta, abstractmethod
from collections import defaultdict
from typing import (
    TYPE_CHECKING,
    Any,
    Callable,
    Container,
    Dict,
    List,
    Mapping,
    Optional,
    Tuple,
    Type,
    Union,
)

import gym
import numpy as np
import tree  # pip install dm_tree
from gym.spaces import Box
from packaging import version

import ray
import ray.cloudpickle as pickle
from ray.actor import ActorHandle
from ray.air.checkpoint import Checkpoint
from ray.rllib.models.action_dist import ActionDistribution
from ray.rllib.models.catalog import ModelCatalog
from ray.rllib.models.modelv2 import ModelV2
from ray.rllib.policy.sample_batch import SampleBatch
from ray.rllib.policy.view_requirement import ViewRequirement
from ray.rllib.utils.annotations import (
    DeveloperAPI,
    ExperimentalAPI,
    OverrideToImplementCustomLogic,
    OverrideToImplementCustomLogic_CallToSuperRecommended,
    is_overridden,
)
from ray.rllib.utils.checkpoints import CHECKPOINT_VERSION, get_checkpoint_info
from ray.rllib.utils.deprecation import (
    Deprecated,
    DEPRECATED_VALUE,
    deprecation_warning,
)
from ray.rllib.utils.exploration.exploration import Exploration
from ray.rllib.utils.framework import try_import_tf, try_import_torch
from ray.rllib.utils.from_config import from_config
from ray.rllib.utils.nested_dict import NestedDict
from ray.rllib.utils.numpy import convert_to_numpy
from ray.rllib.utils.serialization import space_from_dict, space_to_dict
from ray.rllib.utils.spaces.space_utils import (
    get_base_struct_from_space,
    get_dummy_batch_for_space,
    unbatch,
)
from ray.rllib.utils.tf_utils import get_tf_eager_cls_if_necessary
from ray.rllib.utils.typing import (
    ActionConnectorDataType,
    AgentConnectorDataType,
    AgentID,
    AlgorithmConfigDict,
    ModelGradients,
    ModelWeights,
    PolicyID,
    PolicyState,
    T,
    TensorStructType,
    TensorType,
    TrainerConfigDict,
)
from ray.util import log_once
from ray.util.annotations import PublicAPI

tf1, tf, tfv = try_import_tf()
torch, _ = try_import_torch()

if TYPE_CHECKING:
    from ray.rllib.evaluation import Episode
    from ray.rllib.core.rl_module import RLModule


logger = logging.getLogger(__name__)


@PublicAPI
class PolicySpec:
    """A policy spec used in the "config.multiagent.policies" specification dict.

    As values (keys are the policy IDs (str)). E.g.:
    config:
        multiagent:
            policies: {
                "pol1": PolicySpec(None, Box, Discrete(2), {"lr": 0.0001}),
                "pol2": PolicySpec(config={"lr": 0.001}),
            }
    """

    def __init__(
        self, policy_class=None, observation_space=None, action_space=None, config=None
    ):
        # If None, use the Algorithm's default policy class stored under
        # `Algorithm._policy_class`.
        self.policy_class = policy_class
        # If None, use the env's observation space. If None and there is no Env
        # (e.g. offline RL), an error is thrown.
        self.observation_space = observation_space
        # If None, use the env's action space. If None and there is no Env
        # (e.g. offline RL), an error is thrown.
        self.action_space = action_space
        # Overrides defined keys in the main Algorithm config.
        # If None, use {}.
        self.config = config

    def __eq__(self, other: "PolicySpec"):
        return (
            self.policy_class == other.policy_class
            and self.observation_space == other.observation_space
            and self.action_space == other.action_space
            and self.config == other.config
        )

    def serialize(self) -> Dict:
        from ray.rllib.algorithms.registry import get_policy_class_name

        # Try to figure out a durable name for this policy.
        cls = get_policy_class_name(self.policy_class)
        if cls is None:
            logger.warning(
                f"Can not figure out a durable policy name for {self.policy_class}. "
                f"You are probably trying to checkpoint a custom policy. "
                f"Raw policy class may cause problems when the checkpoint needs to "
                "be loaded in the future. To fix this, make sure you add your "
                "custom policy in rllib.algorithms.registry.POLICIES."
            )
            cls = self.policy_class

        return {
            "policy_class": cls,
            "observation_space": space_to_dict(self.observation_space),
            "action_space": space_to_dict(self.action_space),
            # TODO(jungong) : try making the config dict durable by maybe
            # getting rid of all the fields that are not JSON serializable.
            "config": self.config,
        }

    @classmethod
    def deserialize(cls, spec: Dict) -> "PolicySpec":
        if isinstance(spec["policy_class"], str):
            # Try to recover the actual policy class from durable name.
            from ray.rllib.algorithms.registry import get_policy_class

            policy_class = get_policy_class(spec["policy_class"])
        elif isinstance(spec["policy_class"], type):
            # Policy spec is already a class type. Simply use it.
            policy_class = spec["policy_class"]
        else:
            raise AttributeError(f"Unknown policy class spec {spec['policy_class']}")

        return cls(
            policy_class=policy_class,
            observation_space=space_from_dict(spec["observation_space"]),
            action_space=space_from_dict(spec["action_space"]),
            config=spec["config"],
        )


@DeveloperAPI
class Policy(metaclass=ABCMeta):
    """Policy base class: Calculates actions, losses, and holds NN models.

    Policy is the abstract superclass for all DL-framework specific sub-classes
    (e.g. TFPolicy or TorchPolicy). It exposes APIs to

    1) Compute actions from observation (and possibly other) inputs.
    2) Manage the Policy's NN model(s), like exporting and loading their
       weights.
    3) Postprocess a given trajectory from the environment or other input
       via the `postprocess_trajectory` method.
    4) Compute losses from a train batch.
    5) Perform updates from a train batch on the NN-models (this normally
       includes loss calculations) either a) in one monolithic step
       (`train_on_batch`) or b) via batch pre-loading, then n steps of actual
       loss computations and updates (`load_batch_into_buffer` +
       `learn_on_loaded_batch`).

    Note: It is not recommended to sub-class Policy directly, but rather use
    one of the following two convenience methods:
    `rllib.policy.policy_template::build_policy_class` (PyTorch) or
    `rllib.policy.tf_policy_template::build_tf_policy_class` (TF).
    """

    @staticmethod
    def from_checkpoint(
        checkpoint: Union[str, Checkpoint],
        policy_ids: Optional[Container[PolicyID]] = None,
    ) -> Union["Policy", Dict[PolicyID, "Policy"]]:
        """Creates new Policy instance(s) from a given Policy or Algorithm checkpoint.

        Note: This method must remain backward compatible from 2.1.0 on, wrt.
        checkpoints created with Ray 2.0.0 or later.

        Args:
            checkpoint: The path (str) to a Policy or Algorithm checkpoint directory
                or an AIR Checkpoint (Policy or Algorithm) instance to restore
                from.
                If checkpoint is a Policy checkpoint, `policy_ids` must be None
                and only the Policy in that checkpoint is restored and returned.
                If checkpoint is an Algorithm checkpoint and `policy_ids` is None,
                will return a list of all Policy objects found in
                the checkpoint, otherwise a list of those policies in `policy_ids`.
            policy_ids: List of policy IDs to extract from a given Algorithm checkpoint.
                If None and an Algorithm checkpoint is provided, will restore all
                policies found in that checkpoint. If a Policy checkpoint is given,
                this arg must be None.

        Returns:
            An instantiated Policy, if `checkpoint` is a Policy checkpoint. A dict
            mapping PolicyID to Policies, if `checkpoint` is an Algorithm checkpoint.
            In the latter case, returns all policies within the Algorithm if
            `policy_ids` is None, else a dict of only those Policies that are in
            `policy_ids`.
        """
        checkpoint_info = get_checkpoint_info(checkpoint)

        # Algorithm checkpoint: Extract one or more policies from it and return them
        # in a dict (mapping PolicyID to Policy instances).
        if checkpoint_info["type"] == "Algorithm":
            from ray.rllib.algorithms.algorithm import Algorithm

            policies = {}

            # Old Algorithm checkpoints: State must be completely retrieved from:
            # algo state file -> worker -> "state".
            if checkpoint_info["checkpoint_version"] < version.Version("1.0"):
                with open(checkpoint_info["state_file"], "rb") as f:
                    state = pickle.load(f)
                # In older checkpoint versions, the policy states are stored under
                # "state" within the worker state (which is pickled in itself).
                worker_state = pickle.loads(state["worker"])
                policy_states = worker_state["state"]
                for pid, policy_state in policy_states.items():
                    # Get spec and config, merge config with
                    serialized_policy_spec = worker_state["policy_specs"][pid]
                    policy_config = Algorithm.merge_trainer_configs(
                        worker_state["policy_config"], serialized_policy_spec["config"]
                    )
                    serialized_policy_spec.update({"config": policy_config})
                    policy_state.update({"policy_spec": serialized_policy_spec})
                    policies[pid] = Policy.from_state(policy_state)
            # Newer versions: Get policy states from "policies/" sub-dirs.
            elif checkpoint_info["policy_ids"] is not None:
                for policy_id in checkpoint_info["policy_ids"]:
                    if policy_ids is None or policy_id in policy_ids:
                        policy_checkpoint_info = get_checkpoint_info(
                            os.path.join(
                                checkpoint_info["checkpoint_dir"],
                                "policies",
                                policy_id,
                            )
                        )
                        assert policy_checkpoint_info["type"] == "Policy"
                        with open(policy_checkpoint_info["state_file"], "rb") as f:
                            policy_state = pickle.load(f)
                        policies[policy_id] = Policy.from_state(policy_state)
            return policies

        # Policy checkpoint: Return a single Policy instance.
        else:
            with open(checkpoint_info["state_file"], "rb") as f:
                state = pickle.load(f)
            return Policy.from_state(state)

    @staticmethod
    def from_state(state: PolicyState) -> "Policy":
        """Recovers a Policy from a state object.

        The `state` of an instantiated Policy can be retrieved by calling its
        `get_state` method. This only works for the V2 Policy classes (EagerTFPolicyV2,
        SynamicTFPolicyV2, and TorchPolicyV2). It contains all information necessary
        to create the Policy. No access to the original code (e.g. configs, knowledge of
        the policy's class, etc..) is needed.

        Args:
            state: The state to recover a new Policy instance from.

        Returns:
            A new Policy instance.
        """
        serialized_pol_spec: Optional[dict] = state.get("policy_spec")
        if serialized_pol_spec is None:
            raise ValueError(
                "No `policy_spec` key was found in given `state`! "
                "Cannot create new Policy."
            )
        pol_spec = PolicySpec.deserialize(serialized_pol_spec)
        actual_class = get_tf_eager_cls_if_necessary(
            pol_spec.policy_class,
            pol_spec.config,
        )

        if pol_spec.config["framework"] == "tf":
            from ray.rllib.policy.tf_policy import TFPolicy

            return TFPolicy._tf1_from_state_helper(state)

        # Create the new policy.
        new_policy = actual_class(
            # Note(jungong) : we are intentionally not using keyward arguments here
            # because some policies name the observation space parameter obs_space,
            # and some others name it observation_space.
            pol_spec.observation_space,
            pol_spec.action_space,
            pol_spec.config,
        )

        # Set the new policy's state (weights, optimizer vars, exploration state,
        # etc..).
        new_policy.set_state(state)
        # Return the new policy.
        return new_policy

    @DeveloperAPI
    def __init__(
        self,
        observation_space: gym.Space,
        action_space: gym.Space,
        config: AlgorithmConfigDict,
    ):
        """Initializes a Policy instance.

        Args:
            observation_space: Observation space of the policy.
            action_space: Action space of the policy.
            config: A complete Algorithm/Policy config dict. For the default
                config keys and values, see rllib/trainer/trainer.py.
        """
        self.observation_space: gym.Space = observation_space
        self.action_space: gym.Space = action_space
        # The base struct of the observation/action spaces.
        # E.g. action-space = gym.spaces.Dict({"a": Discrete(2)}) ->
        # action_space_struct = {"a": Discrete(2)}
        self.observation_space_struct = get_base_struct_from_space(observation_space)
        self.action_space_struct = get_base_struct_from_space(action_space)

        self.config: AlgorithmConfigDict = config
        self.framework = self.config.get("framework")
        # Create the callbacks object to use for handling custom callbacks.
        if self.config.get("callbacks"):
            self.callbacks: "DefaultCallbacks" = self.config.get("callbacks")()
        else:
            from ray.rllib.algorithms.callbacks import DefaultCallbacks

            self.callbacks: "DefaultCallbacks" = DefaultCallbacks()

        # The global timestep, broadcast down from time to time from the
        # local worker to all remote workers.
        self.global_timestep: int = 0
        # The number of gradient updates this policy has undergone.
        self.num_grad_updates: int = 0

        # The action distribution class to use for action sampling, if any.
        # Child classes may set this.
        self.dist_class: Optional[Type] = None

        # Initialize view requirements.
        self.init_view_requirements()

        # Whether the Model's initial state (method) has been added
        # automatically based on the given view requirements of the model.
        self._model_init_state_automatically_added = False

        # Connectors.
        self.agent_connectors = None
        self.action_connectors = None

    @ExperimentalAPI
    @OverrideToImplementCustomLogic
    def make_rl_module(self) -> "RLModule":
        """Returns the RL Module.

        If RLModule API is enabled (self.config.rl_module(_enable_rl_module_api=True),
        this method should be implemented and should return the RLModule instance to
        use for this Policy. Otherwise, RLlib will error out.
        """
        module_class: RLModule = self.config["rl_module_class"]
        return module_class.from_model_config(
            self.observation_space, self.action_space, model_config=self.config["model"]
        )

    # TODO: (Artur) this function should become deprecated once we have completely
    #  transitioned to connectors
    @PublicAPI(stability="alpha")
    def compute_actions_from_raw_input_dict(
        self,
        input_dict: Union[SampleBatch, Dict[str, TensorStructType]],
        explore: bool = None,
        agent_ids: Optional[List[str]] = None,
        env_ids: Optional[List[str]] = None,
        **kwargs,
    ) -> Tuple[TensorType, List[TensorType], Dict[str, TensorType]]:
        """Computes actions from sampled environment data.

        Simple example:
            >>> from ray.rllib.algorithms.ppo import PPOConfig # doctest: +SKIP
            >>> algo = PPOConfig().build(env="CartPole-v1") # doctest: +SKIP
            >>> algo.train() # doctest: +SKIP
            >>> policy = algo.get_policy() # doctest: +SKIP
            >>> env = gym.make("CartPole-v1") # doctest: +SKIP
            >>> obs = env.reset() # doctest: +SKIP
            >>> reward, done, info = 0, False, {} # doctest: +SKIP
            >>> while not done: # doctest: +SKIP
            >>>     [action], _, _ = policy.compute_actions_from_raw_input_dict( # doctest: +SKIP # noqa
            >>>         { # doctest: +SKIP
            >>>             SampleBatch.OBS: [obs], # doctest: +SKIP
            >>>             SampleBatch.REWARDS: [reward], # doctest: +SKIP
            >>>             SampleBatch.DONES: [done], # doctest: +SKIP
            >>>             SampleBatch.INFOS: [info] # doctest: +SKIP
            >>>         } # doctest: +SKIP
            >>>     ) # doctest: +SKIP
            >>>     obs, reward, done, info = env.step(action) # doctest: +SKIP

        Batched example:
            >>> from ray.rllib.examples.env.multi_agent import MultiAgentCartPole # doctest: +SKIP # noqa
            >>> algo = PPOConfig().build(env=MultiAgentCartPole) # doctest: +SKIP
            >>> algo.train() # doctest: +SKIP
            >>> policy = algo.get_policy() # doctest: +SKIP
            >>> env = MultiAgentCartPole({"num_agents": 2}) # doctest: +SKIP
            >>> obses = env.reset() # doctest: +SKIP
            >>> rewards, dones, infos = {0: 0, 1: 0}, # doctest: +SKIP
            >>>                         {0: False, 1: False}, # doctest: +SKIP
            >>>                         {0: {}, 1: {}} # doctest: +SKIP
            >>> while not all(dones.values()): # doctest: +SKIP
            >>>     [action1, action2], _, _ = policy.compute_actions_from_raw_input_dict( # doctest: +SKIP # noqa
            >>>         { # doctest: +SKIP
            >>>             SampleBatch.OBS: [obses[0], obses[1]], # doctest: +SKIP
            >>>             SampleBatch.REWARDS:[rewards[0], rewards[1]], # doctest: +SKIP
            >>>             SampleBatch.DONES:[dones[0], dones[1]], # doctest: +SKIP
            >>>             SampleBatch.INFOS:[infos[0], infos[1]] # doctest: +SKIP
            >>>         } # doctest: +SKIP
            >>>     ) # doctest: +SKIP
            >>>     obs, reward, done, info = env.step({0: action1, 1: action2}) # doctest: +SKIP # noqa

        Args:
            input_dict: A SampleBatch or input dict containing tensors to compute
                actions. The inputs are assumed to be raw (i.e. unprocessed) outputs of
                the environment and are fed to policy's connectors before model
                inference. The policy's connector pre-processes the incoming input_dict
                into a proper expected format required for inference by the model. These
                preprocessing stages may include but are not limited to normalization of
                observations, observation- and state-buffering for recurrent policies,
                reward-clipping, etc. Shapes are expected to include a batch
                dimension (i.e. for the multi-agent case observations are of shape
                [BATCH_SIZE, OBS_SHAPE], where BATCH_SIZE could be the number of
                agents we want to compute actions for).
            explore: Whether to pick an exploitation or exploration action. The
                resulting behaviour depends on the algorithm a policy implements.
                Generally, exploration happens during training and means choosing
                random (accrdoing to the current policy possibly suboptimal) actions.
                Exploitation means choosing actions that are optimal according to the
                learnt policy.
                (None -> RLlib will default to AlgorithmConfig.explore).
            agent_ids: Agent IDs of observations in input_dict
            env_ids: Environment IDs of observations in input_dict
            **kwargs: Forward compatibility placeholder.

        Returns:
            actions: Batch of output actions, with shape like
                [BATCH_SIZE, ACTION_SHAPE].
            state_outs: List of RNN state output
                batches, if any, each with shape [BATCH_SIZE, STATE_SIZE].
            info: Dictionary of extra feature batches, if any, with shape like
                {"f1": [BATCH_SIZE, ...], "f2": [BATCH_SIZE, ...]}.
        """
        # Until we have fully migrated to connectors, we wrap compute_action-methods
        assert "episodes" not in kwargs.keys(), (
            "episodes argument can not be used together with connectors. Episodes "
            "are built internally and make this arg redundant."
        )
        if (
            input_dict.get(SampleBatch.OBS) is None
            and input_dict.get(SampleBatch.NEXT_OBS) is None
        ):
            logger.debug(
                "compute_actions_from_input_dict() expects "
                "either SampleBatch.OBS or SampleBatch.NEXT_OBS to be present in the "
                "input_dict arg and interprets it as the latest observations returned "
                "by the environment. If both are provided, we default to the content "
                "of SampleBatch.NEXT_OBS."
            )
            # Agent connectors require this field to be empty
            del input_dict[SampleBatch.OBS]
        elif input_dict.get(SampleBatch.NEXT_OBS) is None:
            assert SampleBatch.OBS in input_dict, (
                "Input dict must contain a "
                "value for key "
                "`SampleBatch.NEXT_OBS` or at "
                "least for `SampleBatch.OBS`."
            )
            # Interpret observation as next observation if need be here
            input_dict[SampleBatch.NEXT_OBS] = input_dict[SampleBatch.OBS]

        return self.compute_actions_from_raw_input(
            next_obs_batch=input_dict[SampleBatch.NEXT_OBS],
            reward_batch=input_dict[SampleBatch.REWARDS],
            dones_batch=input_dict[SampleBatch.DONES],
            info_batch=input_dict[SampleBatch.INFOS],
            timestep_batch=input_dict.get(SampleBatch.T),
            explore=explore,
            agent_ids=agent_ids,
            env_ids=env_ids,
            **kwargs,
        )

    def _check_compute_action_agent_id_arg(self, agent_id_arg):
        """Checks if agent_id_arg is None and warns that we default to agent_id='0'"""
        if agent_id_arg is None:
            if log_once("policy_{}_called_without_agent_ids".format(self)):
                logger.info(
                    "Calling compute_action<s>() on policy {} without "
                    "specifying agent_ids. This will default to "
                    '`agent_id="0"`. Ignore this if this policy '
                    "represents a single agent.".format(self)
                )
            return False

    def _check_compute_action_env_id_arg(self, env_id_arg):
        """Informs that we use a default env id if None is provided."""
        if env_id_arg is None:
            if log_once("policy_{}_called_without_env_ids".format(self)):
                logger.info(
                    "Calling compute_action<s>() on policy {} without "
                    "specifying an env_id. This will default to "
                    '`env_id="0"`. Ignore this when dealing with '
                    "single environment.".format(self)
                )
            return False

    @PublicAPI(stability="alpha")
    def compute_actions_from_raw_input(
        self,
        next_obs_batch: List[TensorStructType],
        reward_batch: List[TensorStructType],
        dones_batch: List[TensorStructType],
        info_batch: List[Dict[str, list]],
        t_batch: Optional[List[int]] = None,
        explore: bool = None,
        agent_ids: Optional[int] = None,
        env_ids: Optional[int] = None,
        **kwargs,
    ) -> Tuple[TensorType, List[TensorType], Dict[str, TensorType]]:
        """Computes actions from observations.

        The inputs are meant to be the outputs of an environment.
        This can be used to implement a direct policy/environment loop.
        Calls to policy models and action distribution functions are wrapped with
        connectors.

        Simple example:
            >>> from ray.rllib.algorithms.ppo import PPOConfig # doctest: +SKIP
            >>> algo = PPOConfig().build(env="CartPole-v1") # doctest: +SKIP
            >>> algo.train() # doctest: +SKIP
            >>> policy = algo.get_policy() # doctest: +SKIP
            >>> env = gym.make("CartPole-v1") # doctest: +SKIP
            >>> obs = env.reset() # doctest: +SKIP
            >>> reward, done, info = 0, False, {} # doctest: +SKIP
            >>> while not done: # doctest: +SKIP
            >>>     [action], _, _ = policy.compute_actions_from_raw_input( # doctest: +SKIP # noqa
            >>>         next_obs_batch=[obs], # doctest: +SKIP
            >>>         reward_batch=[reward], # doctest: +SKIP
            >>>         dones_batch=[done], # doctest: +SKIP
            >>>         info_batch=[info] # doctest: +SKIP
            >>>     ) # doctest: +SKIP
            >>>     obs, reward, done, info = env.step(action) # doctest: +SKIP

        Batched example:
            >>> from ray.rllib.examples.env.multi_agent import MultiAgentCartPole # doctest: +SKIP # noqa
            >>> algo = PPOConfig().build(env=MultiAgentCartPole) # doctest: +SKIP
            >>> algo.train() # doctest: +SKIP
            >>> policy = algo.get_policy() # doctest: +SKIP
            >>> env = MultiAgentCartPole({"num_agents": 2}) # doctest: +SKIP
            >>> obses = env.reset() # doctest: +SKIP
            >>> rewards, dones, infos = {0: 0, 1: 0}, # doctest: +SKIP
            >>>                         {0: False, 1: False}, # doctest: +SKIP
            >>>                         {0: {}, 1: {}} # doctest: +SKIP
            >>> while not all(dones.values()): # doctest: +SKIP
            >>>     [action1, action2], _, _ = policy.compute_actions_from_raw_input( # doctest: +SKIP # noqa
            >>>         next_obs_batch=[obses[0], obses[1]], # doctest: +SKIP
            >>>         reward_batch=[rewards[0], rewards[1]], # doctest: +SKIP
            >>>         dones_batch=[dones[0], dones[1]], # doctest: +SKIP
            >>>         info_batch=[infos[0], infos[1]] # doctest: +SKIP
            >>>     ) # doctest: +SKIP
            >>>     obs, reward, done, info = env.step({0: action1, 1: action2}) # doctest: +SKIP # noqa

        Args:
            next_obs_batch: Batch of observations, one per agent.
            reward_batch: Batch of rewards, one per agent.
            dones_batch: batch of dones, one per agent.
            info_batch: Batch of infos, one per agent.
            t_batch: Batch of timesteps, one per agent. If None, we assume the
                subsequent timestep when building trajectories from this input data.
            explore: Whether to pick an exploitation or exploration
                action (default: None -> use self.config["explore"]).
            agent_ids: Batch of agent_ids, matching the agents that generated the
                observations.
            env_ids: Batch of env_ids, matching the environments that generated the
                observations.
            **kwargs: Forward compatibility placeholder.

        Returns:
            actions: Batch of output actions, with shape like
                [BATCH_SIZE, ACTION_SHAPE].
            state_outs: List of RNN state output
                batches, if any, each with shape [BATCH_SIZE, STATE_SIZE].
            info: Dictionary of extra feature batches, if any, with shape like
                {"f1": [BATCH_SIZE, ...], "f2": [BATCH_SIZE, ...]}.
        """
        if self.action_connectors is None or self.agent_connectors is None:
            logger.warning(
                "Trying to compute action with connectors, "
                "but not all connectors where initialized on this "
                "policy. This creates the connectors from the "
                "policy config but will not synchronize them."
            )
            self.init_connectors(self.config)
            # maybe_get_filters_for_syncing(self, name)

        for old_kwarg in [
            "state_batches",
            "prev_action_batch",
            "prev_reward_batch",
            "episodes",
            "input_dict",
        ]:
            assert old_kwarg not in kwargs, (
                "Within the context of connectors, "
                "{} is internally built by "
                "connectors and can not be "
                "provided as an argument.".format(old_kwarg)
            )

        # TODO(Artur): Remove this after we have migrated deepmind style
        #  preprocessing into connectors (and don't auto-wrap in RW anymore)
        if any(
            [
                o.shape == (210, 160, 3) if isinstance(o, np.ndarray) else False
                for o in tree.flatten(next_obs_batch)
            ]
        ):
            if log_once("warn_about_possibly_non_wrapped_atari_env"):
                logger.warning(
                    "The observation you fed into local_policy_inference() has "
                    "dimensions (210, 160, 3), which is the standard for atari "
                    "environments. If RLlib raises an error including a related "
                    "dimensionality mismatch, you may need to use "
                    "ray.rllib.env.wrappers.atari_wrappers.wrap_deepmind to wrap "
                    "you environment."
                )

        # Turn all None default args into lists to zip further down
        if not self._check_compute_action_agent_id_arg(agent_ids):
            # Assume there is only one agent
            agent_ids = np.zeros(len(next_obs_batch))
        if not self._check_compute_action_env_id_arg(env_ids):
            # Assume there is only one env
            env_ids = np.zeros(len(next_obs_batch))
        _reward_batch = (
            [None] * len(next_obs_batch) if reward_batch is None else reward_batch
        )
        _dones_batch = (
            [None] * len(next_obs_batch) if dones_batch is None else dones_batch
        )
        _info_batch = [None] * len(next_obs_batch) if info_batch is None else info_batch
        _t_batch = [None] * len(next_obs_batch) if t_batch is None else t_batch

        # Compute ACD list
        acd_list: List[AgentConnectorDataType] = []
        for (
            agent_obs,
            agent_reward,
            agent_done,
            agent_info,
            agent_t,
            env_id,
            agent_id,
        ) in zip(
            next_obs_batch,
            _reward_batch,
            _dones_batch,
            _info_batch,
            _t_batch,
            env_ids,
            agent_ids,
        ):
            values_dict = {
                SampleBatch.ENV_ID: env_id,
                SampleBatch.AGENT_INDEX: agent_id,
                # Last action (SampleBatch.ACTIONS) column will be populated by
                # StateBufferConnector.
                # Reward received after taking action at timestep t.
                SampleBatch.NEXT_OBS: agent_obs,
            }
            # If rewards, dones and infos are not provided, assume they are not required
            if agent_reward is not None:
                values_dict[SampleBatch.REWARDS] = agent_reward
            if agent_done is not None:
                values_dict[SampleBatch.DONES] = agent_done
            if agent_info is not None:
                values_dict[SampleBatch.INFOS] = agent_info
            if agent_t is not None:
                values_dict[SampleBatch.T] = agent_t

            # Create one ACD per observation
            acd_list.append(
                AgentConnectorDataType(
                    env_id=env_id, agent_id=agent_id, data=values_dict
                )
            )

        processed = self.agent_connectors(acd_list)

        # Set interceptors for every batch
        if self.config["framework"] == "torch":
            # Actually convert to torch tensors.
            [
                self._lazy_tensor_dict(step_out.data.sample_batch)
                for step_out in processed
            ]

        action_connector_input_data = [
            self.compute_actions_from_input_dict(
                step_out.data.sample_batch,
                explore=explore,
                # This may be inaccurate when processing large batches
                kwargs=kwargs,
                **kwargs,
            )
            for step_out in processed
        ]

        # Turn action lists from ES and ARS into arrays
        action_connector_input_data = [
            (np.array(a), s, i) if isinstance(a, list) else (a, s, i)
            for a, s, i in action_connector_input_data
        ]

        actions = list()  # We return [BATCH_DIM, ACTION_DIM, ...]
        rnn_states = list()  # We return [BATCH_DIM, STATE_DIM, ...]
        fetches = defaultdict(list)  # We return a dict shaped similarly as
        # {"f1": [BATCH_SIZE, ...], "f2": [BATCH_SIZE, ...]}.

        for output_data, env_id, agent_id, agent_idx in zip(
            action_connector_input_data, env_ids, agent_ids, range(len(env_ids))
        ):  # All
            # lengths of batched inputs assumed to be equal here, choice of env_ids is
            # arbitrary

            # Construct the "input_dict" manually here, since we have one input dict
            # per agent
            input_dict = {
                SampleBatch.NEXT_OBS: next_obs_batch,
            }
            if reward_batch is not None:
                input_dict[SampleBatch.REWARDS] = reward_batch[agent_idx]
            if dones_batch is not None:
                input_dict[SampleBatch.DONES] = dones_batch[agent_idx]
            if info_batch is not None:
                input_dict[SampleBatch.INFOS] = info_batch[agent_idx]
            if t_batch is not None:
                input_dict[SampleBatch.T] = t_batch[agent_idx]

            #  Post-process policy output by running them through action connectors.
            ac_data = ActionConnectorDataType(
                env_id="0",
                agent_id="0",
                input_dict=input_dict,
                output=output_data,
            )

            self.agent_connectors.on_policy_output(ac_data)

            _action, _rnn_state, _fetches = self.action_connectors(ac_data).output
            actions.extend(_action)
            rnn_states.append(np.array(_rnn_state))
            for key, item in _fetches.items():
                fetches[key].extend(item)

        # Turn fetches into a dict and conform all batches inside into TensorType
        fetches = dict(fetches)
        for key, value in fetches.items():
            fetches[key] = np.array(value)

        return (
            np.array(actions),
            convert_to_numpy(rnn_states),
            convert_to_numpy(fetches),
        )

    @PublicAPI(stability="alpha")
    def init_connectors(self, config: TrainerConfigDict):
        """Util to create agent and action connectors for a Policy.

        Args:
            policy: Policy instance.
            config: Trainer config dict.
        """
        # Import here to avoid circular dependencies
        from ray.rllib.connectors.connector import ConnectorContext
        from ray.rllib.connectors.util import (
            get_agent_connectors_from_config,
            get_action_connectors_from_config,
        )

        ctx: ConnectorContext = ConnectorContext.from_policy(self)

        assert self.agent_connectors is None and self.agent_connectors is None, (
            "Can not create connectors for a policy that already has connectors. This "
            "can happen if you add a Policy that has connectors attached to a "
            "RolloutWorker with add_policy()."
        )

        self.agent_connectors = get_agent_connectors_from_config(ctx, config)
        self.action_connectors = get_action_connectors_from_config(ctx, config)

        logger.info("Using connectors:")
        logger.info(self.agent_connectors.__str__(indentation=4))
        logger.info(self.action_connectors.__str__(indentation=4))

    @DeveloperAPI
    def init_view_requirements(self):
        """Maximal view requirements dict for `learn_on_batch()` and
        `compute_actions` calls.
        Specific policies can override this function to provide custom
        list of view requirements.
        """
        # Maximal view requirements dict for `learn_on_batch()` and
        # `compute_actions` calls.
        # View requirements will be automatically filtered out later based
        # on the postprocessing and loss functions to ensure optimal data
        # collection and transfer performance.
        view_reqs = self._get_default_view_requirements()
        if not hasattr(self, "view_requirements"):
            self.view_requirements = view_reqs
        else:
            for k, v in view_reqs.items():
                if k not in self.view_requirements:
                    self.view_requirements[k] = v

    @DeveloperAPI
    def compute_single_action(
        self,
        obs: Optional[TensorStructType] = None,
        state: Optional[List[TensorType]] = None,
        *,
        prev_action: Optional[TensorStructType] = None,
        prev_reward: Optional[TensorStructType] = None,
        info: dict = None,
        input_dict: Optional[SampleBatch] = None,
        episode: Optional["Episode"] = None,
        explore: Optional[bool] = None,
        timestep: Optional[int] = None,
        # Kwars placeholder for future compatibility.
        **kwargs,
    ) -> Tuple[TensorStructType, List[TensorType], Dict[str, TensorType]]:
        """Computes and returns a single (B=1) action value.

        Takes an input dict (usually a SampleBatch) as its main data input.
        This allows for using this method in case a more complex input pattern
        (view requirements) is needed, for example when the Model requires the
        last n observations, the last m actions/rewards, or a combination
        of any of these.
        Alternatively, in case no complex inputs are required, takes a single
        `obs` values (and possibly single state values, prev-action/reward
        values, etc..).

        Args:
            obs: Single observation.
            state: List of RNN state inputs, if any.
            prev_action: Previous action value, if any.
            prev_reward: Previous reward, if any.
            info: Info object, if any.
            input_dict: A SampleBatch or input dict containing the
                single (unbatched) Tensors to compute actions. If given, it'll
                be used instead of `obs`, `state`, `prev_action|reward`, and
                `info`.
            episode: This provides access to all of the internal episode state,
                which may be useful for model-based or multi-agent algorithms.
            explore: Whether to pick an exploitation or
                exploration action
                (default: None -> use self.config["explore"]).
            timestep: The current (sampling) time step.
            **kwargs: Forward compatibility placeholder.

        Returns:
            Tuple consisting of the action, the list of RNN state outputs (if
            any), and a dictionary of extra features (if any).
        """
        # Build the input-dict used for the call to
        # `self.compute_actions_from_input_dict()`.
        if input_dict is None:
            input_dict = {SampleBatch.OBS: obs}
            if state is not None:
                for i, s in enumerate(state):
                    input_dict[f"state_in_{i}"] = s
            if prev_action is not None:
                input_dict[SampleBatch.PREV_ACTIONS] = prev_action
            if prev_reward is not None:
                input_dict[SampleBatch.PREV_REWARDS] = prev_reward
            if info is not None:
                input_dict[SampleBatch.INFOS] = info

        # Batch all data in input dict.
        input_dict = tree.map_structure_with_path(
            lambda p, s: (
                s
                if p == "seq_lens"
                else s.unsqueeze(0)
                if torch and isinstance(s, torch.Tensor)
                else np.expand_dims(s, 0)
            ),
            input_dict,
        )

        episodes = None
        if episode is not None:
            episodes = [episode]

        out = self.compute_actions_from_input_dict(
            input_dict=SampleBatch(input_dict),
            episodes=episodes,
            explore=explore,
            timestep=timestep,
            **kwargs,
        )

        # Some policies don't return a tuple, but always just a single action.
        # E.g. ES and ARS.
        if not isinstance(out, tuple):
            single_action = out
            state_out = []
            info = {}
        # Normal case: Policy should return (action, state, info) tuple.
        else:
            batched_action, state_out, info = out
            single_action = unbatch(batched_action)
        assert len(single_action) == 1
        single_action = single_action[0]

        # Return action, internal state(s), infos.
        return (
            single_action,
            tree.map_structure(lambda x: x[0], state_out),
            tree.map_structure(lambda x: x[0], info),
        )

    @DeveloperAPI
    def compute_actions_from_input_dict(
        self,
        input_dict: Union[SampleBatch, Dict[str, TensorStructType]],
        explore: bool = None,
        timestep: Optional[int] = None,
        episodes: Optional[List["Episode"]] = None,
        **kwargs,
    ) -> Tuple[TensorType, List[TensorType], Dict[str, TensorType]]:
        """Computes actions from collected samples (across multiple-agents).

        This method should not be called directly in connector-enabled policies.
        Takes an input dict (usually a SampleBatch) as its main data input.
        This allows for using this method in case a more complex input pattern
        (view requirements) is needed, for example when the Model requires the
        last n observations, the last m actions/rewards, or a combination
        of any of these.

        Args:
            input_dict: A SampleBatch or input dict containing the Tensors
                to compute actions. `input_dict` already abides to the
                Policy's as well as the Model's view requirements and can
                thus be passed to the Model as-is.
            explore: Whether to pick an exploitation or exploration
                action (default: None -> use self.config["explore"]).
            timestep: The current (sampling) time step.
            episodes: This provides access to all of the internal episodes'
                state, which may be useful for model-based or multi-agent
                algorithms. (Only relevant without connectors)
            **kwargs: Forward compatibility placeholder.

        Returns:
            actions: Batch of output actions, with shape like
                [BATCH_SIZE, ACTION_SHAPE].
            state_outs: List of RNN state output
                batches, if any, each with shape [BATCH_SIZE, STATE_SIZE].
            info: Dictionary of extra feature batches, if any, with shape like
                {"f1": [BATCH_SIZE, ...], "f2": [BATCH_SIZE, ...]}.
        """
        # Default implementation just passes obs, prev-a/r, and states on to
        # `self.compute_actions()`.
        state_batches = [s for k, s in input_dict.items() if k[:9] == "state_in_"]
        return self.compute_actions(
            obs_batch=input_dict[SampleBatch.OBS],
            state_batches=state_batches,
            prev_action_batch=input_dict.get(SampleBatch.PREV_ACTIONS),
            prev_reward_batch=input_dict.get(SampleBatch.PREV_REWARDS),
            info_batch=input_dict.get(SampleBatch.INFOS),
            explore=explore,
            timestep=timestep,
            episodes=episodes,
            **kwargs,
        )

    @abstractmethod
    @DeveloperAPI
    def compute_actions(
        self,
        obs_batch: Union[List[TensorStructType], TensorStructType],
        state_batches: Optional[List[TensorType]] = None,
        prev_action_batch: Union[List[TensorStructType], TensorStructType] = None,
        prev_reward_batch: Union[List[TensorStructType], TensorStructType] = None,
        info_batch: Optional[Dict[str, list]] = None,
        episodes: Optional[List["Episode"]] = None,
        explore: Optional[bool] = None,
        timestep: Optional[int] = None,
        **kwargs,
    ) -> Tuple[TensorType, List[TensorType], Dict[str, TensorType]]:
        """Computes actions for the current policy.

        Args:
            obs_batch: Batch of observations.
            state_batches: List of RNN state input batches, if any.
            prev_action_batch: Batch of previous action values.
            prev_reward_batch: Batch of previous rewards.
            info_batch: Batch of info objects.
            episodes: List of Episode objects, one for each obs in
                obs_batch. This provides access to all of the internal
                episode state, which may be useful for model-based or
                multi-agent algorithms.
            explore: Whether to pick an exploitation or exploration action.
                Set to None (default) for using the value of
                `self.config["explore"]`.
            timestep: The current (sampling) time step.
            **kwargs: Forward compatibility placeholder.

        Returns:
            actions: Batch of output actions, with shape like
                [BATCH_SIZE, ACTION_SHAPE].
            state_outs (List[TensorType]): List of RNN state output
                batches, if any, each with shape [BATCH_SIZE, STATE_SIZE].
            info (List[dict]): Dictionary of extra feature batches, if any,
                with shape like
                {"f1": [BATCH_SIZE, ...], "f2": [BATCH_SIZE, ...]}.
        """
        raise NotImplementedError

    @DeveloperAPI
    def compute_log_likelihoods(
        self,
        actions: Union[List[TensorType], TensorType],
        obs_batch: Union[List[TensorType], TensorType],
        state_batches: Optional[List[TensorType]] = None,
        prev_action_batch: Optional[Union[List[TensorType], TensorType]] = None,
        prev_reward_batch: Optional[Union[List[TensorType], TensorType]] = None,
        actions_normalized: bool = True,
    ) -> TensorType:
        """Computes the log-prob/likelihood for a given action and observation.

        The log-likelihood is calculated using this Policy's action
        distribution class (self.dist_class).

        Args:
            actions: Batch of actions, for which to retrieve the
                log-probs/likelihoods (given all other inputs: obs,
                states, ..).
            obs_batch: Batch of observations.
            state_batches: List of RNN state input batches, if any.
            prev_action_batch: Batch of previous action values.
            prev_reward_batch: Batch of previous rewards.
            actions_normalized: Is the given `actions` already normalized
                (between -1.0 and 1.0) or not? If not and
                `normalize_actions=True`, we need to normalize the given
                actions first, before calculating log likelihoods.

        Returns:
            Batch of log probs/likelihoods, with shape: [BATCH_SIZE].
        """
        raise NotImplementedError

    @DeveloperAPI
    @OverrideToImplementCustomLogic_CallToSuperRecommended
    def postprocess_trajectory(
        self,
        sample_batch: SampleBatch,
        other_agent_batches: Optional[
            Dict[AgentID, Tuple["Policy", SampleBatch]]
        ] = None,
        episode: Optional["Episode"] = None,
    ) -> SampleBatch:
        """Implements algorithm-specific trajectory postprocessing.

        This will be called on each trajectory fragment computed during policy
        evaluation. Each fragment is guaranteed to be only from one episode.
        The given fragment may or may not contain the end of this episode,
        depending on the `batch_mode=truncate_episodes|complete_episodes`,
        `rollout_fragment_length`, and other settings.

        Args:
            sample_batch: batch of experiences for the policy,
                which will contain at most one episode trajectory.
            other_agent_batches: In a multi-agent env, this contains a
                mapping of agent ids to (policy, agent_batch) tuples
                containing the policy and experiences of the other agents.
            episode: An optional multi-agent episode object to provide
                access to all of the internal episode state, which may
                be useful for model-based or multi-agent algorithms.

        Returns:
            The postprocessed sample batch.
        """
        # The default implementation just returns the same, unaltered batch.
        return sample_batch

    @ExperimentalAPI
    @OverrideToImplementCustomLogic
    def loss(
        self, model: ModelV2, dist_class: ActionDistribution, train_batch: SampleBatch
    ) -> Union[TensorType, List[TensorType]]:
        """Loss function for this Policy.

        Override this method in order to implement custom loss computations.

        Args:
            model: The model to calculate the loss(es).
            dist_class: The action distribution class to sample actions
                from the model's outputs.
            train_batch: The input batch on which to calculate the loss.

        Returns:
            Either a single loss tensor or a list of loss tensors.
        """
        raise NotImplementedError

    @DeveloperAPI
    def learn_on_batch(self, samples: SampleBatch) -> Dict[str, TensorType]:
        """Perform one learning update, given `samples`.

        Either this method or the combination of `compute_gradients` and
        `apply_gradients` must be implemented by subclasses.

        Args:
            samples: The SampleBatch object to learn from.

        Returns:
            Dictionary of extra metadata from `compute_gradients()`.

        Examples:
            >>> policy, sample_batch = ... # doctest: +SKIP
            >>> policy.learn_on_batch(sample_batch) # doctest: +SKIP
        """
        # The default implementation is simply a fused `compute_gradients` plus
        # `apply_gradients` call.
        grads, grad_info = self.compute_gradients(samples)
        self.apply_gradients(grads)
        return grad_info

    @ExperimentalAPI
    def learn_on_batch_from_replay_buffer(
        self, replay_actor: ActorHandle, policy_id: PolicyID
    ) -> Dict[str, TensorType]:
        """Samples a batch from given replay actor and performs an update.

        Args:
            replay_actor: The replay buffer actor to sample from.
            policy_id: The ID of this policy.

        Returns:
            Dictionary of extra metadata from `compute_gradients()`.
        """
        # Sample a batch from the given replay actor.
        # Note that for better performance (less data sent through the
        # network), this policy should be co-located on the same node
        # as `replay_actor`. Such a co-location step is usually done during
        # the Algorithm's `setup()` phase.
        batch = ray.get(replay_actor.replay.remote(policy_id=policy_id))
        if batch is None:
            return {}

        # Send to own learn_on_batch method for updating.
        # TODO: hack w/ `hasattr`
        if hasattr(self, "devices") and len(self.devices) > 1:
            self.load_batch_into_buffer(batch, buffer_index=0)
            return self.learn_on_loaded_batch(offset=0, buffer_index=0)
        else:
            return self.learn_on_batch(batch)

    @DeveloperAPI
    def load_batch_into_buffer(self, batch: SampleBatch, buffer_index: int = 0) -> int:
        """Bulk-loads the given SampleBatch into the devices' memories.

        The data is split equally across all the Policy's devices.
        If the data is not evenly divisible by the batch size, excess data
        should be discarded.

        Args:
            batch: The SampleBatch to load.
            buffer_index: The index of the buffer (a MultiGPUTowerStack) to use
                on the devices. The number of buffers on each device depends
                on the value of the `num_multi_gpu_tower_stacks` config key.

        Returns:
            The number of tuples loaded per device.
        """
        raise NotImplementedError

    @DeveloperAPI
    def get_num_samples_loaded_into_buffer(self, buffer_index: int = 0) -> int:
        """Returns the number of currently loaded samples in the given buffer.

        Args:
            buffer_index: The index of the buffer (a MultiGPUTowerStack)
                to use on the devices. The number of buffers on each device
                depends on the value of the `num_multi_gpu_tower_stacks` config
                key.

        Returns:
            The number of tuples loaded per device.
        """
        raise NotImplementedError

    @DeveloperAPI
    def learn_on_loaded_batch(self, offset: int = 0, buffer_index: int = 0):
        """Runs a single step of SGD on an already loaded data in a buffer.

        Runs an SGD step over a slice of the pre-loaded batch, offset by
        the `offset` argument (useful for performing n minibatch SGD
        updates repeatedly on the same, already pre-loaded data).

        Updates the model weights based on the averaged per-device gradients.

        Args:
            offset: Offset into the preloaded data. Used for pre-loading
                a train-batch once to a device, then iterating over
                (subsampling through) this batch n times doing minibatch SGD.
            buffer_index: The index of the buffer (a MultiGPUTowerStack)
                to take the already pre-loaded data from. The number of buffers
                on each device depends on the value of the
                `num_multi_gpu_tower_stacks` config key.

        Returns:
            The outputs of extra_ops evaluated over the batch.
        """
        raise NotImplementedError

    @DeveloperAPI
    def compute_gradients(
        self, postprocessed_batch: SampleBatch
    ) -> Tuple[ModelGradients, Dict[str, TensorType]]:
        """Computes gradients given a batch of experiences.

        Either this in combination with `apply_gradients()` or
        `learn_on_batch()` must be implemented by subclasses.

        Args:
            postprocessed_batch: The SampleBatch object to use
                for calculating gradients.

        Returns:
            grads: List of gradient output values.
            grad_info: Extra policy-specific info values.
        """
        raise NotImplementedError

    @DeveloperAPI
    def apply_gradients(self, gradients: ModelGradients) -> None:
        """Applies the (previously) computed gradients.

        Either this in combination with `compute_gradients()` or
        `learn_on_batch()` must be implemented by subclasses.

        Args:
            gradients: The already calculated gradients to apply to this
                Policy.
        """
        raise NotImplementedError

    @DeveloperAPI
    def get_weights(self) -> ModelWeights:
        """Returns model weights.

        Note: The return value of this method will reside under the "weights"
        key in the return value of Policy.get_state(). Model weights are only
        one part of a Policy's state. Other state information contains:
        optimizer variables, exploration state, and global state vars such as
        the sampling timestep.

        Returns:
            Serializable copy or view of model weights.
        """
        raise NotImplementedError

    @DeveloperAPI
    def set_weights(self, weights: ModelWeights) -> None:
        """Sets this Policy's model's weights.

        Note: Model weights are only one part of a Policy's state. Other
        state information contains: optimizer variables, exploration state,
        and global state vars such as the sampling timestep.

        Args:
            weights: Serializable copy or view of model weights.
        """
        raise NotImplementedError

    @DeveloperAPI
    def get_exploration_state(self) -> Dict[str, TensorType]:
        """Returns the state of this Policy's exploration component.

        Returns:
            Serializable information on the `self.exploration` object.
        """
        return self.exploration.get_state()

    @DeveloperAPI
    def is_recurrent(self) -> bool:
        """Whether this Policy holds a recurrent Model.

        Returns:
            True if this Policy has-a RNN-based Model.
        """
        return False

    @DeveloperAPI
    def num_state_tensors(self) -> int:
        """The number of internal states needed by the RNN-Model of the Policy.

        Returns:
            int: The number of RNN internal states kept by this Policy's Model.
        """
        return 0

    @DeveloperAPI
    def get_initial_state(self) -> List[TensorType]:
        """Returns initial RNN state for the current policy.

        Returns:
            List[TensorType]: Initial RNN state for the current policy.
        """
        return []

    @DeveloperAPI
    @OverrideToImplementCustomLogic_CallToSuperRecommended
    def get_state(self) -> PolicyState:
        """Returns the entire current state of this Policy.

        Note: Not to be confused with an RNN model's internal state.
        State includes the Model(s)' weights, optimizer weights,
        the exploration component's state, as well as global variables, such
        as sampling timesteps.

        Returns:
            Serialized local state.
        """
        state = {
            # All the policy's weights.
            "weights": self.get_weights(),
            # The current global timestep.
            "global_timestep": self.global_timestep,
            # The current num_grad_updates counter.
            "num_grad_updates": self.num_grad_updates,
        }

        # Add this Policy's spec so it can be retreived w/o access to the original
        # code.
        policy_spec = PolicySpec(
            policy_class=type(self),
            observation_space=self.observation_space,
            action_space=self.action_space,
            config=self.config,
        )
        state["policy_spec"] = policy_spec.serialize()

        if self.config.get("enable_connectors", False):
            # Checkpoint connectors state as well if enabled.
            connector_configs = {}
            if self.agent_connectors:
                connector_configs["agent"] = self.agent_connectors.to_state()
            if self.action_connectors:
                connector_configs["action"] = self.action_connectors.to_state()
            state["connector_configs"] = connector_configs

        return state

    @PublicAPI(stability="alpha")
    def maybe_restore_connectors(self, state: PolicyState):
        """Restore agent and action connectors if configs available.

        This is a noop if connectors are not enabled.

        Args:
            state: The new state to set this policy to. Can be
                obtained by calling `self.get_state()`.
        """
        # No-op if connector is not enabled.
        if not self.config.get("enable_connectors", False):
            return

        # To avoid a circular dependency problem cause by SampleBatch.
        from ray.rllib.connectors.connector import ConnectorContext, get_connector

        def _restore(cfg):
            ctx: ConnectorContext = ConnectorContext.from_policy(self)
            name, params = cfg
            return get_connector(name, ctx, params)

        connector_configs = state.get("connector_configs", {})
        if "agent" in connector_configs:
            self.agent_connectors = _restore(connector_configs["agent"])
            logger.info("restoring agent connectors:")
            logger.info(self.agent_connectors.__str__(indentation=4))
        if "action" in connector_configs:
            self.action_connectors = _restore(connector_configs["action"])
            logger.info("restoring action connectors:")
            logger.info(self.action_connectors.__str__(indentation=4))

    @DeveloperAPI
    @OverrideToImplementCustomLogic_CallToSuperRecommended
    def set_state(self, state: PolicyState) -> None:
        """Restores the entire current state of this Policy from `state`.

        Args:
            state: The new state to set this policy to. Can be
                obtained by calling `self.get_state()`.
        """
        if "policy_spec" in state:
            policy_spec = PolicySpec.deserialize(state["policy_spec"])
            # Assert spaces remained the same.
            if (
                policy_spec.observation_space is not None
                and policy_spec.observation_space != self.observation_space
            ):
                logger.warning(
                    "`observation_space` in given policy state ("
                    f"{policy_spec.observation_space}) does not match this Policy's "
                    f"observation space ({self.observation_space})."
                )
            if (
                policy_spec.action_space is not None
                and policy_spec.action_space != self.action_space
            ):
                logger.warning(
                    "`action_space` in given policy state ("
                    f"{policy_spec.action_space}) does not match this Policy's "
                    f"action space ({self.action_space})."
                )
            # Override config, if part of the spec.
            if policy_spec.config:
                self.config = policy_spec.config

        # Override NN weights.
        self.set_weights(state["weights"])
        self.maybe_restore_connectors(state)

    @ExperimentalAPI
    def apply(
        self,
        func: Callable[["Policy", Optional[Any], Optional[Any]], T],
        *args,
        **kwargs,
    ) -> T:
        """Calls the given function with this Policy instance.

        Useful for when the Policy class has been converted into a ActorHandle
        and the user needs to execute some functionality (e.g. add a property)
        on the underlying policy object.

        Args:
            func: The function to call, with this Policy as first
                argument, followed by args, and kwargs.
            args: Optional additional args to pass to the function call.
            kwargs: Optional additional kwargs to pass to the function call.

        Returns:
            The return value of the function call.
        """
        return func(self, *args, **kwargs)

    @DeveloperAPI
    def on_global_var_update(self, global_vars: Dict[str, TensorType]) -> None:
        """Called on an update to global vars.

        Args:
            global_vars: Global variables by str key, broadcast from the
                driver.
        """
        # Store the current global time step (sum over all policies' sample
        # steps).
        # Make sure, we keep global_timestep as a Tensor for tf-eager
        # (leads to memory leaks if not doing so).
        if self.framework == "tf2":
            self.global_timestep.assign(global_vars["timestep"])
        else:
            self.global_timestep = global_vars["timestep"]
        # Update our lifetime gradient update counter.
        num_grad_updates = global_vars.get("num_grad_updates")
        if num_grad_updates is not None:
            self.num_grad_updates = num_grad_updates

    @DeveloperAPI
    def export_checkpoint(
        self,
        export_dir: str,
        filename_prefix=DEPRECATED_VALUE,
        *,
        policy_state: Optional[PolicyState] = None,
    ) -> None:
        """Exports Policy checkpoint to a local directory and returns an AIR Checkpoint.

        Args:
            export_dir: Local writable directory to store the AIR Checkpoint
                information into.
            policy_state: An optional PolicyState to write to disk. Used by
                `Algorithm.save_checkpoint()` to save on the additional
                `self.get_state()` calls of its different Policies.

        Example:
            >>> from ray.rllib.algorithms.ppo import PPOTorchPolicy
            >>> policy = PPOTorchPolicy(...) # doctest: +SKIP
            >>> policy.export_checkpoint("/tmp/export_dir") # doctest: +SKIP
        """
        # `filename_prefix` should not longer be used as new Policy checkpoints
        # contain more than one file with a fixed filename structure.
        if filename_prefix != DEPRECATED_VALUE:
            deprecation_warning(
                old="Policy.export_checkpoint(filename_prefix=...)",
                error=True,
            )
        if policy_state is None:
            policy_state = self.get_state()
        policy_state["checkpoint_version"] = CHECKPOINT_VERSION

        # Write main policy state file.
        os.makedirs(export_dir, exist_ok=True)
        with open(os.path.join(export_dir, "policy_state.pkl"), "w+b") as f:
            pickle.dump(policy_state, f)

        # Write RLlib checkpoint json.
        with open(os.path.join(export_dir, "rllib_checkpoint.json"), "w") as f:
            json.dump(
                {
                    "type": "Policy",
                    "checkpoint_version": str(policy_state["checkpoint_version"]),
                    "ray_version": ray.__version__,
                    "ray_commit": ray.__commit__,
                },
                f,
            )

        # Add external model files, if required.
        if self.config["export_native_model_files"]:
            self.export_model(os.path.join(export_dir, "model"))

    @DeveloperAPI
    def export_model(self, export_dir: str, onnx: Optional[int] = None) -> None:
        """Exports the Policy's Model to local directory for serving.

        Note: The file format will depend on the deep learning framework used.
        See the child classed of Policy and their `export_model`
        implementations for more details.

        Args:
            export_dir: Local writable directory.
            onnx: If given, will export model in ONNX format. The
                value of this parameter set the ONNX OpSet version to use.

        Raises:
            ValueError: If a native DL-framework based model (e.g. a keras Model)
            cannot be saved to disk for various reasons.
        """
        raise NotImplementedError

    @DeveloperAPI
    def import_model_from_h5(self, import_file: str) -> None:
        """Imports Policy from local file.

        Args:
            import_file: Local readable file.
        """
        raise NotImplementedError

    @DeveloperAPI
    def get_session(self) -> Optional["tf1.Session"]:
        """Returns tf.Session object to use for computing actions or None.

        Note: This method only applies to TFPolicy sub-classes. All other
        sub-classes should expect a None to be returned from this method.

        Returns:
            The tf Session to use for computing actions and losses with
                this policy or None.
        """
        return None

    def get_host(self) -> str:
        """Returns the computer's network name.

        Returns:
            The computer's networks name or an empty string, if the network
            name could not be determined.
        """
        return platform.node()

    def _get_num_gpus_for_policy(self) -> int:
        """Decide on the number of CPU/GPU nodes this policy should run on.

        Return:
            0 if policy should run on CPU. >0 if policy should run on 1 or
            more GPUs.
        """
        worker_idx = self.config.get("worker_index", 0)
        fake_gpus = self.config.get("_fake_gpus", False)
        if (
            ray._private.worker._mode() == ray._private.worker.LOCAL_MODE
            and not fake_gpus
        ):
            # If in local debugging mode, and _fake_gpus is not on.
            num_gpus = 0
        elif worker_idx == 0:
            # If head node, take num_gpus.
            num_gpus = self.config["num_gpus"]
        else:
            # If worker node, take num_gpus_per_worker
            num_gpus = self.config["num_gpus_per_worker"]

        if num_gpus == 0:
            dev = "CPU"
        else:
            dev = "{} {}".format(num_gpus, "fake-GPUs" if fake_gpus else "GPUs")

        logger.info(
            "Policy (worker={}) running on {}.".format(
                worker_idx if worker_idx > 0 else "local", dev
            )
        )

        return num_gpus

    def _create_exploration(self) -> Exploration:
        """Creates the Policy's Exploration object.

        This method only exists b/c some Trainers do not use TfPolicy nor
        TorchPolicy, but inherit directly from Policy. Others inherit from
        TfPolicy w/o using DynamicTFPolicy.
        TODO(sven): unify these cases.

        Returns:
            Exploration: The Exploration object to be used by this Policy.
        """
        if getattr(self, "exploration", None) is not None:
            return self.exploration

        exploration = from_config(
            Exploration,
            self.config.get("exploration_config", {"type": "StochasticSampling"}),
            action_space=self.action_space,
            policy_config=self.config,
            model=getattr(self, "model", None),
            num_workers=self.config.get("num_workers", 0),
            worker_index=self.config.get("worker_index", 0),
            framework=getattr(self, "framework", self.config.get("framework", "tf")),
        )
        return exploration

    def _get_default_view_requirements(self):
        """Returns a default ViewRequirements dict.

        Note: This is the base/maximum requirement dict, from which later
        some requirements will be subtracted again automatically to streamline
        data collection, batch creation, and data transfer.

        Returns:
            ViewReqDict: The default view requirements dict.
        """

        # Default view requirements (equal to those that we would use before
        # the trajectory view API was introduced).
        return {
            SampleBatch.OBS: ViewRequirement(space=self.observation_space),
            SampleBatch.NEXT_OBS: ViewRequirement(
                data_col=SampleBatch.OBS,
                shift=1,
                space=self.observation_space,
                used_for_compute_actions=False,
            ),
            SampleBatch.ACTIONS: ViewRequirement(
                space=self.action_space, used_for_compute_actions=False
            ),
            # For backward compatibility with custom Models that don't specify
            # these explicitly (will be removed by Policy if not used).
            SampleBatch.PREV_ACTIONS: ViewRequirement(
                data_col=SampleBatch.ACTIONS, shift=-1, space=self.action_space
            ),
            SampleBatch.REWARDS: ViewRequirement(),
            # For backward compatibility with custom Models that don't specify
            # these explicitly (will be removed by Policy if not used).
            SampleBatch.PREV_REWARDS: ViewRequirement(
                data_col=SampleBatch.REWARDS, shift=-1
            ),
            SampleBatch.TERMINATEDS: ViewRequirement(),
            SampleBatch.TRUNCATEDS: ViewRequirement(),
            SampleBatch.INFOS: ViewRequirement(used_for_compute_actions=False),
            SampleBatch.EPS_ID: ViewRequirement(),
            SampleBatch.UNROLL_ID: ViewRequirement(),
            SampleBatch.AGENT_INDEX: ViewRequirement(),
            SampleBatch.T: ViewRequirement(),
        }

    def _initialize_loss_from_dummy_batch(
        self,
        auto_remove_unneeded_view_reqs: bool = True,
        stats_fn=None,
    ) -> None:
        """Performs test calls through policy's model and loss.

        NOTE: This base method should work for define-by-run Policies such as
        torch and tf-eager policies.

        If required, will thereby detect automatically, which data views are
        required by a) the forward pass, b) the postprocessing, and c) the loss
        functions, and remove those from self.view_requirements that are not
        necessary for these computations (to save data storage and transfer).

        Args:
            auto_remove_unneeded_view_reqs: Whether to automatically
                remove those ViewRequirements records from
                self.view_requirements that are not needed.
            stats_fn (Optional[Callable[[Policy, SampleBatch], Dict[str,
                TensorType]]]): An optional stats function to be called after
                the loss.
        """
        # Signal Policy that currently we do not like to eager/jit trace
        # any function calls. This is to be able to track, which columns
        # in the dummy batch are accessed by the different function (e.g.
        # loss) such that we can then adjust our view requirements.
        self._no_tracing = True
        # Save for later so that loss init does not change global timestep
        global_ts_before_init = int(convert_to_numpy(self.global_timestep))

        sample_batch_size = max(self.batch_divisibility_req * 4, 32)
        self._dummy_batch = self._get_dummy_batch_from_view_requirements(
            sample_batch_size
        )

        self._lazy_tensor_dict(self._dummy_batch)
        # With RL modules you want the explore flag to be True for initialization of the
        # tensors and placeholder you'd need for training.
        explore = self.config.get("_enable_rl_module_api", False)
        actions, state_outs, extra_outs = self.compute_actions_from_input_dict(
            self._dummy_batch, explore=explore
        )
        for key, view_req in self.view_requirements.items():
            if key not in self._dummy_batch.accessed_keys:
                view_req.used_for_compute_actions = False

        # Add all extra action outputs to view requirements (these may be
        # filtered out later again, if not needed for postprocessing or loss).
        for key, value in extra_outs.items():
            self._dummy_batch[key] = value
            if key not in self.view_requirements:
                if isinstance(value, (dict, np.ndarray)):
                    # the assumption is that value is a nested_dict of np.arrays leaves
                    space = get_gym_space_from_struct_of_tensors(value)
                    self.view_requirements[key] = ViewRequirement(
                        space=space, used_for_compute_actions=False
                    )
                else:
                    raise ValueError(
                        "policy.compute_actions_from_input_dict() returns an "
                        "extra action output that is neither a numpy array nor a dict."
                    )

        for key in self._dummy_batch.accessed_keys:
            if key not in self.view_requirements:
                self.view_requirements[key] = ViewRequirement()
                self.view_requirements[key].used_for_compute_actions = False
            # TODO (kourosh) Why did we use to make used_for_compute_actions True here?
        new_batch = self._get_dummy_batch_from_view_requirements(sample_batch_size)
        # Make sure the dummy_batch will return numpy arrays when accessed
        self._dummy_batch.set_get_interceptor(None)

        # try to re-use the output of the previous run to avoid overriding things that
        # would break (e.g. scale = 0 of Normal distribution cannot be zero)
        for k in new_batch:
            if k not in self._dummy_batch:
                self._dummy_batch[k] = new_batch[k]

        # Make sure the book-keeping of dummy_batch keys are reset to correcly track
        # what is accessed, what is added and what's deleted from now on.
        self._dummy_batch.accessed_keys.clear()
        self._dummy_batch.deleted_keys.clear()
        self._dummy_batch.added_keys.clear()

        self.exploration.postprocess_trajectory(self, self._dummy_batch)
        postprocessed_batch = self.postprocess_trajectory(self._dummy_batch)
        seq_lens = None
        if state_outs:
            B = 4  # For RNNs, have B=4, T=[depends on sample_batch_size]
            i = 0
            while "state_in_{}".format(i) in postprocessed_batch:
                postprocessed_batch["state_in_{}".format(i)] = postprocessed_batch[
                    "state_in_{}".format(i)
                ][:B]
                if "state_out_{}".format(i) in postprocessed_batch:
                    postprocessed_batch["state_out_{}".format(i)] = postprocessed_batch[
                        "state_out_{}".format(i)
                    ][:B]
                i += 1
            seq_len = sample_batch_size // B
            seq_lens = np.array([seq_len for _ in range(B)], dtype=np.int32)
            postprocessed_batch[SampleBatch.SEQ_LENS] = seq_lens
        # Switch on lazy to-tensor conversion on `postprocessed_batch`.
        train_batch = self._lazy_tensor_dict(postprocessed_batch)
        # Calling loss, so set `is_training` to True.
        train_batch.set_training(True)
        if seq_lens is not None:
            train_batch[SampleBatch.SEQ_LENS] = seq_lens
        train_batch.count = self._dummy_batch.count
        # Call the loss function, if it exists.
        # TODO(jungong) : clean up after all agents get migrated.
        # We should simply do self.loss(...) here.
        if self._loss is not None:
            self._loss(self, self.model, self.dist_class, train_batch)
        elif is_overridden(self.loss) and not self.config["in_evaluation"]:
            self.loss(self.model, self.dist_class, train_batch)
        # Call the stats fn, if given.
        # TODO(jungong) : clean up after all agents get migrated.
        # We should simply do self.stats_fn(train_batch) here.
        if stats_fn is not None:
            stats_fn(self, train_batch)
        if hasattr(self, "stats_fn") and not self.config["in_evaluation"]:
            self.stats_fn(train_batch)

        # Re-enable tracing.
        self._no_tracing = False

        # Add new columns automatically to view-reqs.
        if auto_remove_unneeded_view_reqs:
            # Add those needed for postprocessing and training.
            all_accessed_keys = (
                train_batch.accessed_keys
                | self._dummy_batch.accessed_keys
                | self._dummy_batch.added_keys
            )
            for key in all_accessed_keys:
                if key not in self.view_requirements and key != SampleBatch.SEQ_LENS:
                    self.view_requirements[key] = ViewRequirement(
                        used_for_compute_actions=False
                    )
            if self._loss or is_overridden(self.loss):
                # Tag those only needed for post-processing (with some
                # exceptions).
                for key in self._dummy_batch.accessed_keys:
                    if (
                        key not in train_batch.accessed_keys
                        and key in self.view_requirements
                        and key not in self.model.view_requirements
                        and key
                        not in [
                            SampleBatch.EPS_ID,
                            SampleBatch.AGENT_INDEX,
                            SampleBatch.UNROLL_ID,
                            SampleBatch.TERMINATEDS,
                            SampleBatch.TRUNCATEDS,
                            SampleBatch.REWARDS,
                            SampleBatch.INFOS,
                            SampleBatch.T,
                        ]
                    ):
                        self.view_requirements[key].used_for_training = False
                # Remove those not needed at all (leave those that are needed
                # by Sampler to properly execute sample collection). Also always leave
                # TERMINATEDS, TRUNCATEDS, REWARDS, INFOS, no matter what.
                for key in list(self.view_requirements.keys()):
                    if (
                        key not in all_accessed_keys
                        and key
                        not in [
                            SampleBatch.EPS_ID,
                            SampleBatch.AGENT_INDEX,
                            SampleBatch.UNROLL_ID,
                            SampleBatch.TERMINATEDS,
                            SampleBatch.TRUNCATEDS,
                            SampleBatch.REWARDS,
                            SampleBatch.INFOS,
                            SampleBatch.T,
                        ]
                        and key not in self.model.view_requirements
                    ):
                        # If user deleted this key manually in postprocessing
                        # fn, warn about it and do not remove from
                        # view-requirements.
                        if key in self._dummy_batch.deleted_keys:
                            logger.warning(
                                "SampleBatch key '{}' was deleted manually in "
                                "postprocessing function! RLlib will "
                                "automatically remove non-used items from the "
                                "data stream. Remove the `del` from your "
                                "postprocessing function.".format(key)
                            )
                        # If we are not writing output to disk, save to erase
                        # this key to save space in the sample batch.
                        elif self.config["output"] is None:
                            del self.view_requirements[key]

        if type(self.global_timestep) is int:
            self.global_timestep = global_ts_before_init
        elif isinstance(self.global_timestep, tf.Variable):
            self.global_timestep.assign(global_ts_before_init)
        else:
            raise ValueError(
                "Variable self.global_timestep of policy {} needs to be "
                "either of type `int` or `tf.Variable`, "
                "but is of type {}.".format(self, type(self.global_timestep))
            )

    def _get_dummy_batch_from_view_requirements(
        self,
        batch_size: int = 1,
    ) -> SampleBatch:
        """Creates a numpy dummy batch based on the Policy's view requirements.

        Args:
            batch_size: The size of the batch to create.

        Returns:
            Dict[str, TensorType]: The dummy batch containing all zero values.
        """
        ret = {}
        for view_col, view_req in self.view_requirements.items():
            space = view_req.space

            data_col = view_req.data_col or view_col
            # Flattened dummy batch.
            if (isinstance(space, (gym.spaces.Tuple, gym.spaces.Dict))) and (
                (
                    data_col == SampleBatch.OBS
                    and not self.config["_disable_preprocessor_api"]
                )
                or (
                    data_col == SampleBatch.ACTIONS
                    and not self.config.get("_disable_action_flattening")
                )
            ):
                _, shape = ModelCatalog.get_action_shape(
                    space, framework=self.config["framework"]
                )
                ret[view_col] = np.zeros((batch_size,) + shape[1:], np.float32)
            # Non-flattened dummy batch.
            else:
                # Range of indices on time-axis, e.g. "-50:-1".
                if isinstance(space, gym.spaces.Space):
                    time_size = (
                        len(view_req.shift_arr) if len(view_req.shift_arr) > 1 else None
                    )
                    ret[view_col] = get_dummy_batch_for_space(
                        space, batch_size=batch_size, time_size=time_size
                    )
                else:
                    ret[view_col] = [space for _ in range(batch_size)]

        # Due to different view requirements for the different columns,
        # columns in the resulting batch may not all have the same batch size.
        return SampleBatch(ret)

    def _update_model_view_requirements_from_init_state(self):
        """Uses Model's (or this Policy's) init state to add needed ViewReqs.

        Can be called from within a Policy to make sure RNNs automatically
        update their internal state-related view requirements.
        Changes the `self.view_requirements` dict.
        """
        self._model_init_state_automatically_added = True
        model = getattr(self, "model", None)

        obj = model or self
        if model and not hasattr(model, "view_requirements"):
            model.view_requirements = {
                SampleBatch.OBS: ViewRequirement(space=self.observation_space)
            }
        view_reqs = obj.view_requirements
        # Add state-ins to this model's view.
        init_state = []
        if hasattr(obj, "get_initial_state") and callable(obj.get_initial_state):
            init_state = obj.get_initial_state()
        else:
            # Add this functionality automatically for new native model API.
            if (
                tf
                and isinstance(model, tf.keras.Model)
                and "state_in_0" not in view_reqs
            ):
                obj.get_initial_state = lambda: [
                    np.zeros_like(view_req.space.sample())
                    for k, view_req in model.view_requirements.items()
                    if k.startswith("state_in_")
                ]
            else:
                obj.get_initial_state = lambda: []
                if "state_in_0" in view_reqs:
                    self.is_recurrent = lambda: True

        # Make sure auto-generated init-state view requirements get added
        # to both Policy and Model, no matter what.
        view_reqs = [view_reqs] + (
            [self.view_requirements] if hasattr(self, "view_requirements") else []
        )

        for i, state in enumerate(init_state):
            # Allow `state` to be either a Space (use zeros as initial values)
            # or any value (e.g. a dict or a non-zero tensor).
            fw = (
                np
                if isinstance(state, np.ndarray)
                else torch
                if torch and torch.is_tensor(state)
                else None
            )
            if fw:
                space = (
                    Box(-1.0, 1.0, shape=state.shape) if fw.all(state == 0.0) else state
                )
            else:
                space = state
            for vr in view_reqs:
                # Only override if user has not already provided
                # custom view-requirements for state_in_n.
                if "state_in_{}".format(i) not in vr:
                    vr["state_in_{}".format(i)] = ViewRequirement(
                        "state_out_{}".format(i),
                        shift=-1,
                        used_for_compute_actions=True,
                        batch_repeat_value=self.config.get("model", {}).get(
                            "max_seq_len", 1
                        ),
                        space=space,
                    )
                # Only override if user has not already provided
                # custom view-requirements for state_out_n.
                if "state_out_{}".format(i) not in vr:
                    vr["state_out_{}".format(i)] = ViewRequirement(
                        space=space, used_for_training=True
                    )

    @DeveloperAPI
    def __repr__(self):
        return type(self).__name__

    @Deprecated(new="get_exploration_state", error=True)
    def get_exploration_info(self) -> Dict[str, TensorType]:
        return self.get_exploration_state()


@DeveloperAPI
def get_gym_space_from_struct_of_tensors(
    value: Union[Mapping, np.ndarray]
) -> gym.spaces.Dict:
    if isinstance(value, Mapping):
        value_dict = NestedDict(value)
        struct = tree.map_structure(
            lambda x: gym.spaces.Box(-1.0, 1.0, shape=x.shape[1:], dtype=x.dtype),
            value_dict,
        )
        space = get_gym_space_from_struct_of_spaces(struct.asdict())
    elif isinstance(value, np.ndarray):
        space = gym.spaces.Box(-1.0, 1.0, shape=value.shape[1:], dtype=value.dtype)
    else:
        raise ValueError(
            f"Unsupported type of value {type(value)} passed "
            "to get_gym_space_from_struct_of_tensors. Only Nested dict with "
            "np.ndarray leaves or an np.ndarray are supported."
        )
    return space


@DeveloperAPI
def get_gym_space_from_struct_of_spaces(value: Union[Dict, Tuple]) -> gym.spaces.Dict:
    if isinstance(value, dict):
        return gym.spaces.Dict(
            {k: get_gym_space_from_struct_of_spaces(v) for k, v in value.items()}
        )
    elif isinstance(value, tuple):
        return gym.spaces.Tuple([get_gym_space_from_struct_of_spaces(v) for v in value])
    else:
        assert isinstance(
            value, gym.spaces.Space
        ), "The struct of spaces should only contain dicts, tiples and primitive "
        "gym spaces."
        return value<|MERGE_RESOLUTION|>--- conflicted
+++ resolved
@@ -1,9 +1,5 @@
-<<<<<<< HEAD
-=======
-from abc import ABCMeta, abstractmethod
 import gymnasium as gym
 from gymnasium.spaces import Box
->>>>>>> 01b19baf
 import json
 import logging
 import os
