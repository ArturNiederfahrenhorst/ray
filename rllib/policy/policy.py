import json
import logging
import os
import platform
from abc import ABCMeta, abstractmethod
from typing import (
    TYPE_CHECKING,
    Any,
    Callable,
    Container,
    Dict,
    List,
    Optional,
    Tuple,
    Type,
    Union,
)

import gym
import numpy as np
import tree  # pip install dm_tree
from gym.spaces import Box
from packaging import version
from collections import defaultdict

import ray
import ray.cloudpickle as pickle
from ray.util import log_once
from ray.actor import ActorHandle
from ray.air.checkpoint import Checkpoint
from ray.rllib.models.action_dist import ActionDistribution
from ray.rllib.models.catalog import ModelCatalog
from ray.rllib.models.modelv2 import ModelV2
from ray.rllib.policy.sample_batch import SampleBatch
from ray.rllib.policy.view_requirement import ViewRequirement
from ray.rllib.utils.numpy import convert_to_numpy
from ray.rllib.utils.annotations import (
    DeveloperAPI,
    ExperimentalAPI,
    OverrideToImplementCustomLogic,
    OverrideToImplementCustomLogic_CallToSuperRecommended,
    is_overridden,
)
from ray.rllib.utils.checkpoints import CHECKPOINT_VERSION, get_checkpoint_info
from ray.rllib.utils.deprecation import (
    Deprecated,
    DEPRECATED_VALUE,
    deprecation_warning,
)
from ray.rllib.utils.exploration.exploration import Exploration
from ray.rllib.utils.framework import try_import_tf, try_import_torch
from ray.rllib.utils.from_config import from_config
from ray.rllib.utils.serialization import space_from_dict, space_to_dict
from ray.rllib.utils.spaces.space_utils import (
    get_base_struct_from_space,
    get_dummy_batch_for_space,
    unbatch,
)
from ray.rllib.utils.typing import (
    ActionConnectorDataType,
    AgentConnectorDataType,
    AgentID,
    AlgorithmConfigDict,
    ModelGradients,
    ModelWeights,
    PolicyID,
    PolicyState,
    T,
    TensorStructType,
    TensorType,
    TrainerConfigDict,
)
from ray.util.annotations import PublicAPI

tf1, tf, tfv = try_import_tf()
torch, _ = try_import_torch()

if TYPE_CHECKING:
    from ray.rllib.evaluation import Episode

logger = logging.getLogger(__name__)


@PublicAPI
class PolicySpec:
    """A policy spec used in the "config.multiagent.policies" specification dict.

    As values (keys are the policy IDs (str)). E.g.:
    config:
        multiagent:
            policies: {
                "pol1": PolicySpec(None, Box, Discrete(2), {"lr": 0.0001}),
                "pol2": PolicySpec(config={"lr": 0.001}),
            }
    """

    def __init__(
        self, policy_class=None, observation_space=None, action_space=None, config=None
    ):
        # If None, use the Algorithm's default policy class stored under
        # `Algorithm._policy_class`.
        self.policy_class = policy_class
        # If None, use the env's observation space. If None and there is no Env
        # (e.g. offline RL), an error is thrown.
        self.observation_space = observation_space
        # If None, use the env's action space. If None and there is no Env
        # (e.g. offline RL), an error is thrown.
        self.action_space = action_space
        # Overrides defined keys in the main Algorithm config.
        # If None, use {}.
        self.config = config

    def __eq__(self, other: "PolicySpec"):
        return (
            self.policy_class == other.policy_class
            and self.observation_space == other.observation_space
            and self.action_space == other.action_space
            and self.config == other.config
        )

    def serialize(self) -> Dict:
        from ray.rllib.algorithms.registry import get_policy_class_name

        # Try to figure out a durable name for this policy.
        cls = get_policy_class_name(self.policy_class)
        if cls is None:
            logger.warning(
                f"Can not figure out a durable policy name for {self.policy_class}. "
                f"You are probably trying to checkpoint a custom policy. "
                f"Raw policy class may cause problems when the checkpoint needs to "
                "be loaded in the future. To fix this, make sure you add your "
                "custom policy in rllib.algorithms.registry.POLICIES."
            )
            cls = self.policy_class

        return {
            "policy_class": cls,
            "observation_space": space_to_dict(self.observation_space),
            "action_space": space_to_dict(self.action_space),
            # TODO(jungong) : try making the config dict durable by maybe
            # getting rid of all the fields that are not JSON serializable.
            "config": self.config,
        }

    @classmethod
    def deserialize(cls, spec: Dict) -> "PolicySpec":
        if isinstance(spec["policy_class"], str):
            # Try to recover the actual policy class from durable name.
            from ray.rllib.algorithms.registry import get_policy_class

            policy_class = get_policy_class(spec["policy_class"])
        elif isinstance(spec["policy_class"], type):
            # Policy spec is already a class type. Simply use it.
            policy_class = spec["policy_class"]
        else:
            raise AttributeError(f"Unknown policy class spec {spec['policy_class']}")

        return cls(
            policy_class=policy_class,
            observation_space=space_from_dict(spec["observation_space"]),
            action_space=space_from_dict(spec["action_space"]),
            config=spec["config"],
        )


@DeveloperAPI
class Policy(metaclass=ABCMeta):
    """Policy base class: Calculates actions, losses, and holds NN models.

    Policy is the abstract superclass for all DL-framework specific sub-classes
    (e.g. TFPolicy or TorchPolicy). It exposes APIs to

    1) Compute actions from observation (and possibly other) inputs.
    2) Manage the Policy's NN model(s), like exporting and loading their
       weights.
    3) Postprocess a given trajectory from the environment or other input
       via the `postprocess_trajectory` method.
    4) Compute losses from a train batch.
    5) Perform updates from a train batch on the NN-models (this normally
       includes loss calculations) either a) in one monolithic step
       (`train_on_batch`) or b) via batch pre-loading, then n steps of actual
       loss computations and updates (`load_batch_into_buffer` +
       `learn_on_loaded_batch`).

    Note: It is not recommended to sub-class Policy directly, but rather use
    one of the following two convenience methods:
    `rllib.policy.policy_template::build_policy_class` (PyTorch) or
    `rllib.policy.tf_policy_template::build_tf_policy_class` (TF).
    """

    @staticmethod
    def from_checkpoint(
        checkpoint: Union[str, Checkpoint],
        policy_ids: Optional[Container[PolicyID]] = None,
    ) -> Union["Policy", Dict[PolicyID, "Policy"]]:
        """Creates new Policy instance(s) from a given Policy or Algorithm checkpoint.

        Note: This method must remain backward compatible from 2.1.0 on, wrt.
        checkpoints created with Ray 2.0.0 or later.

        Args:
            checkpoint: The path (str) to a Policy or Algorithm checkpoint directory
                or an AIR Checkpoint (Policy or Algorithm) instance to restore
                from.
                If checkpoint is a Policy checkpoint, `policy_ids` must be None
                and only the Policy in that checkpoint is restored and returned.
                If checkpoint is an Algorithm checkpoint and `policy_ids` is None,
                will return a list of all Policy objects found in
                the checkpoint, otherwise a list of those policies in `policy_ids`.
            policy_ids: List of policy IDs to extract from a given Algorithm checkpoint.
                If None and an Algorithm checkpoint is provided, will restore all
                policies found in that checkpoint. If a Policy checkpoint is given,
                this arg must be None.

        Returns:
            An instantiated Policy, if `checkpoint` is a Policy checkpoint. A dict
            mapping PolicyID to Policies, if `checkpoint` is an Algorithm checkpoint.
            In the latter case, returns all policies within the Algorithm if
            `policy_ids` is None, else a dict of only those Policies that are in
            `policy_ids`.
        """
        checkpoint_info = get_checkpoint_info(checkpoint)

        # Algorithm checkpoint: Extract one or more policies from it and return them
        # in a dict (mapping PolicyID to Policy instances).
        if checkpoint_info["type"] == "Algorithm":
            from ray.rllib.algorithms.algorithm import Algorithm

            policies = {}

            # Old Algorithm checkpoints: State must be completely retrieved from:
            # algo state file -> worker -> "state".
            if checkpoint_info["checkpoint_version"] < version.Version("1.0"):
                with open(checkpoint_info["state_file"], "rb") as f:
                    state = pickle.load(f)
                # In older checkpoint versions, the policy states are stored under
                # "state" within the worker state (which is pickled in itself).
                worker_state = pickle.loads(state["worker"])
                policy_states = worker_state["state"]
                for pid, policy_state in policy_states.items():
                    # Get spec and config, merge config with
                    serialized_policy_spec = worker_state["policy_specs"][pid]
                    policy_config = Algorithm.merge_trainer_configs(
                        worker_state["policy_config"], serialized_policy_spec["config"]
                    )
                    serialized_policy_spec.update({"config": policy_config})
                    policy_state.update({"policy_spec": serialized_policy_spec})
                    policies[pid] = Policy.from_state(policy_state)
            # Newer versions: Get policy states from "policies/" sub-dirs.
            elif checkpoint_info["policy_ids"] is not None:
                for policy_id in checkpoint_info["policy_ids"]:
                    if policy_ids is None or policy_id in policy_ids:
                        policy_checkpoint_info = get_checkpoint_info(
                            os.path.join(
                                checkpoint_info["checkpoint_dir"],
                                "policies",
                                policy_id,
                            )
                        )
                        assert policy_checkpoint_info["type"] == "Policy"
                        with open(policy_checkpoint_info["state_file"], "rb") as f:
                            policy_state = pickle.load(f)
                        policies[policy_id] = Policy.from_state(policy_state)
            return policies

        # Policy checkpoint: Return a single Policy instance.
        else:
            with open(checkpoint_info["state_file"], "rb") as f:
                state = pickle.load(f)
            return Policy.from_state(state)

    @staticmethod
    def from_state(state: PolicyState) -> "Policy":
        """Recovers a Policy from a state object.

        The `state` of an instantiated Policy can be retrieved by calling its
        `get_state` method. This only works for the V2 Policy classes (EagerTFPolicyV2,
        SynamicTFPolicyV2, and TorchPolicyV2). It contains all information necessary
        to create the Policy. No access to the original code (e.g. configs, knowledge of
        the policy's class, etc..) is needed.

        Args:
            state: The state to recover a new Policy instance from.

        Returns:
            A new Policy instance.
        """
        serialized_pol_spec: Optional[dict] = state.get("policy_spec")
        if serialized_pol_spec is None:
            raise ValueError(
                "No `policy_spec` key was found in given `state`! "
                "Cannot create new Policy."
            )
        pol_spec = PolicySpec.deserialize(serialized_pol_spec)

        if pol_spec.config["framework"] == "tf":
            from ray.rllib.policy.tf_policy import TFPolicy

            return TFPolicy._tf1_from_state_helper(state)

        # Create the new policy.
        new_policy = pol_spec.policy_class(
            # Note(jungong) : we are intentionally not using keyward arguments here
            # because some policies name the observation space parameter obs_space,
            # and some others name it observation_space.
            pol_spec.observation_space,
            pol_spec.action_space,
            pol_spec.config,
        )

        # Set the new policy's state (weights, optimizer vars, exploration state,
        # etc..).
        new_policy.set_state(state)
        # Return the new policy.
        return new_policy

    @DeveloperAPI
    def __init__(
        self,
        observation_space: gym.Space,
        action_space: gym.Space,
        config: AlgorithmConfigDict,
    ):
        """Initializes a Policy instance.

        Args:
            observation_space: Observation space of the policy.
            action_space: Action space of the policy.
            config: A complete Algorithm/Policy config dict. For the default
                config keys and values, see rllib/trainer/trainer.py.
        """
        self.observation_space: gym.Space = observation_space
        self.action_space: gym.Space = action_space
        # The base struct of the observation/action spaces.
        # E.g. action-space = gym.spaces.Dict({"a": Discrete(2)}) ->
        # action_space_struct = {"a": Discrete(2)}
        self.observation_space_struct = get_base_struct_from_space(observation_space)
        self.action_space_struct = get_base_struct_from_space(action_space)

        self.config: AlgorithmConfigDict = config
        self.framework = self.config.get("framework")
        # Create the callbacks object to use for handling custom callbacks.
        if self.config.get("callbacks"):
            self.callbacks: "DefaultCallbacks" = self.config.get("callbacks")()
        else:
            from ray.rllib.algorithms.callbacks import DefaultCallbacks

            self.callbacks: "DefaultCallbacks" = DefaultCallbacks()

        # The global timestep, broadcast down from time to time from the
        # local worker to all remote workers.
        self.global_timestep: int = 0
        # The number of gradient updates this policy has undergone.
        self.num_grad_updates: int = 0

        # The action distribution class to use for action sampling, if any.
        # Child classes may set this.
        self.dist_class: Optional[Type] = None

        # Initialize view requirements.
        self.init_view_requirements()

        # Whether the Model's initial state (method) has been added
        # automatically based on the given view requirements of the model.
        self._model_init_state_automatically_added = False

        # Connectors.
        self.agent_connectors = None
        self.action_connectors = None

    # TODO: (Artur) this function should become deprecated once we have completely
    #  transitioned to connectors
    @PublicAPI(stability="alpha")
    def compute_actions_from_raw_input_dict(
        self,
        input_dict: Union[SampleBatch, Dict[str, TensorStructType]],
        explore: bool = None,
        agent_ids: Optional[List[str]] = None,
        env_ids: Optional[List[str]] = None,
        **kwargs,
    ) -> Tuple[TensorType, List[TensorType], Dict[str, TensorType]]:
        """Computes actions from sampled environment data.

        Simple example:
            >>> from ray.rllib.algorithms.ppo import PPOConfig # doctest: +SKIP
            >>> algo = PPOConfig().build(env="CartPole-v1") # doctest: +SKIP
            >>> algo.train() # doctest: +SKIP
            >>> policy = algo.get_policy() # doctest: +SKIP
            >>> env = gym.make("CartPole-v1") # doctest: +SKIP
            >>> obs = env.reset() # doctest: +SKIP
            >>> reward, done, info = 0, False, {} # doctest: +SKIP
            >>> while not done: # doctest: +SKIP
            >>>     [action], _, _ = policy.compute_actions_from_raw_input_dict( # doctest: +SKIP # noqa
            >>>         { # doctest: +SKIP
            >>>             SampleBatch.OBS: [obs], # doctest: +SKIP
            >>>             SampleBatch.REWARDS: [reward], # doctest: +SKIP
            >>>             SampleBatch.DONES: [done], # doctest: +SKIP
            >>>             SampleBatch.INFOS: [info] # doctest: +SKIP
            >>>         } # doctest: +SKIP
            >>>     ) # doctest: +SKIP
            >>>     obs, reward, done, info = env.step(action) # doctest: +SKIP

        Batched example:
            >>> from ray.rllib.examples.env.multi_agent import MultiAgentCartPole # doctest: +SKIP # noqa
            >>> algo = PPOConfig().build(env=MultiAgentCartPole) # doctest: +SKIP
            >>> algo.train() # doctest: +SKIP
            >>> policy = algo.get_policy() # doctest: +SKIP
            >>> env = MultiAgentCartPole({"num_agents": 2}) # doctest: +SKIP
            >>> obses = env.reset() # doctest: +SKIP
            >>> rewards, dones, infos = {0: 0, 1: 0}, # doctest: +SKIP
            >>>                         {0: False, 1: False}, # doctest: +SKIP
            >>>                         {0: {}, 1: {}} # doctest: +SKIP
            >>> while not all(dones.values()): # doctest: +SKIP
            >>>     [action1, action2], _, _ = policy.compute_actions_from_raw_input_dict( # doctest: +SKIP # noqa
            >>>         { # doctest: +SKIP
            >>>             SampleBatch.OBS: [obses[0], obses[1]], # doctest: +SKIP
            >>>             SampleBatch.REWARDS:[rewards[0], rewards[1]], # doctest: +SKIP
            >>>             SampleBatch.DONES:[dones[0], dones[1]], # doctest: +SKIP
            >>>             SampleBatch.INFOS:[infos[0], infos[1]] # doctest: +SKIP
            >>>         } # doctest: +SKIP
            >>>     ) # doctest: +SKIP
            >>>     obs, reward, done, info = env.step({0: action1, 1: action2}) # doctest: +SKIP # noqa

        Args:
            input_dict: A SampleBatch or input dict containing tensors to compute
                actions. The inputs are assumed to be raw (i.e. unprocessed) outputs of
                the environment and are fed to policy's connectors before model
                inference. The policy's connector pre-processes the incoming input_dict
                into a proper expected format required for inference by the model. These
                preprocessing stages may include but are not limited to normalization of
                observations, observation- and state-buffering for recurrent policies,
                reward-clipping, etc. Shapes are expected to include a batch
                dimension (i.e. for the multi-agent case observations are of shape
                [BATCH_SIZE, OBS_SHAPE], where BATCH_SIZE could be the number of
                agents we want to compute actions for).
            explore: Whether to pick an exploitation or exploration action. The
                resulting behaviour depends on the algorithm a policy implements.
                Generally, exploration happens during training and means choosing
                random (accrdoing to the current policy possibly suboptimal) actions.
                Exploitation means choosing actions that are optimal according to the
                learnt policy.
                (None -> RLlib will default to AlgorithmConfig.explore).
            agent_ids: Agent IDs of observations in input_dict
            env_ids: Environment IDs of observations in input_dict
            **kwargs: Forward compatibility placeholder.

        Returns:
            actions: Batch of output actions, with shape like
                [BATCH_SIZE, ACTION_SHAPE].
            state_outs: List of RNN state output
                batches, if any, each with shape [BATCH_SIZE, STATE_SIZE].
            info: Dictionary of extra feature batches, if any, with shape like
                {"f1": [BATCH_SIZE, ...], "f2": [BATCH_SIZE, ...]}.
        """
        # Until we have fully migrated to connectors, we wrap compute_action-methods
        assert "episodes" not in kwargs.keys(), (
            "episodes argument can not be used together with connectors. Episodes "
            "are built internally and make this arg redundant."
        )
        if (
            input_dict.get(SampleBatch.OBS) is None
            and input_dict.get(SampleBatch.NEXT_OBS) is None
        ):
            logger.debug(
                "compute_actions_from_input_dict() expects "
                "either SampleBatch.OBS or SampleBatch.NEXT_OBS to be present in the "
                "input_dict arg and interprets it as the latest observations returned "
                "by the environment. If both are provided, we default to the content "
                "of SampleBatch.NEXT_OBS."
            )
            # Agent connectors require this field to be empty
            del input_dict[SampleBatch.OBS]
        elif input_dict.get(SampleBatch.NEXT_OBS) is None:
            assert SampleBatch.OBS in input_dict, (
                "Input dict must contain a "
                "value for key "
                "`SampleBatch.NEXT_OBS` or at "
                "least for `SampleBatch.OBS`."
            )
            # Interpret observation as next observation if need be here
            input_dict[SampleBatch.NEXT_OBS] = input_dict[SampleBatch.OBS]

        return self.compute_actions_from_raw_input(
            next_obs_batch=input_dict[SampleBatch.NEXT_OBS],
            reward_batch=input_dict[SampleBatch.REWARDS],
            dones_batch=input_dict[SampleBatch.DONES],
            info_batch=input_dict[SampleBatch.INFOS],
            timestep_batch=input_dict.get(SampleBatch.T),
            explore=explore,
            agent_ids=agent_ids,
            env_ids=env_ids,
            **kwargs,
        )

    def _check_compute_action_agent_id_arg(self, agent_id_arg):
        """Checks if agent_id_arg is None and warns that we default to agent_id='0'"""
        if agent_id_arg is None:
            if log_once("policy_{}_called_without_agent_ids".format(self)):
                logger.info(
                    "Calling compute_action<s>() on policy {} without "
                    "specifying agent_ids. This will default to "
                    '`agent_id="0"`. Ignore this if this policy '
                    "represents a single agent.".format(self)
                )
            return False

    def _check_compute_action_env_id_arg(self, env_id_arg):
        """Informs that we use a default env id if None is provided."""
        if env_id_arg is None:
            if log_once("policy_{}_called_without_env_ids".format(self)):
                logger.info(
                    "Calling compute_action<s>() on policy {} without "
                    "specifying an env_id. This will default to "
                    '`env_id="0"`. Ignore this when dealing with '
                    "single environment.".format(self)
                )
            return False

    @PublicAPI(stability="alpha")
    def compute_actions_from_raw_input(
        self,
        next_obs_batch: List[TensorStructType],
        reward_batch: List[TensorStructType],
        dones_batch: List[TensorStructType],
        info_batch: List[Dict[str, list]],
        t_batch: Optional[List[int]] = None,
        explore: bool = None,
        agent_ids: Optional[int] = None,
        env_ids: Optional[int] = None,
        **kwargs,
    ) -> Tuple[TensorType, List[TensorType], Dict[str, TensorType]]:
        """Computes actions from observations.

        The inputs are meant to be the outputs of an environment.
        This can be used to implement a direct policy/environment loop.
        Calls to policy models and action distribution functions are wrapped with
        connectors.

        Simple example:
            >>> from ray.rllib.algorithms.ppo import PPOConfig # doctest: +SKIP
            >>> algo = PPOConfig().build(env="CartPole-v1") # doctest: +SKIP
            >>> algo.train() # doctest: +SKIP
            >>> policy = algo.get_policy() # doctest: +SKIP
            >>> env = gym.make("CartPole-v1") # doctest: +SKIP
            >>> obs = env.reset() # doctest: +SKIP
            >>> reward, done, info = 0, False, {} # doctest: +SKIP
            >>> while not done: # doctest: +SKIP
            >>>     [action], _, _ = policy.compute_actions_from_raw_input( # doctest: +SKIP # noqa
            >>>         next_obs_batch=[obs], # doctest: +SKIP
            >>>         reward_batch=[reward], # doctest: +SKIP
            >>>         dones_batch=[done], # doctest: +SKIP
            >>>         info_batch=[info] # doctest: +SKIP
            >>>     ) # doctest: +SKIP
            >>>     obs, reward, done, info = env.step(action) # doctest: +SKIP

        Batched example:
            >>> from ray.rllib.examples.env.multi_agent import MultiAgentCartPole # doctest: +SKIP # noqa
            >>> algo = PPOConfig().build(env=MultiAgentCartPole) # doctest: +SKIP
            >>> algo.train() # doctest: +SKIP
            >>> policy = algo.get_policy() # doctest: +SKIP
            >>> env = MultiAgentCartPole({"num_agents": 2}) # doctest: +SKIP
            >>> obses = env.reset() # doctest: +SKIP
            >>> rewards, dones, infos = {0: 0, 1: 0}, # doctest: +SKIP
            >>>                         {0: False, 1: False}, # doctest: +SKIP
            >>>                         {0: {}, 1: {}} # doctest: +SKIP
            >>> while not all(dones.values()): # doctest: +SKIP
            >>>     [action1, action2], _, _ = policy.compute_actions_from_raw_input( # doctest: +SKIP # noqa
            >>>         next_obs_batch=[obses[0], obses[1]], # doctest: +SKIP
            >>>         reward_batch=[rewards[0], rewards[1]], # doctest: +SKIP
            >>>         dones_batch=[dones[0], dones[1]], # doctest: +SKIP
            >>>         info_batch=[infos[0], infos[1]] # doctest: +SKIP
            >>>     ) # doctest: +SKIP
            >>>     obs, reward, done, info = env.step({0: action1, 1: action2}) # doctest: +SKIP # noqa

        Args:
            next_obs_batch: Batch of observations, one per agent.
            reward_batch: Batch of rewards, one per agent.
            dones_batch: batch of dones, one per agent.
            info_batch: Batch of infos, one per agent.
            t_batch: Batch of timesteps, one per agent. If None, we assume the
                subsequent timestep when building trajectories from this input data.
            explore: Whether to pick an exploitation or exploration
                action (default: None -> use self.config["explore"]).
            agent_ids: Batch of agent_ids, matching the agents that generated the
                observations.
            env_ids: Batch of env_ids, matching the environments that generated the
                observations.
            **kwargs: Forward compatibility placeholder.

        Returns:
            actions: Batch of output actions, with shape like
                [BATCH_SIZE, ACTION_SHAPE].
            state_outs: List of RNN state output
                batches, if any, each with shape [BATCH_SIZE, STATE_SIZE].
            info: Dictionary of extra feature batches, if any, with shape like
                {"f1": [BATCH_SIZE, ...], "f2": [BATCH_SIZE, ...]}.
        """
        if self.action_connectors is None or self.agent_connectors is None:
            logger.warning(
                "Trying to compute action with connectors, "
                "but not all connectors where initialized on this "
                "policy. This creates the connectors from the "
                "policy config but will not synchronize them."
            )
            self.init_connectors(self.config)
            # maybe_get_filters_for_syncing(self, name)

        for old_kwarg in [
            "state_batches",
            "prev_action_batch",
            "prev_reward_batch",
            "episodes",
            "input_dict",
        ]:
            assert old_kwarg not in kwargs, (
                "Within the context of connectors, "
                "{} is internally built by "
                "connectors and can not be "
                "provided as an argument.".format(old_kwarg)
            )

        # TODO(Artur): Remove this after we have migrated deepmind style
        #  preprocessing into connectors (and don't auto-wrap in RW anymore)
        if any(
            [
                o.shape == (210, 160, 3) if isinstance(o, np.ndarray) else False
                for o in tree.flatten(next_obs_batch)
            ]
        ):
            if log_once("warn_about_possibly_non_wrapped_atari_env"):
                logger.warning(
                    "The observation you fed into local_policy_inference() has "
                    "dimensions (210, 160, 3), which is the standard for atari "
                    "environments. If RLlib raises an error including a related "
                    "dimensionality mismatch, you may need to use "
                    "ray.rllib.env.wrappers.atari_wrappers.wrap_deepmind to wrap "
                    "you environment."
                )

        # Turn all None default args into lists to zip further down
        if not self._check_compute_action_agent_id_arg(agent_ids):
            # Assume there is only one agent
            agent_ids = np.zeros(len(next_obs_batch))
        if not self._check_compute_action_env_id_arg(env_ids):
            # Assume there is only one env
            env_ids = np.zeros(len(next_obs_batch))
        _reward_batch = (
            [None] * len(next_obs_batch) if reward_batch is None else reward_batch
        )
        _dones_batch = (
            [None] * len(next_obs_batch) if dones_batch is None else dones_batch
        )
        _info_batch = [None] * len(next_obs_batch) if info_batch is None else info_batch
        _t_batch = [None] * len(next_obs_batch) if t_batch is None else t_batch

<<<<<<< HEAD
        assert (
            len(agent_ids)
            == len(env_ids)
            == len(next_obs_batch)
            == len(_reward_batch)
            == len(_dones_batch)
            == len(_info_batch)
            == len(_t_batch)
        ), "All batched inputs must have the same first dimension"

=======
>>>>>>> 4cf41730
        # Compute ACD list
        acd_list: List[AgentConnectorDataType] = []
        for (
            agent_obs,
            agent_reward,
            agent_done,
            agent_info,
            agent_t,
            env_id,
            agent_id,
        ) in zip(
            next_obs_batch,
            _reward_batch,
            _dones_batch,
            _info_batch,
            _t_batch,
            env_ids,
            agent_ids,
        ):
            values_dict = {
                SampleBatch.ENV_ID: env_id,
                SampleBatch.AGENT_INDEX: agent_id,
                # Last action (SampleBatch.ACTIONS) column will be populated by
                # StateBufferConnector.
                # Reward received after taking action at timestep t.
                SampleBatch.NEXT_OBS: agent_obs,
            }
            # If rewards, dones and infos are not provided, assume they are not required
            if agent_reward is not None:
                values_dict[SampleBatch.REWARDS] = agent_reward
            if agent_done is not None:
                values_dict[SampleBatch.DONES] = agent_done
            if agent_info is not None:
                values_dict[SampleBatch.INFOS] = agent_info
            if agent_t is not None:
                values_dict[SampleBatch.T] = agent_t

            # Create one ACD per observation
            acd_list.append(
                AgentConnectorDataType(
                    env_id=env_id, agent_id=agent_id, data=values_dict
                )
            )

        processed = self.agent_connectors(acd_list)

        # Set interceptors for every batch
        if self.config["framework"] == "torch":
            # Actually convert to torch tensors.
            [
                self._lazy_tensor_dict(step_out.data.sample_batch)
                for step_out in processed
            ]

        action_connector_input_data = [
            self.compute_actions_from_input_dict(
                step_out.data.sample_batch,
                explore=explore,
                # This may be inaccurate when processing large batches
                kwargs=kwargs,
                **kwargs,
            )
            for step_out in processed
        ]

        # Turn action lists from ES and ARS into arrays
        action_connector_input_data = [
            (np.array(a), s, i) if isinstance(a, list) else (a, s, i)
            for a, s, i in action_connector_input_data
        ]

        actions = list()  # We return [BATCH_DIM, ACTION_DIM, ...]
        rnn_states = list()  # We return [BATCH_DIM, STATE_DIM, ...]
        fetches = defaultdict(list)  # We return a dict shaped similarly as
        # {"f1": [BATCH_SIZE, ...], "f2": [BATCH_SIZE, ...]}.

        for output_data, env_id, agent_id, agent_idx in zip(
            action_connector_input_data, env_ids, agent_ids, range(len(env_ids))
        ):  # All
            # lengths of batched inputs assumed to be equal here, choice of env_ids is
            # arbitrary

            # Construct the "input_dict" manually here, since we have one input dict
            # per agent
            input_dict = {
                SampleBatch.NEXT_OBS: next_obs_batch,
            }
            if reward_batch is not None:
                input_dict[SampleBatch.REWARDS] = reward_batch[agent_idx]
            if dones_batch is not None:
                input_dict[SampleBatch.DONES] = dones_batch[agent_idx]
            if info_batch is not None:
                input_dict[SampleBatch.INFOS] = info_batch[agent_idx]
            if t_batch is not None:
                input_dict[SampleBatch.T] = t_batch[agent_idx]

            #  Post-process policy output by running them through action connectors.
            ac_data = ActionConnectorDataType(
                env_id="0",
                agent_id="0",
                input_dict=input_dict,
                output=output_data,
            )

            self.agent_connectors.on_policy_output(ac_data)

            _action, _rnn_state, _fetches = self.action_connectors(ac_data).output
            actions.extend(_action)
            rnn_states.append(np.array(_rnn_state))
            for key, item in _fetches.items():
                fetches[key].extend(item)

        # Turn fetches into a dict and conform all batches inside into TensorType
        fetches = dict(fetches)
        for key, value in fetches.items():
            fetches[key] = np.array(value)

        return (
            np.array(actions),
            convert_to_numpy(rnn_states),
            convert_to_numpy(fetches),
        )

    @PublicAPI(stability="alpha")
    def init_connectors(self, config: TrainerConfigDict):
        """Util to create agent and action connectors for a Policy.

        Args:
            policy: Policy instance.
            config: Trainer config dict.
        """
        # Import here to avoid circular dependencies
        from ray.rllib.connectors.connector import ConnectorContext
        from ray.rllib.connectors.util import (
            get_agent_connectors_from_config,
            get_action_connectors_from_config,
        )

        ctx: ConnectorContext = ConnectorContext.from_policy(self)

        assert self.agent_connectors is None and self.agent_connectors is None, (
            "Can not create connectors for a policy that already has connectors. This "
            "can happen if you add a Policy that has connectors attached to a "
            "RolloutWorker with add_policy()."
        )

        self.agent_connectors = get_agent_connectors_from_config(ctx, config)
        self.action_connectors = get_action_connectors_from_config(ctx, config)

        logger.info("Using connectors:")
        logger.info(self.agent_connectors.__str__(indentation=4))
        logger.info(self.action_connectors.__str__(indentation=4))

    @DeveloperAPI
    def init_view_requirements(self):
        """Maximal view requirements dict for `learn_on_batch()` and
        `compute_actions` calls.
        Specific policies can override this function to provide custom
        list of view requirements.
        """
        # Maximal view requirements dict for `learn_on_batch()` and
        # `compute_actions` calls.
        # View requirements will be automatically filtered out later based
        # on the postprocessing and loss functions to ensure optimal data
        # collection and transfer performance.
        view_reqs = self._get_default_view_requirements()
        if not hasattr(self, "view_requirements"):
            self.view_requirements = view_reqs
        else:
            for k, v in view_reqs.items():
                if k not in self.view_requirements:
                    self.view_requirements[k] = v

    @DeveloperAPI
    def compute_single_action(
        self,
        obs: Optional[TensorStructType] = None,
        state: Optional[List[TensorType]] = None,
        *,
        prev_action: Optional[TensorStructType] = None,
        prev_reward: Optional[TensorStructType] = None,
        info: dict = None,
        input_dict: Optional[SampleBatch] = None,
        episode: Optional["Episode"] = None,
        explore: Optional[bool] = None,
        timestep: Optional[int] = None,
        # Kwars placeholder for future compatibility.
        **kwargs,
    ) -> Tuple[TensorStructType, List[TensorType], Dict[str, TensorType]]:
        """Computes and returns a single (B=1) action value.

        Takes an input dict (usually a SampleBatch) as its main data input.
        This allows for using this method in case a more complex input pattern
        (view requirements) is needed, for example when the Model requires the
        last n observations, the last m actions/rewards, or a combination
        of any of these.
        Alternatively, in case no complex inputs are required, takes a single
        `obs` values (and possibly single state values, prev-action/reward
        values, etc..).

        Args:
            obs: Single observation.
            state: List of RNN state inputs, if any.
            prev_action: Previous action value, if any.
            prev_reward: Previous reward, if any.
            info: Info object, if any.
            input_dict: A SampleBatch or input dict containing the
                single (unbatched) Tensors to compute actions. If given, it'll
                be used instead of `obs`, `state`, `prev_action|reward`, and
                `info`.
            episode: This provides access to all of the internal episode state,
                which may be useful for model-based or multi-agent algorithms.
            explore: Whether to pick an exploitation or
                exploration action
                (default: None -> use self.config["explore"]).
            timestep: The current (sampling) time step.
            **kwargs: Forward compatibility placeholder.

        Returns:
            Tuple consisting of the action, the list of RNN state outputs (if
            any), and a dictionary of extra features (if any).
        """
        # Build the input-dict used for the call to
        # `self.compute_actions_from_input_dict()`.
        if input_dict is None:
            input_dict = {SampleBatch.OBS: obs}
            if state is not None:
                for i, s in enumerate(state):
                    input_dict[f"state_in_{i}"] = s
            if prev_action is not None:
                input_dict[SampleBatch.PREV_ACTIONS] = prev_action
            if prev_reward is not None:
                input_dict[SampleBatch.PREV_REWARDS] = prev_reward
            if info is not None:
                input_dict[SampleBatch.INFOS] = info

        # Batch all data in input dict.
        input_dict = tree.map_structure_with_path(
            lambda p, s: (
                s
                if p == "seq_lens"
                else s.unsqueeze(0)
                if torch and isinstance(s, torch.Tensor)
                else np.expand_dims(s, 0)
            ),
            input_dict,
        )

        episodes = None
        if episode is not None:
            episodes = [episode]

        out = self.compute_actions_from_input_dict(
            input_dict=SampleBatch(input_dict),
            episodes=episodes,
            explore=explore,
            timestep=timestep,
            **kwargs,
        )

        # Some policies don't return a tuple, but always just a single action.
        # E.g. ES and ARS.
        if not isinstance(out, tuple):
            single_action = out
            state_out = []
            info = {}
        # Normal case: Policy should return (action, state, info) tuple.
        else:
            batched_action, state_out, info = out
            single_action = unbatch(batched_action)
        assert len(single_action) == 1
        single_action = single_action[0]

        # Return action, internal state(s), infos.
        return (
            single_action,
            [s[0] for s in state_out],
            {k: v[0] for k, v in info.items()},
        )

    @DeveloperAPI
    def compute_actions_from_input_dict(
        self,
        input_dict: Union[SampleBatch, Dict[str, TensorStructType]],
        explore: bool = None,
        timestep: Optional[int] = None,
        episodes: Optional[List["Episode"]] = None,
        **kwargs,
    ) -> Tuple[TensorType, List[TensorType], Dict[str, TensorType]]:
        """Computes actions from collected samples (across multiple-agents).

        This method should not be called directly in connector-enabled policies.
        Takes an input dict (usually a SampleBatch) as its main data input.
        This allows for using this method in case a more complex input pattern
        (view requirements) is needed, for example when the Model requires the
        last n observations, the last m actions/rewards, or a combination
        of any of these.

        Args:
            input_dict: A SampleBatch or input dict containing the Tensors
                to compute actions. `input_dict` already abides to the
                Policy's as well as the Model's view requirements and can
                thus be passed to the Model as-is.
            explore: Whether to pick an exploitation or exploration
                action (default: None -> use self.config["explore"]).
            timestep: The current (sampling) time step.
            episodes: This provides access to all of the internal episodes'
                state, which may be useful for model-based or multi-agent
                algorithms. (Only relevant without connectors)
            **kwargs: Forward compatibility placeholder.

        Returns:
            actions: Batch of output actions, with shape like
                [BATCH_SIZE, ACTION_SHAPE].
            state_outs: List of RNN state output
                batches, if any, each with shape [BATCH_SIZE, STATE_SIZE].
            info: Dictionary of extra feature batches, if any, with shape like
                {"f1": [BATCH_SIZE, ...], "f2": [BATCH_SIZE, ...]}.
        """
        # Default implementation just passes obs, prev-a/r, and states on to
        # `self.compute_actions()`.
        state_batches = [s for k, s in input_dict.items() if k[:9] == "state_in_"]
        return self.compute_actions(
            obs_batch=input_dict[SampleBatch.OBS],
            state_batches=state_batches,
            prev_action_batch=input_dict.get(SampleBatch.PREV_ACTIONS),
            prev_reward_batch=input_dict.get(SampleBatch.PREV_REWARDS),
            info_batch=input_dict.get(SampleBatch.INFOS),
            explore=explore,
            timestep=timestep,
            episodes=episodes,
            **kwargs,
        )

    @abstractmethod
    @DeveloperAPI
    def compute_actions(
        self,
        obs_batch: Union[List[TensorStructType], TensorStructType],
        state_batches: Optional[List[TensorType]] = None,
        prev_action_batch: Union[List[TensorStructType], TensorStructType] = None,
        prev_reward_batch: Union[List[TensorStructType], TensorStructType] = None,
        info_batch: Optional[Dict[str, list]] = None,
        episodes: Optional[List["Episode"]] = None,
        explore: Optional[bool] = None,
        timestep: Optional[int] = None,
        **kwargs,
    ) -> Tuple[TensorType, List[TensorType], Dict[str, TensorType]]:
        """Computes actions for the current policy.

        Args:
            obs_batch: Batch of observations.
            state_batches: List of RNN state input batches, if any.
            prev_action_batch: Batch of previous action values.
            prev_reward_batch: Batch of previous rewards.
            info_batch: Batch of info objects.
            episodes: List of Episode objects, one for each obs in
                obs_batch. This provides access to all of the internal
                episode state, which may be useful for model-based or
                multi-agent algorithms.
            explore: Whether to pick an exploitation or exploration action.
                Set to None (default) for using the value of
                `self.config["explore"]`.
            timestep: The current (sampling) time step.
            **kwargs: Forward compatibility placeholder.

        Returns:
            actions: Batch of output actions, with shape like
                [BATCH_SIZE, ACTION_SHAPE].
            state_outs (List[TensorType]): List of RNN state output
                batches, if any, each with shape [BATCH_SIZE, STATE_SIZE].
            info (List[dict]): Dictionary of extra feature batches, if any,
                with shape like
                {"f1": [BATCH_SIZE, ...], "f2": [BATCH_SIZE, ...]}.
        """
        raise NotImplementedError

    @DeveloperAPI
    def compute_log_likelihoods(
        self,
        actions: Union[List[TensorType], TensorType],
        obs_batch: Union[List[TensorType], TensorType],
        state_batches: Optional[List[TensorType]] = None,
        prev_action_batch: Optional[Union[List[TensorType], TensorType]] = None,
        prev_reward_batch: Optional[Union[List[TensorType], TensorType]] = None,
        actions_normalized: bool = True,
    ) -> TensorType:
        """Computes the log-prob/likelihood for a given action and observation.

        The log-likelihood is calculated using this Policy's action
        distribution class (self.dist_class).

        Args:
            actions: Batch of actions, for which to retrieve the
                log-probs/likelihoods (given all other inputs: obs,
                states, ..).
            obs_batch: Batch of observations.
            state_batches: List of RNN state input batches, if any.
            prev_action_batch: Batch of previous action values.
            prev_reward_batch: Batch of previous rewards.
            actions_normalized: Is the given `actions` already normalized
                (between -1.0 and 1.0) or not? If not and
                `normalize_actions=True`, we need to normalize the given
                actions first, before calculating log likelihoods.

        Returns:
            Batch of log probs/likelihoods, with shape: [BATCH_SIZE].
        """
        raise NotImplementedError

    @DeveloperAPI
    @OverrideToImplementCustomLogic_CallToSuperRecommended
    def postprocess_trajectory(
        self,
        sample_batch: SampleBatch,
        other_agent_batches: Optional[
            Dict[AgentID, Tuple["Policy", SampleBatch]]
        ] = None,
        episode: Optional["Episode"] = None,
    ) -> SampleBatch:
        """Implements algorithm-specific trajectory postprocessing.

        This will be called on each trajectory fragment computed during policy
        evaluation. Each fragment is guaranteed to be only from one episode.
        The given fragment may or may not contain the end of this episode,
        depending on the `batch_mode=truncate_episodes|complete_episodes`,
        `rollout_fragment_length`, and other settings.

        Args:
            sample_batch: batch of experiences for the policy,
                which will contain at most one episode trajectory.
            other_agent_batches: In a multi-agent env, this contains a
                mapping of agent ids to (policy, agent_batch) tuples
                containing the policy and experiences of the other agents.
            episode: An optional multi-agent episode object to provide
                access to all of the internal episode state, which may
                be useful for model-based or multi-agent algorithms.

        Returns:
            The postprocessed sample batch.
        """
        # The default implementation just returns the same, unaltered batch.
        return sample_batch

    @ExperimentalAPI
    @OverrideToImplementCustomLogic
    def loss(
        self, model: ModelV2, dist_class: ActionDistribution, train_batch: SampleBatch
    ) -> Union[TensorType, List[TensorType]]:
        """Loss function for this Policy.

        Override this method in order to implement custom loss computations.

        Args:
            model: The model to calculate the loss(es).
            dist_class: The action distribution class to sample actions
                from the model's outputs.
            train_batch: The input batch on which to calculate the loss.

        Returns:
            Either a single loss tensor or a list of loss tensors.
        """
        raise NotImplementedError

    @DeveloperAPI
    def learn_on_batch(self, samples: SampleBatch) -> Dict[str, TensorType]:
        """Perform one learning update, given `samples`.

        Either this method or the combination of `compute_gradients` and
        `apply_gradients` must be implemented by subclasses.

        Args:
            samples: The SampleBatch object to learn from.

        Returns:
            Dictionary of extra metadata from `compute_gradients()`.

        Examples:
            >>> policy, sample_batch = ... # doctest: +SKIP
            >>> policy.learn_on_batch(sample_batch) # doctest: +SKIP
        """
        # The default implementation is simply a fused `compute_gradients` plus
        # `apply_gradients` call.
        grads, grad_info = self.compute_gradients(samples)
        self.apply_gradients(grads)
        return grad_info

    @ExperimentalAPI
    def learn_on_batch_from_replay_buffer(
        self, replay_actor: ActorHandle, policy_id: PolicyID
    ) -> Dict[str, TensorType]:
        """Samples a batch from given replay actor and performs an update.

        Args:
            replay_actor: The replay buffer actor to sample from.
            policy_id: The ID of this policy.

        Returns:
            Dictionary of extra metadata from `compute_gradients()`.
        """
        # Sample a batch from the given replay actor.
        # Note that for better performance (less data sent through the
        # network), this policy should be co-located on the same node
        # as `replay_actor`. Such a co-location step is usually done during
        # the Algorithm's `setup()` phase.
        batch = ray.get(replay_actor.replay.remote(policy_id=policy_id))
        if batch is None:
            return {}

        # Send to own learn_on_batch method for updating.
        # TODO: hack w/ `hasattr`
        if hasattr(self, "devices") and len(self.devices) > 1:
            self.load_batch_into_buffer(batch, buffer_index=0)
            return self.learn_on_loaded_batch(offset=0, buffer_index=0)
        else:
            return self.learn_on_batch(batch)

    @DeveloperAPI
    def load_batch_into_buffer(self, batch: SampleBatch, buffer_index: int = 0) -> int:
        """Bulk-loads the given SampleBatch into the devices' memories.

        The data is split equally across all the Policy's devices.
        If the data is not evenly divisible by the batch size, excess data
        should be discarded.

        Args:
            batch: The SampleBatch to load.
            buffer_index: The index of the buffer (a MultiGPUTowerStack) to use
                on the devices. The number of buffers on each device depends
                on the value of the `num_multi_gpu_tower_stacks` config key.

        Returns:
            The number of tuples loaded per device.
        """
        raise NotImplementedError

    @DeveloperAPI
    def get_num_samples_loaded_into_buffer(self, buffer_index: int = 0) -> int:
        """Returns the number of currently loaded samples in the given buffer.

        Args:
            buffer_index: The index of the buffer (a MultiGPUTowerStack)
                to use on the devices. The number of buffers on each device
                depends on the value of the `num_multi_gpu_tower_stacks` config
                key.

        Returns:
            The number of tuples loaded per device.
        """
        raise NotImplementedError

    @DeveloperAPI
    def learn_on_loaded_batch(self, offset: int = 0, buffer_index: int = 0):
        """Runs a single step of SGD on an already loaded data in a buffer.

        Runs an SGD step over a slice of the pre-loaded batch, offset by
        the `offset` argument (useful for performing n minibatch SGD
        updates repeatedly on the same, already pre-loaded data).

        Updates the model weights based on the averaged per-device gradients.

        Args:
            offset: Offset into the preloaded data. Used for pre-loading
                a train-batch once to a device, then iterating over
                (subsampling through) this batch n times doing minibatch SGD.
            buffer_index: The index of the buffer (a MultiGPUTowerStack)
                to take the already pre-loaded data from. The number of buffers
                on each device depends on the value of the
                `num_multi_gpu_tower_stacks` config key.

        Returns:
            The outputs of extra_ops evaluated over the batch.
        """
        raise NotImplementedError

    @DeveloperAPI
    def compute_gradients(
        self, postprocessed_batch: SampleBatch
    ) -> Tuple[ModelGradients, Dict[str, TensorType]]:
        """Computes gradients given a batch of experiences.

        Either this in combination with `apply_gradients()` or
        `learn_on_batch()` must be implemented by subclasses.

        Args:
            postprocessed_batch: The SampleBatch object to use
                for calculating gradients.

        Returns:
            grads: List of gradient output values.
            grad_info: Extra policy-specific info values.
        """
        raise NotImplementedError

    @DeveloperAPI
    def apply_gradients(self, gradients: ModelGradients) -> None:
        """Applies the (previously) computed gradients.

        Either this in combination with `compute_gradients()` or
        `learn_on_batch()` must be implemented by subclasses.

        Args:
            gradients: The already calculated gradients to apply to this
                Policy.
        """
        raise NotImplementedError

    @DeveloperAPI
    def get_weights(self) -> ModelWeights:
        """Returns model weights.

        Note: The return value of this method will reside under the "weights"
        key in the return value of Policy.get_state(). Model weights are only
        one part of a Policy's state. Other state information contains:
        optimizer variables, exploration state, and global state vars such as
        the sampling timestep.

        Returns:
            Serializable copy or view of model weights.
        """
        raise NotImplementedError

    @DeveloperAPI
    def set_weights(self, weights: ModelWeights) -> None:
        """Sets this Policy's model's weights.

        Note: Model weights are only one part of a Policy's state. Other
        state information contains: optimizer variables, exploration state,
        and global state vars such as the sampling timestep.

        Args:
            weights: Serializable copy or view of model weights.
        """
        raise NotImplementedError

    @DeveloperAPI
    def get_exploration_state(self) -> Dict[str, TensorType]:
        """Returns the state of this Policy's exploration component.

        Returns:
            Serializable information on the `self.exploration` object.
        """
        return self.exploration.get_state()

    @DeveloperAPI
    def is_recurrent(self) -> bool:
        """Whether this Policy holds a recurrent Model.

        Returns:
            True if this Policy has-a RNN-based Model.
        """
        return False

    @DeveloperAPI
    def num_state_tensors(self) -> int:
        """The number of internal states needed by the RNN-Model of the Policy.

        Returns:
            int: The number of RNN internal states kept by this Policy's Model.
        """
        return 0

    @DeveloperAPI
    def get_initial_state(self) -> List[TensorType]:
        """Returns initial RNN state for the current policy.

        Returns:
            List[TensorType]: Initial RNN state for the current policy.
        """
        return []

    @DeveloperAPI
    @OverrideToImplementCustomLogic_CallToSuperRecommended
    def get_state(self) -> PolicyState:
        """Returns the entire current state of this Policy.

        Note: Not to be confused with an RNN model's internal state.
        State includes the Model(s)' weights, optimizer weights,
        the exploration component's state, as well as global variables, such
        as sampling timesteps.

        Returns:
            Serialized local state.
        """
        state = {
            # All the policy's weights.
            "weights": self.get_weights(),
            # The current global timestep.
            "global_timestep": self.global_timestep,
            # The current num_grad_updates counter.
            "num_grad_updates": self.num_grad_updates,
        }

        # Add this Policy's spec so it can be retreived w/o access to the original
        # code.
        policy_spec = PolicySpec(
            policy_class=type(self),
            observation_space=self.observation_space,
            action_space=self.action_space,
            config=self.config,
        )
        state["policy_spec"] = policy_spec.serialize()

        if self.config.get("enable_connectors", False):
            # Checkpoint connectors state as well if enabled.
            connector_configs = {}
            if self.agent_connectors:
                connector_configs["agent"] = self.agent_connectors.to_state()
            if self.action_connectors:
                connector_configs["action"] = self.action_connectors.to_state()
            state["connector_configs"] = connector_configs

        return state

    @PublicAPI(stability="alpha")
    def restore_connectors(self, state: PolicyState):
        """Restore agent and action connectors if configs available.

        Args:
            state: The new state to set this policy to. Can be
                obtained by calling `self.get_state()`.
        """
        # No-op if connector is not enabled.
        if not self.config.get("enable_connectors", False):
            return

        # To avoid a circular dependency problem cause by SampleBatch.
        from ray.rllib.connectors.connector import ConnectorContext, get_connector

        def _restore(cfg):
            ctx: ConnectorContext = ConnectorContext.from_policy(self)
            name, params = cfg
            return get_connector(ctx, name, params)

        connector_configs = state.get("connector_configs", {})
        if "agent" in connector_configs:
            self.agent_connectors = _restore(connector_configs["agent"])
            logger.info("restoring agent connectors:")
            logger.info(self.agent_connectors.__str__(indentation=4))
        if "action" in connector_configs:
            self.action_connectors = _restore(connector_configs["action"])
            logger.info("restoring action connectors:")
            logger.info(self.action_connectors.__str__(indentation=4))

    @DeveloperAPI
    @OverrideToImplementCustomLogic_CallToSuperRecommended
    def set_state(self, state: PolicyState) -> None:
        """Restores the entire current state of this Policy from `state`.

        Args:
            state: The new state to set this policy to. Can be
                obtained by calling `self.get_state()`.
        """
        self.set_weights(state["weights"])
        self.restore_connectors(state)

    @ExperimentalAPI
    def apply(
        self,
        func: Callable[["Policy", Optional[Any], Optional[Any]], T],
        *args,
        **kwargs,
    ) -> T:
        """Calls the given function with this Policy instance.

        Useful for when the Policy class has been converted into a ActorHandle
        and the user needs to execute some functionality (e.g. add a property)
        on the underlying policy object.

        Args:
            func: The function to call, with this Policy as first
                argument, followed by args, and kwargs.
            args: Optional additional args to pass to the function call.
            kwargs: Optional additional kwargs to pass to the function call.

        Returns:
            The return value of the function call.
        """
        return func(self, *args, **kwargs)

    @DeveloperAPI
    def on_global_var_update(self, global_vars: Dict[str, TensorType]) -> None:
        """Called on an update to global vars.

        Args:
            global_vars: Global variables by str key, broadcast from the
                driver.
        """
        # Store the current global time step (sum over all policies' sample
        # steps).
        # Make sure, we keep global_timestep as a Tensor for tf-eager
        # (leads to memory leaks if not doing so).
        if self.framework == "tf2":
            self.global_timestep.assign(global_vars["timestep"])
        else:
            self.global_timestep = global_vars["timestep"]
        # Update our lifetime gradient update counter.
        num_grad_updates = global_vars.get("num_grad_updates")
        if num_grad_updates is not None:
            self.num_grad_updates = num_grad_updates

    @DeveloperAPI
    def export_checkpoint(
        self,
        export_dir: str,
        filename_prefix=DEPRECATED_VALUE,
        *,
        policy_state: Optional[PolicyState] = None,
    ) -> None:
        """Exports Policy checkpoint to a local directory and returns an AIR Checkpoint.

        Args:
            export_dir: Local writable directory to store the AIR Checkpoint
                information into.
            policy_state: An optional PolicyState to write to disk. Used by
                `Algorithm.save_checkpoint()` to save on the additional
                `self.get_state()` calls of its different Policies.

        Example:
            >>> from ray.rllib.algorithms.ppo import PPOTorchPolicy
            >>> policy = PPOTorchPolicy(...) # doctest: +SKIP
            >>> policy.export_checkpoint("/tmp/export_dir") # doctest: +SKIP
        """
        # `filename_prefix` should not longer be used as new Policy checkpoints
        # contain more than one file with a fixed filename structure.
        if filename_prefix != DEPRECATED_VALUE:
            deprecation_warning(
                old="Policy.export_checkpoint(filename_prefix=...)",
                error=True,
            )
        if policy_state is None:
            policy_state = self.get_state()
        policy_state["checkpoint_version"] = CHECKPOINT_VERSION

        # Write main policy state file.
        os.makedirs(export_dir, exist_ok=True)
        with open(os.path.join(export_dir, "policy_state.pkl"), "w+b") as f:
            pickle.dump(policy_state, f)

        # Write RLlib checkpoint json.
        with open(os.path.join(export_dir, "rllib_checkpoint.json"), "w") as f:
            json.dump(
                {
                    "type": "Policy",
                    "checkpoint_version": str(policy_state["checkpoint_version"]),
                    "ray_version": ray.__version__,
                    "ray_commit": ray.__commit__,
                },
                f,
            )

        # Add external model files, if required.
        if self.config["export_native_model_files"]:
            self.export_model(os.path.join(export_dir, "model"))

    @DeveloperAPI
    def export_model(self, export_dir: str, onnx: Optional[int] = None) -> None:
        """Exports the Policy's Model to local directory for serving.

        Note: The file format will depend on the deep learning framework used.
        See the child classed of Policy and their `export_model`
        implementations for more details.

        Args:
            export_dir: Local writable directory.
            onnx: If given, will export model in ONNX format. The
                value of this parameter set the ONNX OpSet version to use.

        Raises:
            ValueError: If a native DL-framework based model (e.g. a keras Model)
            cannot be saved to disk for various reasons.
        """
        raise NotImplementedError

    @DeveloperAPI
    def import_model_from_h5(self, import_file: str) -> None:
        """Imports Policy from local file.

        Args:
            import_file: Local readable file.
        """
        raise NotImplementedError

    @DeveloperAPI
    def get_session(self) -> Optional["tf1.Session"]:
        """Returns tf.Session object to use for computing actions or None.

        Note: This method only applies to TFPolicy sub-classes. All other
        sub-classes should expect a None to be returned from this method.

        Returns:
            The tf Session to use for computing actions and losses with
                this policy or None.
        """
        return None

    def get_host(self) -> str:
        """Returns the computer's network name.

        Returns:
            The computer's networks name or an empty string, if the network
            name could not be determined.
        """
        return platform.node()

    def _get_num_gpus_for_policy(self) -> int:
        """Decide on the number of CPU/GPU nodes this policy should run on.

        Return:
            0 if policy should run on CPU. >0 if policy should run on 1 or
            more GPUs.
        """
        worker_idx = self.config.get("worker_index", 0)
        fake_gpus = self.config.get("_fake_gpus", False)
        if (
            ray._private.worker._mode() == ray._private.worker.LOCAL_MODE
            and not fake_gpus
        ):
            # If in local debugging mode, and _fake_gpus is not on.
            num_gpus = 0
        elif worker_idx == 0:
            # If head node, take num_gpus.
            num_gpus = self.config["num_gpus"]
        else:
            # If worker node, take num_gpus_per_worker
            num_gpus = self.config["num_gpus_per_worker"]

        if num_gpus == 0:
            dev = "CPU"
        else:
            dev = "{} {}".format(num_gpus, "fake-GPUs" if fake_gpus else "GPUs")

        logger.info(
            "Policy (worker={}) running on {}.".format(
                worker_idx if worker_idx > 0 else "local", dev
            )
        )

        return num_gpus

    def _create_exploration(self) -> Exploration:
        """Creates the Policy's Exploration object.

        This method only exists b/c some Trainers do not use TfPolicy nor
        TorchPolicy, but inherit directly from Policy. Others inherit from
        TfPolicy w/o using DynamicTFPolicy.
        TODO(sven): unify these cases.

        Returns:
            Exploration: The Exploration object to be used by this Policy.
        """
        if getattr(self, "exploration", None) is not None:
            return self.exploration

        exploration = from_config(
            Exploration,
            self.config.get("exploration_config", {"type": "StochasticSampling"}),
            action_space=self.action_space,
            policy_config=self.config,
            model=getattr(self, "model", None),
            num_workers=self.config.get("num_workers", 0),
            worker_index=self.config.get("worker_index", 0),
            framework=getattr(self, "framework", self.config.get("framework", "tf")),
        )
        return exploration

    def _get_default_view_requirements(self):
        """Returns a default ViewRequirements dict.

        Note: This is the base/maximum requirement dict, from which later
        some requirements will be subtracted again automatically to streamline
        data collection, batch creation, and data transfer.

        Returns:
            ViewReqDict: The default view requirements dict.
        """

        # Default view requirements (equal to those that we would use before
        # the trajectory view API was introduced).
        return {
            SampleBatch.OBS: ViewRequirement(space=self.observation_space),
            SampleBatch.NEXT_OBS: ViewRequirement(
                data_col=SampleBatch.OBS,
                shift=1,
                space=self.observation_space,
                used_for_compute_actions=False,
            ),
            SampleBatch.ACTIONS: ViewRequirement(
                space=self.action_space, used_for_compute_actions=False
            ),
            # For backward compatibility with custom Models that don't specify
            # these explicitly (will be removed by Policy if not used).
            SampleBatch.PREV_ACTIONS: ViewRequirement(
                data_col=SampleBatch.ACTIONS, shift=-1, space=self.action_space
            ),
            SampleBatch.REWARDS: ViewRequirement(),
            # For backward compatibility with custom Models that don't specify
            # these explicitly (will be removed by Policy if not used).
            SampleBatch.PREV_REWARDS: ViewRequirement(
                data_col=SampleBatch.REWARDS, shift=-1
            ),
            SampleBatch.DONES: ViewRequirement(),
            SampleBatch.INFOS: ViewRequirement(used_for_compute_actions=False),
            SampleBatch.T: ViewRequirement(),
            SampleBatch.EPS_ID: ViewRequirement(),
            SampleBatch.UNROLL_ID: ViewRequirement(),
            SampleBatch.AGENT_INDEX: ViewRequirement(),
            SampleBatch.T: ViewRequirement(),
        }

    def _initialize_loss_from_dummy_batch(
        self,
        auto_remove_unneeded_view_reqs: bool = True,
        stats_fn=None,
    ) -> None:
        """Performs test calls through policy's model and loss.

        NOTE: This base method should work for define-by-run Policies such as
        torch and tf-eager policies.

        If required, will thereby detect automatically, which data views are
        required by a) the forward pass, b) the postprocessing, and c) the loss
        functions, and remove those from self.view_requirements that are not
        necessary for these computations (to save data storage and transfer).

        Args:
            auto_remove_unneeded_view_reqs: Whether to automatically
                remove those ViewRequirements records from
                self.view_requirements that are not needed.
            stats_fn (Optional[Callable[[Policy, SampleBatch], Dict[str,
                TensorType]]]): An optional stats function to be called after
                the loss.
        """
        # Signal Policy that currently we do not like to eager/jit trace
        # any function calls. This is to be able to track, which columns
        # in the dummy batch are accessed by the different function (e.g.
        # loss) such that we can then adjust our view requirements.
        self._no_tracing = True
        # Save for later so that loss init does not change global timestep
        global_ts_before_init = int(convert_to_numpy(self.global_timestep))

        sample_batch_size = max(self.batch_divisibility_req * 4, 32)
        self._dummy_batch = self._get_dummy_batch_from_view_requirements(
            sample_batch_size
        )

        self._lazy_tensor_dict(self._dummy_batch)

        (
            actions,
            state_outs,
            extra_outs,
        ) = self.compute_actions_from_input_dict(self._dummy_batch, explore=False)

        for key, view_req in self.view_requirements.items():
            if key not in self._dummy_batch.accessed_keys:
                view_req.used_for_compute_actions = False

        # Add all extra action outputs to view requirements (these may be
        # filtered out later again, if not needed for postprocessing or loss).
        for key, value in extra_outs.items():
            self._dummy_batch[key] = value
            if key not in self.view_requirements:
                self.view_requirements[key] = ViewRequirement(
                    space=gym.spaces.Box(
                        -1.0, 1.0, shape=value.shape[1:], dtype=value.dtype
                    ),
                    used_for_compute_actions=False,
                )
        for key in self._dummy_batch.accessed_keys:
            if key not in self.view_requirements:
                self.view_requirements[key] = ViewRequirement()
            self.view_requirements[key].used_for_compute_actions = True
        # Get a dummy batch that is transformed from the original space to the model
        # input space already to initialize the loss with it
        self._dummy_batch = self._get_dummy_batch_from_view_requirements(
            sample_batch_size
        )
        self._dummy_batch.set_get_interceptor(None)
        self.exploration.postprocess_trajectory(self, self._dummy_batch)
        postprocessed_batch = self.postprocess_trajectory(self._dummy_batch)
        seq_lens = None
        if state_outs:
            B = 4  # For RNNs, have B=4, T=[depends on sample_batch_size]
            i = 0
            while "state_in_{}".format(i) in postprocessed_batch:
                postprocessed_batch["state_in_{}".format(i)] = postprocessed_batch[
                    "state_in_{}".format(i)
                ][:B]
                if "state_out_{}".format(i) in postprocessed_batch:
                    postprocessed_batch["state_out_{}".format(i)] = postprocessed_batch[
                        "state_out_{}".format(i)
                    ][:B]
                i += 1
            seq_len = sample_batch_size // B
            seq_lens = np.array([seq_len for _ in range(B)], dtype=np.int32)
            postprocessed_batch[SampleBatch.SEQ_LENS] = seq_lens
        # Switch on lazy to-tensor conversion on `postprocessed_batch`.
        train_batch = self._lazy_tensor_dict(postprocessed_batch)
        # Calling loss, so set `is_training` to True.
        train_batch.set_training(True)
        if seq_lens is not None:
            train_batch[SampleBatch.SEQ_LENS] = seq_lens
        train_batch.count = self._dummy_batch.count
        # Call the loss function, if it exists.
        # TODO(jungong) : clean up after all agents get migrated.
        # We should simply do self.loss(...) here.
        if self._loss is not None:
            self._loss(self, self.model, self.dist_class, train_batch)
        elif is_overridden(self.loss) and not self.config["in_evaluation"]:
            self.loss(self.model, self.dist_class, train_batch)
        # Call the stats fn, if given.
        # TODO(jungong) : clean up after all agents get migrated.
        # We should simply do self.stats_fn(train_batch) here.
        if stats_fn is not None:
            stats_fn(self, train_batch)
        if hasattr(self, "stats_fn") and not self.config["in_evaluation"]:
            self.stats_fn(train_batch)

        # Re-enable tracing.
        self._no_tracing = False

        # Add new columns automatically to view-reqs.
        if auto_remove_unneeded_view_reqs:
            # Add those needed for postprocessing and training.
            all_accessed_keys = (
                train_batch.accessed_keys
                | self._dummy_batch.accessed_keys
                | self._dummy_batch.added_keys
            )
            for key in all_accessed_keys:
                if key not in self.view_requirements and key != SampleBatch.SEQ_LENS:
                    self.view_requirements[key] = ViewRequirement(
                        used_for_compute_actions=False
                    )
            if self._loss or is_overridden(self.loss):
                # Tag those only needed for post-processing (with some
                # exceptions).
                for key in self._dummy_batch.accessed_keys:
                    if (
                        key not in train_batch.accessed_keys
                        and key in self.view_requirements
                        and key not in self.model.view_requirements
                        and key
                        not in [
                            SampleBatch.EPS_ID,
                            SampleBatch.AGENT_INDEX,
                            SampleBatch.UNROLL_ID,
                            SampleBatch.DONES,
                            SampleBatch.REWARDS,
                            SampleBatch.INFOS,
                            SampleBatch.T,
                        ]
                    ):
                        self.view_requirements[key].used_for_training = False
                # Remove those not needed at all (leave those that are needed
                # by Sampler to properly execute sample collection).
                # Also always leave DONES, REWARDS, INFOS, no matter what.
                for key in list(self.view_requirements.keys()):
                    if (
                        key not in all_accessed_keys
                        and key
                        not in [
                            SampleBatch.EPS_ID,
                            SampleBatch.AGENT_INDEX,
                            SampleBatch.UNROLL_ID,
                            SampleBatch.DONES,
                            SampleBatch.REWARDS,
                            SampleBatch.INFOS,
                            SampleBatch.T,
                        ]
                        and key not in self.model.view_requirements
                    ):
                        # If user deleted this key manually in postprocessing
                        # fn, warn about it and do not remove from
                        # view-requirements.
                        if key in self._dummy_batch.deleted_keys:
                            logger.warning(
                                "SampleBatch key '{}' was deleted manually in "
                                "postprocessing function! RLlib will "
                                "automatically remove non-used items from the "
                                "data stream. Remove the `del` from your "
                                "postprocessing function.".format(key)
                            )
                        # If we are not writing output to disk, save to erase
                        # this key to save space in the sample batch.
                        elif self.config["output"] is None:
                            del self.view_requirements[key]

        if type(self.global_timestep) is int:
            self.global_timestep = global_ts_before_init
        elif isinstance(self.global_timestep, tf.Variable):
            self.global_timestep.assign(global_ts_before_init)
        else:
            raise ValueError(
                "Variable self.global_timestep of policy {} needs to be "
                "either of type `int` or `tf.Variable`, "
                "but is of type {}.".format(self, type(self.global_timestep))
            )

    def _get_dummy_batch_from_view_requirements(
        self,
        batch_size: int = 1,
    ) -> SampleBatch:
        """Creates a numpy dummy batch based on the Policy's view requirements.

        Args:
            batch_size: The size of the batch to create.

        Returns:
            Dict[str, TensorType]: The dummy batch containing all zero values.
        """
        ret = {}
        for view_col, view_req in self.view_requirements.items():
            space = view_req.space

            data_col = view_req.data_col or view_col
            # Flattened dummy batch.
            if (isinstance(space, (gym.spaces.Tuple, gym.spaces.Dict))) and (
                (
                    data_col == SampleBatch.OBS
                    and not self.config["_disable_preprocessor_api"]
                )
                or (
                    data_col == SampleBatch.ACTIONS
                    and not self.config.get("_disable_action_flattening")
                )
            ):
                _, shape = ModelCatalog.get_action_shape(
                    space, framework=self.config["framework"]
                )
                ret[view_col] = np.zeros((batch_size,) + shape[1:], np.float32)
            # Non-flattened dummy batch.
            else:
                # Range of indices on time-axis, e.g. "-50:-1".
                if isinstance(space, gym.spaces.Space):
                    time_size = (
                        len(view_req.shift_arr) if len(view_req.shift_arr) > 1 else None
                    )
                    ret[view_col] = get_dummy_batch_for_space(
                        space, batch_size=batch_size, time_size=time_size
                    )
                else:
                    ret[view_col] = [space for _ in range(batch_size)]

        # Due to different view requirements for the different columns,
        # columns in the resulting batch may not all have the same batch size.
        return SampleBatch(ret)

    def _update_model_view_requirements_from_init_state(self):
        """Uses Model's (or this Policy's) init state to add needed ViewReqs.

        Can be called from within a Policy to make sure RNNs automatically
        update their internal state-related view requirements.
        Changes the `self.view_requirements` dict.
        """
        self._model_init_state_automatically_added = True
        model = getattr(self, "model", None)

        obj = model or self
        if model and not hasattr(model, "view_requirements"):
            model.view_requirements = {
                SampleBatch.OBS: ViewRequirement(space=self.observation_space)
            }
        view_reqs = obj.view_requirements
        # Add state-ins to this model's view.
        init_state = []
        if hasattr(obj, "get_initial_state") and callable(obj.get_initial_state):
            init_state = obj.get_initial_state()
        else:
            # Add this functionality automatically for new native model API.
            if (
                tf
                and isinstance(model, tf.keras.Model)
                and "state_in_0" not in view_reqs
            ):
                obj.get_initial_state = lambda: [
                    np.zeros_like(view_req.space.sample())
                    for k, view_req in model.view_requirements.items()
                    if k.startswith("state_in_")
                ]
            else:
                obj.get_initial_state = lambda: []
                if "state_in_0" in view_reqs:
                    self.is_recurrent = lambda: True

        # Make sure auto-generated init-state view requirements get added
        # to both Policy and Model, no matter what.
        view_reqs = [view_reqs] + (
            [self.view_requirements] if hasattr(self, "view_requirements") else []
        )

        for i, state in enumerate(init_state):
            # Allow `state` to be either a Space (use zeros as initial values)
            # or any value (e.g. a dict or a non-zero tensor).
            fw = (
                np
                if isinstance(state, np.ndarray)
                else torch
                if torch and torch.is_tensor(state)
                else None
            )
            if fw:
                space = (
                    Box(-1.0, 1.0, shape=state.shape) if fw.all(state == 0.0) else state
                )
            else:
                space = state
            for vr in view_reqs:
                # Only override if user has not already provided
                # custom view-requirements for state_in_n.
                if "state_in_{}".format(i) not in vr:
                    vr["state_in_{}".format(i)] = ViewRequirement(
                        "state_out_{}".format(i),
                        shift=-1,
                        used_for_compute_actions=True,
                        batch_repeat_value=self.config.get("model", {}).get(
                            "max_seq_len", 1
                        ),
                        space=space,
                    )
                # Only override if user has not already provided
                # custom view-requirements for state_out_n.
                if "state_out_{}".format(i) not in vr:
                    vr["state_out_{}".format(i)] = ViewRequirement(
                        space=space, used_for_training=True
                    )

    @DeveloperAPI
    def __repr__(self):
        return type(self).__name__

    @Deprecated(new="get_exploration_state", error=True)
    def get_exploration_info(self) -> Dict[str, TensorType]:
        return self.get_exploration_state()<|MERGE_RESOLUTION|>--- conflicted
+++ resolved
@@ -653,19 +653,6 @@
         _info_batch = [None] * len(next_obs_batch) if info_batch is None else info_batch
         _t_batch = [None] * len(next_obs_batch) if t_batch is None else t_batch
 
-<<<<<<< HEAD
-        assert (
-            len(agent_ids)
-            == len(env_ids)
-            == len(next_obs_batch)
-            == len(_reward_batch)
-            == len(_dones_batch)
-            == len(_info_batch)
-            == len(_t_batch)
-        ), "All batched inputs must have the same first dimension"
-
-=======
->>>>>>> 4cf41730
         # Compute ACD list
         acd_list: List[AgentConnectorDataType] = []
         for (
