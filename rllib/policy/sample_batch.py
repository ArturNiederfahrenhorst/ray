--- conflicted
+++ resolved
@@ -1,10 +1,5 @@
 import collections
-<<<<<<< HEAD
-=======
 from functools import partial
-import numpy as np
-import sys
->>>>>>> c1c466a8
 import itertools
 import sys
 from numbers import Number
