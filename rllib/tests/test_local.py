--- conflicted
+++ resolved
@@ -13,14 +13,6 @@
         ray.shutdown()
 
     def test_local(self):
-<<<<<<< HEAD
-        cf = PGConfig().environment("CartPole-v1")
-        cf.model["fcnet_hiddens"] = [10]
-        cf.num_rollout_workers = 2
-
-        for _ in framework_iterator(cf):
-            algo = cf.build()
-=======
         config = (
             PGConfig()
             .environment("CartPole-v1")
@@ -30,7 +22,6 @@
 
         for _ in framework_iterator(config):
             algo = config.build()
->>>>>>> 083aa7a0
             print(algo.train())
             algo.stop()
 
