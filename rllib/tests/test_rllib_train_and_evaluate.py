import os
from pathlib import Path
import re
import sys
import unittest

import ray
from ray import air, tune
from ray.rllib.algorithms.algorithm_config import AlgorithmConfig
from ray.rllib.examples.env.multi_agent import MultiAgentCartPole
from ray.rllib.utils.test_utils import framework_iterator
from ray.tune.registry import get_trainable_cls

# The new RLModule / Learner API
from ray.rllib.core.rl_module.rl_module import SingleAgentRLModuleSpec
from ray.rllib.core.rl_module.marl_module import MultiAgentRLModuleSpec

rllib_dir = str(Path(__file__).parent.parent.absolute())


def evaluate_test(algo, env="CartPole-v1", test_episode_rollout=False):
    extra_config = ""
    if algo == "ARS":
        extra_config = ',"train_batch_size": 10, "noise_size": 250000'
    elif algo == "ES":
        extra_config = (
            ',"episodes_per_batch": 1,"train_batch_size": 10, ' '"noise_size": 250000'
        )

    for fw in framework_iterator(frameworks=("tf", "torch")):
        fw_ = ', "framework": "{}"'.format(fw)

        tmp_dir = os.popen("mktemp -d").read()[:-1]
        if not os.path.exists(tmp_dir):
            sys.exit(1)

        print("Saving results to {}".format(tmp_dir))

        print("RLlib dir = {}\nexists={}".format(rllib_dir, os.path.exists(rllib_dir)))
        os.system(
            "python {}/train.py --local-dir={} --run={} "
            "--checkpoint-freq=1 ".format(rllib_dir, tmp_dir, algo)
            + "--config='{"
            + '"num_workers": 1, "num_gpus": 0{}{}'.format(fw_, extra_config)
            + ', "min_sample_timesteps_per_iteration": 5,'
            '"min_time_s_per_iteration": 0.1, '
            '"model": {"fcnet_hiddens": [10]}'
            "}' --stop='{\"training_iteration\": 1}'" + " --env={}".format(env)
        )

        checkpoint_path = os.popen(
            "ls {}/default/*/checkpoint_000001/algorithm_state.pkl".format(tmp_dir)
        ).read()[:-1]
        if not os.path.exists(checkpoint_path):
            sys.exit(1)
        print("Checkpoint path {} (exists)".format(checkpoint_path))

        # Test rolling out n steps.
        os.popen(
            'python {}/evaluate.py --run={} "{}" --steps=10 '
            '--out="{}/rollouts_10steps.pkl"'.format(
                rllib_dir, algo, checkpoint_path, tmp_dir
            )
        ).read()
        if not os.path.exists(tmp_dir + "/rollouts_10steps.pkl"):
            sys.exit(1)
        print("evaluate output (10 steps) exists!")

        # Test rolling out 1 episode.
        if test_episode_rollout:
            os.popen(
                'python {}/evaluate.py --run={} "{}" --episodes=1 '
                '--out="{}/rollouts_1episode.pkl"'.format(
                    rllib_dir, algo, checkpoint_path, tmp_dir
                )
            ).read()
            if not os.path.exists(tmp_dir + "/rollouts_1episode.pkl"):
                sys.exit(1)
            print("evaluate output (1 ep) exists!")

        # Cleanup.
        os.popen('rm -rf "{}"'.format(tmp_dir)).read()


def learn_test_plus_evaluate(algo: str, env="CartPole-v1"):
    for fw in framework_iterator(frameworks=("tf", "torch")):
        fw_ = ', \\"framework\\": \\"{}\\"'.format(fw)

        tmp_dir = os.popen("mktemp -d").read()[:-1]
        if not os.path.exists(tmp_dir):
            # Last resort: Resolve via underlying tempdir (and cut tmp_.
            tmp_dir = ray._private.utils.tempfile.gettempdir() + tmp_dir[4:]
            if not os.path.exists(tmp_dir):
                sys.exit(1)

        print("Saving results to {}".format(tmp_dir))

        rllib_dir = str(Path(__file__).parent.parent.absolute())

        # This is only supported without RLModule API. See AlgorithmConfig for
        # more info. We need to prefetch the default config that will be used when we
        # call rllib train here to see if the RLModule API is enabled.
        algo_cls = get_trainable_cls(algo)
        config = algo_cls.get_default_config()
        if config._enable_rl_module_api:
            eval_ = ', \\"evaluation_config\\": {}'
        else:
            eval_ = ', \\"evaluation_config\\": {\\"explore\\": false}'

        print("RLlib dir = {}\nexists={}".format(rllib_dir, os.path.exists(rllib_dir)))
        os.system(
            "python {}/train.py --local-dir={} --run={} "
            "--checkpoint-freq=1 --checkpoint-at-end ".format(rllib_dir, tmp_dir, algo)
            + '--config="{\\"num_gpus\\": 0, \\"num_workers\\": 1'
            + eval_
            + fw_
            + '}" '
            + '--stop="{\\"episode_reward_mean\\": 100.0}"'
            + " --env={}".format(env)
        )

        # Find last checkpoint and use that for the rollout.
        checkpoint_path = os.popen(
            "ls {}/default/*/checkpoint_*/algorithm_state.pkl".format(tmp_dir)
        ).read()[:-1]
        checkpoints = [
            cp
            for cp in checkpoint_path.split("\n")
            if re.match(r"^.+algorithm_state.pkl$", cp)
        ]
        # Sort by number and pick last (which should be the best checkpoint).
        last_checkpoint = sorted(
            checkpoints,
            key=lambda x: int(re.match(r".+checkpoint_(\d+).+", x).group(1)),
        )[-1]
        assert re.match(r"^.+checkpoint_\d+/algorithm_state.pkl$", last_checkpoint)
        if not os.path.exists(last_checkpoint):
            sys.exit(1)
        print("Best checkpoint={} (exists)".format(last_checkpoint))

        # Test rolling out n steps.
        result = os.popen(
            "python {}/evaluate.py --run={} "
            "--steps=400 "
            '--out="{}/rollouts_n_steps.pkl" "{}"'.format(
                rllib_dir, algo, tmp_dir, last_checkpoint
            )
        ).read()[:-1]
        if not os.path.exists(tmp_dir + "/rollouts_n_steps.pkl"):
            sys.exit(1)
        print("Rollout output exists -> Checking reward ...")
        episodes = result.split("\n")
        mean_reward = 0.0
        num_episodes = 0
        for ep in episodes:
            mo = re.match(r"Episode .+reward: ([\d\.\-]+)", ep)
            if mo:
                mean_reward += float(mo.group(1))
                num_episodes += 1
        mean_reward /= num_episodes
        print("Rollout's mean episode reward={}".format(mean_reward))
        assert mean_reward >= 100.0

        # Cleanup.
        os.popen('rm -rf "{}"'.format(tmp_dir)).read()


def learn_test_multi_agent_plus_evaluate(algo: str):
    for fw in framework_iterator(frameworks=("tf", "torch")):
        tmp_dir = os.popen("mktemp -d").read()[:-1]
        if not os.path.exists(tmp_dir):
            # Last resort: Resolve via underlying tempdir (and cut tmp_.
            tmp_dir = ray._private.utils.tempfile.gettempdir() + tmp_dir[4:]
            if not os.path.exists(tmp_dir):
                sys.exit(1)

        print("Saving results to {}".format(tmp_dir))

        rllib_dir = str(Path(__file__).parent.parent.absolute())
        print("RLlib dir = {}\nexists={}".format(rllib_dir, os.path.exists(rllib_dir)))

        def policy_fn(agent_id, episode, **kwargs):
            return "pol{}".format(agent_id)

        config = (
            get_trainable_cls(algo)
            .get_default_config()
            .environment(MultiAgentCartPole)
            .framework(fw)
            .rollouts(num_rollout_workers=1)
            .multi_agent(
                policies={"pol0", "pol1"},
                policy_mapping_fn=policy_fn,
            )
            .resources(num_gpus=0)
<<<<<<< HEAD
=======
            .evaluation(evaluation_config=AlgorithmConfig.overrides(explore=True))
            .evaluation(evaluation_config=AlgorithmConfig.overrides(explore=True))
>>>>>>> 38f4e44b
            .rl_module(
                rl_module_spec=MultiAgentRLModuleSpec(
                    module_specs={
                        "pol0": SingleAgentRLModuleSpec(),
                        "pol1": SingleAgentRLModuleSpec(),
                    }
                ),
            )
        )

        # This is only supported without RLModule API. See AlgorithmConfig for
        # more info.
        if not config._enable_rl_module_api:
            config.evaluation(
                evaluation_config=AlgorithmConfig.overrides(explore=False)
            )
        else:
            config.evaluation(evaluation_config=AlgorithmConfig.overrides(explore=True))

        stop = {"episode_reward_mean": 100.0}

        results = tune.Tuner(
            algo,
            param_space=config,
            run_config=air.RunConfig(
                stop=stop,
                verbose=1,
                checkpoint_config=air.CheckpointConfig(
                    checkpoint_frequency=1, checkpoint_at_end=True
                ),
                local_dir=tmp_dir,
                failure_config=air.FailureConfig(fail_fast="raise"),
            ),
        ).fit()

        # Find last checkpoint and use that for the rollout.
        best_checkpoint = results.get_best_result(
            metric="episode_reward_mean",
            mode="max",
        ).checkpoint

        ray.shutdown()

        # Test rolling out n steps.
        result = os.popen(
            "python {}/evaluate.py --run={} "
            "--steps=400 "
            '--out="{}/rollouts_n_steps.pkl" "{}"'.format(
                rllib_dir, algo, tmp_dir, best_checkpoint._local_path
            )
        ).read()[:-1]
        if not os.path.exists(tmp_dir + "/rollouts_n_steps.pkl"):
            sys.exit(1)
        print("Rollout output exists -> Checking reward ...")
        episodes = result.split("\n")
        mean_reward = 0.0
        num_episodes = 0
        for ep in episodes:
            mo = re.match(r"Episode .+reward: ([\d\.\-]+)", ep)
            if mo:
                mean_reward += float(mo.group(1))
                num_episodes += 1
        mean_reward /= num_episodes
        print("Rollout's mean episode reward={}".format(mean_reward))
        assert mean_reward >= 100.0

        # Cleanup.
        os.popen('rm -rf "{}"'.format(tmp_dir)).read()


class TestEvaluate1(unittest.TestCase):
    def test_a3c(self):
        evaluate_test("A3C")

    def test_ddpg(self):
        evaluate_test("DDPG", env="Pendulum-v1")


class TestEvaluate2(unittest.TestCase):
    def test_dqn(self):
        evaluate_test("DQN")

    def test_es(self):
        evaluate_test("ES")


class TestEvaluate3(unittest.TestCase):
    def test_impala(self):
        evaluate_test("IMPALA", env="CartPole-v1")

    def test_ppo(self):
        evaluate_test("PPO", env="CartPole-v1", test_episode_rollout=True)


class TestEvaluate4(unittest.TestCase):
    def test_sac(self):
        evaluate_test("SAC", env="Pendulum-v1")


class TestTrainAndEvaluate(unittest.TestCase):
    def test_ppo_train_then_rollout(self):
        learn_test_plus_evaluate("PPO")

    def test_ppo_multi_agent_train_then_rollout(self):
        learn_test_multi_agent_plus_evaluate("PPO")


class TestCLISmokeTests(unittest.TestCase):
    def test_help(self):
        assert os.popen(f"python {rllib_dir}/scripts.py --help").read()
        assert os.popen(f"python {rllib_dir}/train.py --help").read()
        assert os.popen(f"python {rllib_dir}/train.py file --help").read()
        assert os.popen(f"python {rllib_dir}/evaluate.py --help").read()
        assert os.popen(f"python {rllib_dir}/scripts.py example --help").read()
        assert os.popen(f"python {rllib_dir}/scripts.py example list --help").read()
        assert os.popen(f"python {rllib_dir}/scripts.py example run --help").read()

    def test_example_commands(self):
        assert os.popen(f"python {rllib_dir}/scripts.py example list").read()
        assert os.popen(f"python {rllib_dir}/scripts.py example list -f=ppo").read()
        assert os.popen(f"python {rllib_dir}/scripts.py example get atari-a2c").read()
        assert os.popen(
            f"python {rllib_dir}/scripts.py example run cartpole-simpleq-test"
        ).read()

    def test_yaml_run(self):
        assert os.popen(
            f"python {rllib_dir}/scripts.py train file tuned_examples/simple_q/"
            f"cartpole-simpleq-test.yaml"
        ).read()

    def test_python_run(self):
        assert os.popen(
            f"python {rllib_dir}/scripts.py train file tuned_examples/simple_q/"
            f"cartpole_simpleq_test.py "
            f"--stop={'timesteps_total': 50000, 'episode_reward_mean': 200}"
        ).read()

    def test_all_example_files_exist(self):
        """The 'example' command now knows about example files,
        so we check that they exist."""
        from ray.rllib.common import EXAMPLES

        for val in EXAMPLES.values():
            file = val["file"]
            assert os.path.exists(os.path.join(rllib_dir, file))


if __name__ == "__main__":
    import pytest

    # One can specify the specific TestCase class to run.
    # None for all unittest.TestCase classes in this file.
    class_ = sys.argv[1] if len(sys.argv) > 1 else None
    sys.exit(pytest.main(["-v", __file__ + ("" if class_ is None else "::" + class_)]))<|MERGE_RESOLUTION|>--- conflicted
+++ resolved
@@ -193,11 +193,7 @@
                 policy_mapping_fn=policy_fn,
             )
             .resources(num_gpus=0)
-<<<<<<< HEAD
-=======
             .evaluation(evaluation_config=AlgorithmConfig.overrides(explore=True))
-            .evaluation(evaluation_config=AlgorithmConfig.overrides(explore=True))
->>>>>>> 38f4e44b
             .rl_module(
                 rl_module_spec=MultiAgentRLModuleSpec(
                     module_specs={
