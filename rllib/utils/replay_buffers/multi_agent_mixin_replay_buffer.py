import collections
import logging
import random
from typing import Any, Dict, Optional

import numpy as np

from ray.rllib.policy.rnn_sequencing import timeslice_along_seq_lens_with_overlap
from ray.rllib.policy.sample_batch import (
    DEFAULT_POLICY_ID,
    MultiAgentBatch,
    SampleBatch,
)
from ray.rllib.utils.annotations import override
from ray.rllib.utils.replay_buffers.multi_agent_prioritized_replay_buffer import (
    MultiAgentPrioritizedReplayBuffer,
)
from ray.rllib.utils.replay_buffers.multi_agent_replay_buffer import (
    MultiAgentReplayBuffer,
    ReplayMode,
    merge_dicts_with_warning,
)
from ray.rllib.utils.replay_buffers.replay_buffer import _ALL_POLICIES, StorageUnit
from ray.rllib.utils.typing import PolicyID, SampleBatchType
from ray.util.annotations import DeveloperAPI
from ray.util.debug import log_once

logger = logging.getLogger(__name__)


@DeveloperAPI
class MultiAgentMixInReplayBuffer(MultiAgentPrioritizedReplayBuffer):
    """This buffer adds replayed samples to a stream of new experiences.

    - Any newly added batch (`add()`) is immediately returned upon
    the next `sample` call (close to on-policy) as well as being moved
    into the buffer.
    - Additionally, a certain number of old samples is mixed into the
    returned sample according to a given "replay ratio".
    - If >1 calls to `add()` are made without any `sample()` calls
    in between, all newly added batches are returned (plus some older samples
    according to the "replay ratio").

    Examples:
        # replay ratio 0.66 (2/3 replayed, 1/3 new samples):
        >>> buffer = MultiAgentMixInReplayBuffer(capacity=100,
        ...                                      replay_ratio=0.66)
        >>> buffer.add(<A>)
        >>> buffer.add(<B>)
        >>> buffer.sample(1)
        ... [<A>, <B>, <B>]
        >>> buffer.add(<C>)
        >>> buffer.sample(1)
        ... [<C>, <A>, <B>]
        >>> # or: [<C>, <A>, <A>], [<C>, <B>, <A>] or [<C>, <B>, <B>],
        >>> # but always <C> as it is the newest sample

        >>> buffer.add(<D>)
        >>> buffer.sample(1)
        ... [<D>, <A>, <C>]
        >>> # or: [<D>, <A>, <A>], [<D>, <B>, <A>] or [<D>, <B>, <C>], etc..
        >>> # but always <D> as it is the newest sample

        # replay proportion 0.0 -> replay disabled:
        >>> buffer = MixInReplay(capacity=100, replay_ratio=0.0)
        >>> buffer.add(<A>)
        >>> buffer.sample()
        ... [<A>]
        >>> buffer.add(<B>)
        >>> buffer.sample()
        ... [<B>]
    """

    def __init__(
        self,
        capacity: int = 10000,
        storage_unit: str = "timesteps",
        storage_location: str = "in_memory",
        num_shards: int = 1,
        learning_starts: int = 1000,
        replay_mode: str = "independent",
        replay_sequence_override: bool = True,
        replay_sequence_length: int = 1,
        replay_burn_in: int = 0,
        replay_zero_init_states: bool = True,
        replay_ratio: float = 0.66,
        underlying_buffer_config: dict = None,
        prioritized_replay_alpha: float = 0.6,
        prioritized_replay_beta: float = 0.4,
        prioritized_replay_eps: float = 1e-6,
        **kwargs
    ):
        """Initializes MultiAgentMixInReplayBuffer instance.

        Args:
            capacity: The capacity of the buffer, measured in `storage_unit`.
            storage_unit: Either 'timesteps', 'sequences' or
                'episodes'. Specifies how experiences are stored. If they
                are stored in episodes, replay_sequence_length is ignored.
            storage_location: Either 'in_memory' or 'on_disk'.
                Specifies where experiences are stored.
            num_shards: The number of buffer shards that exist in total
                (including this one).
            learning_starts: Number of timesteps after which a call to
                `replay()` will yield samples (before that, `replay()` will
                return None).
            replay_mode: One of "independent" or "lockstep". Determines,
                whether batches are sampled independently or to an equal
                amount.
            replay_sequence_override: If True, ignore sequences found in incoming
                batches, slicing them into sequences as specified by
                `replay_sequence_length` and `replay_sequence_burn_in`. This only has
                an effect if storage_unit is `sequences`.
            replay_sequence_length: The sequence length (T) of a single
                sample. If > 1, we will sample B x T from this buffer. This
                only has an effect if storage_unit is 'timesteps'.
            replay_burn_in: The burn-in length in case
                `replay_sequence_length` > 0. This is the number of timesteps
                each sequence overlaps with the previous one to generate a
                better internal state (=state after the burn-in), instead of
                starting from 0.0 each RNN rollout.
            replay_zero_init_states: Whether the initial states in the
                buffer (if replay_sequence_length > 0) are alwayas 0.0 or
                should be updated with the previous train_batch state outputs.
            replay_ratio: Ratio of replayed samples in the returned
                batches. E.g. a ratio of 0.0 means only return new samples
                (no replay), a ratio of 0.5 means always return newest sample
                plus one old one (1:1), a ratio of 0.66 means always return
                the newest sample plus 2 old (replayed) ones (1:2), etc...
            underlying_buffer_config: A config that contains all necessary
                constructor arguments and arguments for methods to call on
                the underlying buffers. This replaces the standard behaviour
                of the underlying PrioritizedReplayBuffer. The config
                follows the conventions of the general
                replay_buffer_config. kwargs for subsequent calls of methods
                may also be included. Example:
                "replay_buffer_config": {"type": PrioritizedReplayBuffer,
                "capacity": 10, "storage_unit": "timesteps",
                prioritized_replay_alpha: 0.5, prioritized_replay_beta: 0.5,
                prioritized_replay_eps: 0.5}
            prioritized_replay_alpha: Alpha parameter for a prioritized
                replay buffer. Use 0.0 for no prioritization.
            prioritized_replay_beta: Beta parameter for a prioritized
                replay buffer.
            prioritized_replay_eps: Epsilon parameter for a prioritized
                replay buffer.
            **kwargs: Forward compatibility kwargs.
        """
        if not 0 <= replay_ratio <= 1:
            raise ValueError("Replay ratio must be within [0, 1]")

        MultiAgentPrioritizedReplayBuffer.__init__(
            self,
            capacity=capacity,
            storage_unit=storage_unit,
<<<<<<< HEAD
            storage_location=storage_location,
            prioritized_replay_alpha=prioritized_replay_alpha,
            prioritized_replay_beta=prioritized_replay_beta,
            prioritized_replay_eps=prioritized_replay_eps,
=======
>>>>>>> ff4793d0
            num_shards=num_shards,
            replay_mode=replay_mode,
            learning_starts=learning_starts,
            replay_sequence_override=replay_sequence_override,
            replay_sequence_length=replay_sequence_length,
            replay_burn_in=replay_burn_in,
            replay_zero_init_states=replay_zero_init_states,
            underlying_buffer_config=underlying_buffer_config,
            prioritized_replay_alpha=prioritized_replay_alpha,
            prioritized_replay_beta=prioritized_replay_beta,
            prioritized_replay_eps=prioritized_replay_eps,
            **kwargs
        )

        self.replay_ratio = replay_ratio

        self.last_added_batches = collections.defaultdict(list)

    @DeveloperAPI
    @override(MultiAgentPrioritizedReplayBuffer)
    def add(self, batch: SampleBatchType, **kwargs) -> None:
        """Adds a batch to the appropriate policy's replay buffer.

        Turns the batch into a MultiAgentBatch of the DEFAULT_POLICY_ID if
        it is not a MultiAgentBatch. Subsequently, adds the individual policy
        batches to the storage.

        Args:
            batch: The batch to be added.
            **kwargs: Forward compatibility kwargs.
        """
        # Make a copy so the replay buffer doesn't pin plasma memory.
        batch = batch.copy()
        # Handle everything as if multi-agent.
        batch = batch.as_multi_agent()

        kwargs = merge_dicts_with_warning(self.underlying_buffer_call_args, kwargs)

        pids_and_batches = self._maybe_split_into_policy_batches(batch)

        # We need to split batches into timesteps, sequences or episodes
        # here already to properly keep track of self.last_added_batches
        # underlying buffers should not split up the batch any further
        with self.add_batch_timer:
            if self.storage_unit == StorageUnit.TIMESTEPS:
                for policy_id, sample_batch in pids_and_batches.items():
                    timeslices = sample_batch.timeslices(1)
                    for time_slice in timeslices:
                        self.replay_buffers[policy_id].add(time_slice, **kwargs)
                        self.last_added_batches[policy_id].append(time_slice)

            elif self.storage_unit == StorageUnit.SEQUENCES:
                for policy_id, sample_batch in pids_and_batches.items():
                    timeslices = timeslice_along_seq_lens_with_overlap(
                        sample_batch=sample_batch,
                        seq_lens=sample_batch.get(SampleBatch.SEQ_LENS)
                        if self.replay_sequence_override
                        else None,
                        zero_pad_max_seq_len=self.replay_sequence_length,
                        pre_overlap=self.replay_burn_in,
                        zero_init_states=self.replay_zero_init_states,
                    )
                    for slice in timeslices:
                        self.replay_buffers[policy_id].add(slice, **kwargs)
                        self.last_added_batches[policy_id].append(slice)

            elif self.storage_unit == StorageUnit.EPISODES:
                for policy_id, sample_batch in pids_and_batches.items():
                    for eps in sample_batch.split_by_episode():
                        # Only add full episodes to the buffer
                        if (
                            eps.get(SampleBatch.T)[0] == 0
                            and eps.get(SampleBatch.DONES)[-1] == True  # noqa E712
                        ):
                            self.replay_buffers[policy_id].add(eps, **kwargs)
                            self.last_added_batches[policy_id].append(eps)
                        else:
                            if log_once("only_full_episodes"):
                                logger.info(
                                    "This buffer uses episodes as a storage "
                                    "unit and thus allows only full episodes "
                                    "to be added to it. Some samples may be "
                                    "dropped."
                                )
            elif self.storage_unit == StorageUnit.FRAGMENTS:
                for policy_id, sample_batch in pids_and_batches.items():
                    self.replay_buffers[policy_id].add(sample_batch, **kwargs)
                    self.last_added_batches[policy_id].append(sample_batch)

        self._num_added += batch.count

    @DeveloperAPI
    @override(MultiAgentReplayBuffer)
    def sample(
        self, num_items: int, policy_id: PolicyID = DEFAULT_POLICY_ID, **kwargs
    ) -> Optional[SampleBatchType]:
        """Samples a batch of size `num_items` from a specified buffer.

        Concatenates old samples to new ones according to
        self.replay_ratio. If not enough new samples are available, mixes in
        less old samples to retain self.replay_ratio on average. Returns
        an empty batch if there are no items in the buffer.

        Args:
            num_items: Number of items to sample from this buffer.
            policy_id: ID of the policy that produced the experiences to be
            sampled.
            **kwargs: Forward compatibility kwargs.

        Returns:
            Concatenated MultiAgentBatch of items.
        """
        # Merge kwargs, overwriting standard call arguments
        kwargs = merge_dicts_with_warning(self.underlying_buffer_call_args, kwargs)

        if self._num_added < self.replay_starts:
            return MultiAgentBatch({}, 0)

        def mix_batches(_policy_id):
            """Mixes old with new samples.

            Tries to mix according to self.replay_ratio on average.
            If not enough new samples are available, mixes in less old samples
            to retain self.replay_ratio on average.
            """

            def round_up_or_down(value, ratio):
                """Returns an integer averaging to value*ratio."""
                product = value * ratio
                ceil_prob = product % 1
                if random.uniform(0, 1) < ceil_prob:
                    return int(np.ceil(product))
                else:
                    return int(np.floor(product))

            max_num_new = round_up_or_down(num_items, 1 - self.replay_ratio)
            # if num_samples * self.replay_ratio is not round,
            # we need one more sample with a probability of
            # (num_items*self.replay_ratio) % 1

            _buffer = self.replay_buffers[_policy_id]
            output_batches = self.last_added_batches[_policy_id][:max_num_new]
            self.last_added_batches[_policy_id] = self.last_added_batches[_policy_id][
                max_num_new:
            ]

            # No replay desired
            if self.replay_ratio == 0.0:
                return SampleBatch.concat_samples(output_batches)
            # Only replay desired
            elif self.replay_ratio == 1.0:
                return _buffer.sample(num_items, **kwargs)

            num_new = len(output_batches)

            if np.isclose(num_new, num_items * (1 - self.replay_ratio)):
                # The optimal case, we can mix in a round number of old
                # samples on average
                num_old = num_items - max_num_new
            else:
                # We never want to return more elements than num_items
                num_old = min(
                    num_items - max_num_new,
                    round_up_or_down(
                        num_new, self.replay_ratio / (1 - self.replay_ratio)
                    ),
                )

            output_batches.append(_buffer.sample(num_old, **kwargs))
            # Depending on the implementation of underlying buffers, samples
            # might be SampleBatches
            output_batches = [batch.as_multi_agent() for batch in output_batches]
            return MultiAgentBatch.concat_samples(output_batches)

        def check_buffer_is_ready(_policy_id):
            if (
                (len(self.replay_buffers[policy_id]) == 0) and self.replay_ratio > 0.0
            ) or (
                len(self.last_added_batches[_policy_id]) == 0
                and self.replay_ratio < 1.0
            ):
                return False
            return True

        with self.replay_timer:
            samples = []

            if self.replay_mode == ReplayMode.LOCKSTEP:
                assert (
                    policy_id is None
                ), "`policy_id` specifier not allowed in `lockstep` mode!"
                if check_buffer_is_ready(_ALL_POLICIES):
                    samples.append(mix_batches(_ALL_POLICIES).as_multi_agent())
            elif policy_id is not None:
                if check_buffer_is_ready(policy_id):
                    samples.append(mix_batches(policy_id).as_multi_agent())
            else:
                for policy_id, replay_buffer in self.replay_buffers.items():
                    if check_buffer_is_ready(policy_id):
                        samples.append(mix_batches(policy_id).as_multi_agent())

            return MultiAgentBatch.concat_samples(samples)

    @DeveloperAPI
    @override(MultiAgentPrioritizedReplayBuffer)
    def get_state(self) -> Dict[str, Any]:
        """Returns all local state.

        Returns:
            The serializable local state.
        """
        data = {
            "last_added_batches": self.last_added_batches,
        }
        parent = MultiAgentPrioritizedReplayBuffer.get_state(self)
        parent.update(data)
        return parent

    @DeveloperAPI
    @override(MultiAgentPrioritizedReplayBuffer)
    def set_state(self, state: Dict[str, Any]) -> None:
        """Restores all local state to the provided `state`.

        Args:
            state: The new state to set this buffer. Can be obtained by
                calling `self.get_state()`.
        """
        self.last_added_batches = state["last_added_batches"]
        MultiAgentPrioritizedReplayBuffer.set_state(state)<|MERGE_RESOLUTION|>--- conflicted
+++ resolved
@@ -153,13 +153,7 @@
             self,
             capacity=capacity,
             storage_unit=storage_unit,
-<<<<<<< HEAD
             storage_location=storage_location,
-            prioritized_replay_alpha=prioritized_replay_alpha,
-            prioritized_replay_beta=prioritized_replay_beta,
-            prioritized_replay_eps=prioritized_replay_eps,
-=======
->>>>>>> ff4793d0
             num_shards=num_shards,
             replay_mode=replay_mode,
             learning_starts=learning_starts,
