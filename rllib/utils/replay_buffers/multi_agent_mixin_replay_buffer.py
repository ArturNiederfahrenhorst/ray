--- conflicted
+++ resolved
@@ -119,7 +119,6 @@
         if not 0 <= replay_ratio <= 1:
             raise ValueError("Replay ratio must be within [0, 1]")
 
-<<<<<<< HEAD
         if "replay_mode" in kwargs and kwargs["replay_mode"] == "lockstep":
             if log_once("lockstep_mode_not_supported"):
                 logger.error(
@@ -130,9 +129,6 @@
             del kwargs["replay_mode"]
 
         MultiAgentReplayBuffer.__init__(
-=======
-        MultiAgentPrioritizedReplayBuffer.__init__(
->>>>>>> b739a453
             self,
             capacity=capacity,
             storage_unit=storage_unit,
@@ -184,8 +180,7 @@
                         self.last_added_batches[policy_id].append(time_slice)
 
             elif self.storage_unit == StorageUnit.SEQUENCES:
-<<<<<<< HEAD
-                for policy_id, sample_batch in batch.policy_batches.items():
+                for policy_id, sample_batch in pids_and_batches.items():
                     if self.replay_sequence_length == 1:
                         timeslices = batch.timeslices(1)
                     else:
@@ -198,18 +193,6 @@
                             pre_overlap=self.replay_burn_in,
                             zero_init_states=self.replay_zero_init_states,
                         )
-=======
-                for policy_id, sample_batch in pids_and_batches.items():
-                    timeslices = timeslice_along_seq_lens_with_overlap(
-                        sample_batch=sample_batch,
-                        seq_lens=sample_batch.get(SampleBatch.SEQ_LENS)
-                        if self.replay_sequence_override
-                        else None,
-                        zero_pad_max_seq_len=self.replay_sequence_length,
-                        pre_overlap=self.replay_burn_in,
-                        zero_init_states=self.replay_zero_init_states,
-                    )
->>>>>>> b739a453
                     for slice in timeslices:
                         self.replay_buffers[policy_id].add(slice, **kwargs)
                         self.last_added_batches[policy_id].append(slice)
