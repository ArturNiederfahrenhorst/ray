--- conflicted
+++ resolved
@@ -19,14 +19,9 @@
 logger = logging.getLogger(__name__)
 
 
-<<<<<<< HEAD
-@ExperimentalAPI
+@DeveloperAPI
 @unique
 class ReplayMode(str, Enum):
-=======
-@DeveloperAPI
-class ReplayMode(Enum):
->>>>>>> d95009a3
     LOCKSTEP = "lockstep"
     INDEPENDENT = "independent"
 
@@ -129,12 +124,9 @@
         self.replay_burn_in = replay_burn_in
         self.replay_zero_init_states = replay_zero_init_states
 
-<<<<<<< HEAD
-        if self.replay_mode == ReplayMode.LOCKSTEP:
-=======
         if (
             replay_sequence_length > 1
-            and self._storage_unit is not StorageUnit.SEQUENCES
+            and self._storage_unit == StorageUnit.SEQUENCES
         ):
             logger.warning(
                 "MultiAgentReplayBuffer configured with "
@@ -145,7 +137,7 @@
             )
             self.replay_sequence_length = 1
 
-        if replay_sequence_length == 1 and self._storage_unit is StorageUnit.SEQUENCES:
+        if replay_sequence_length == 1 and self._storage_unit == StorageUnit.SEQUENCES:
             logger.warning(
                 "MultiAgentReplayBuffer configured with "
                 "`replay_sequence_length={}`, but `storage_unit={}`. "
@@ -156,7 +148,6 @@
 
         if replay_mode in ["lockstep", ReplayMode.LOCKSTEP]:
             self.replay_mode = ReplayMode.LOCKSTEP
->>>>>>> d95009a3
             if self._storage_unit in [StorageUnit.EPISODES, StorageUnit.SEQUENCES]:
                 raise ValueError(
                     "MultiAgentReplayBuffer does not support "
@@ -168,15 +159,11 @@
 
         if self.underlying_buffer_config:
             ctor_args = {
-<<<<<<< HEAD
                 **{
                     "capacity": shard_capacity,
-                    "storage_unit": storage_unit,
+                    "storage_unit": StorageUnit.FRAGMENTS,
                     "storage_location": storage_location,
                 },
-=======
-                **{"capacity": shard_capacity, "storage_unit": StorageUnit.FRAGMENTS},
->>>>>>> d95009a3
                 **self.underlying_buffer_config,
             }
 
@@ -189,12 +176,8 @@
                 self.underlying_buffer_call_args = {}
                 return ReplayBuffer(
                     self.capacity,
-<<<<<<< HEAD
-                    storage_unit=storage_unit,
+                    storage_unit=StorageUnit.FRAGMENTS,
                     storage_location=storage_location,
-=======
-                    storage_unit=StorageUnit.FRAGMENTS,
->>>>>>> d95009a3
                 )
 
         self.replay_buffers = collections.defaultdict(new_buffer)
@@ -278,15 +261,11 @@
         # For the storage unit `timesteps`, the underlying buffer will
         # simply store the samples how they arrive. For sequences and
         # episodes, the underlying buffer may split them itself.
-<<<<<<< HEAD
         if self._storage_unit == StorageUnit.TIMESTEPS:
-=======
-        if self._storage_unit is StorageUnit.TIMESTEPS:
             timeslices = batch.timeslices(1)
             for time_slice in timeslices:
                 self.replay_buffers[policy_id].add(time_slice, **kwargs)
-        elif self._storage_unit is StorageUnit.SEQUENCES:
->>>>>>> d95009a3
+        elif self._storage_unit == StorageUnit.SEQUENCES:
             if self.replay_sequence_length == 1:
                 timeslices = batch.timeslices(1)
             else:
