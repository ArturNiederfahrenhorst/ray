--- conflicted
+++ resolved
@@ -1,12 +1,8 @@
 import collections
-<<<<<<< HEAD
+import logging
+import collections
 from typing import Any, Dict, Optional
 from enum import Enum, unique
-=======
-import logging
-from enum import Enum
-from typing import Any, Dict, Optional
->>>>>>> 2f28d05f
 
 from ray.util.timer import _Timer
 from ray.rllib.policy.rnn_sequencing import timeslice_along_seq_lens_with_overlap
@@ -137,14 +133,10 @@
         self.replay_zero_init_states = replay_zero_init_states
         self.replay_sequence_override = replay_sequence_override
 
-<<<<<<< HEAD
-        if replay_sequence_length > 1 and self._storage_unit == StorageUnit.SEQUENCES:
-=======
         if (
             replay_sequence_length > 1
             and self.storage_unit is not StorageUnit.SEQUENCES
         ):
->>>>>>> 2f28d05f
             logger.warning(
                 "MultiAgentReplayBuffer configured with "
                 "`replay_sequence_length={}`, but `storage_unit={}`. "
@@ -154,11 +146,7 @@
             )
             self.replay_sequence_length = 1
 
-<<<<<<< HEAD
-        if replay_sequence_length == 1 and self._storage_unit == StorageUnit.SEQUENCES:
-=======
         if replay_sequence_length == 1 and self.storage_unit is StorageUnit.SEQUENCES:
->>>>>>> 2f28d05f
             logger.warning(
                 "MultiAgentReplayBuffer configured with "
                 "`replay_sequence_length={}`, but `storage_unit={}`. "
@@ -277,26 +265,6 @@
         # For the storage unit `timesteps`, the underlying buffer will
         # simply store the samples how they arrive. For sequences and
         # episodes, the underlying buffer may split them itself.
-<<<<<<< HEAD
-        if self._storage_unit == StorageUnit.TIMESTEPS:
-            timeslices = batch.timeslices(1)
-            for time_slice in timeslices:
-                self.replay_buffers[policy_id].add(time_slice, **kwargs)
-        elif self._storage_unit == StorageUnit.SEQUENCES:
-            if self.replay_sequence_length == 1:
-                timeslices = batch.timeslices(1)
-            else:
-                timeslices = timeslice_along_seq_lens_with_overlap(
-                    sample_batch=batch,
-                    zero_pad_max_seq_len=self.replay_sequence_length,
-                    pre_overlap=self.replay_burn_in,
-                    zero_init_states=self.replay_zero_init_states,
-                )
-            for time_slice in timeslices:
-                self.replay_buffers[policy_id].add(time_slice, **kwargs)
-        elif self._storage_unit in [StorageUnit.FRAGMENTS, StorageUnit.EPISODES]:
-            self.replay_buffers[policy_id].add(batch, **kwargs)
-=======
         if self.storage_unit is StorageUnit.TIMESTEPS:
             timeslices = batch.timeslices(1)
         elif self.storage_unit is StorageUnit.SEQUENCES:
@@ -328,7 +296,6 @@
                         )
         elif self.storage_unit == StorageUnit.FRAGMENTS:
             timeslices = [batch]
->>>>>>> 2f28d05f
         else:
             raise ValueError("Unknown `storage_unit={}`".format(self.storage_unit))
 
